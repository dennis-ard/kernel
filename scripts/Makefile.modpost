# SPDX-License-Identifier: GPL-2.0
# ===========================================================================
# Module versions
# ===========================================================================
#
# Stage one of module building created the following:
# a) The individual .o files used for the module
# b) A <module>.o file which is the .o files above linked together
# c) A <module>.mod file, listing the name of the preliminary <module>.o file,
#    plus all .o files
# d) modules.order, which lists all the modules

# Stage 2 is handled by this file and does the following
# 1) Find all modules listed in modules.order
# 2) modpost is then used to
# 3)  create one <module>.mod.c file pr. module
# 4)  create one Module.symvers file with CRC for all exported symbols
# 5) compile all <module>.mod.c files
# 6) final link of the module to a <module.ko> file

# Step 3 is used to place certain information in the module's ELF
# section, including information such as:
#   Version magic (see include/linux/vermagic.h for full details)
#     - Kernel release
#     - SMP is CONFIG_SMP
#     - PREEMPT is CONFIG_PREEMPT
#     - GCC Version
#   Module info
#     - Module version (MODULE_VERSION)
#     - Module alias'es (MODULE_ALIAS)
#     - Module license (MODULE_LICENSE)
#     - See include/linux/module.h for more details

# Step 4 is solely used to allow module versioning in external modules,
# where the CRC of each module is retrieved from the Module.symvers file.

# KBUILD_MODPOST_WARN can be set to avoid error out in case of undefined
# symbols in the final module linking stage
# KBUILD_MODPOST_NOFINAL can be set to skip the final link of modules.
# This is solely useful to speed up test compiles

PHONY := __modpost
__modpost:

include include/config/auto.conf
include scripts/Kbuild.include

kernelsymfile := $(objtree)/Module.symvers
modulesymfile := $(firstword $(KBUILD_EXTMOD))/Module.symvers

MODPOST = scripts/mod/modpost						\
	$(if $(CONFIG_MODVERSIONS),-m)					\
	$(if $(CONFIG_MODULE_SRCVERSION_ALL),-a)			\
	$(if $(KBUILD_EXTMOD),-i,-o) $(kernelsymfile)			\
	$(if $(KBUILD_EXTMOD),-I $(modulesymfile))			\
	$(if $(KBUILD_EXTMOD),$(addprefix -e ,$(KBUILD_EXTRA_SYMBOLS)))	\
	$(if $(KBUILD_EXTMOD),-o $(modulesymfile))			\
	$(if $(CONFIG_SECTION_MISMATCH_WARN_ONLY),,-E)			\
	$(if $(KBUILD_MODPOST_WARN),-w)

ifdef MODPOST_VMLINUX

__modpost: vmlinux.o

quiet_cmd_modpost = MODPOST $@
      cmd_modpost = $(MODPOST) $@

PHONY += vmlinux.o
vmlinux.o:
	$(call cmd,modpost)

else

# When building external modules load the Kbuild file to retrieve EXTRA_SYMBOLS info
ifneq ($(KBUILD_EXTMOD),)

# set src + obj - they may be used when building the .mod.c file
obj := $(KBUILD_EXTMOD)
src := $(obj)

# Include the module's Makefile to find KBUILD_EXTRA_SYMBOLS
include $(if $(wildcard $(KBUILD_EXTMOD)/Kbuild), \
             $(KBUILD_EXTMOD)/Kbuild, $(KBUILD_EXTMOD)/Makefile)
endif

include scripts/Makefile.lib

<<<<<<< HEAD
kernelsymfile := $(objtree)/Module.symvers
modulesymfile := $(firstword $(KBUILD_EXTMOD))/Module.symvers

modorder := $(if $(KBUILD_EXTMOD),$(KBUILD_EXTMOD)/)modules.order

# Step 1), find all modules listed in modules.order
ifdef CONFIG_MODULES
modules := $(sort $(shell cat $(modorder)))
endif
=======
# find all modules listed in modules.order
modules := $(sort $(shell cat $(MODORDER)))
>>>>>>> bb831786

# Stop after building .o files if NOFINAL is set. Makes compile tests quicker
__modpost: $(if $(KBUILD_MODPOST_NOFINAL), $(modules:.ko:.o),$(modules))
	@:

<<<<<<< HEAD
# We can go over command line length here, so be careful.
quiet_cmd_modpost = MODPOST $(words $(filter-out vmlinux FORCE, $^)) modules
      cmd_modpost = sed 's/ko$$/o/' $(modorder) | $(modpost) $(MODPOST_OPT) -s -T -
=======
MODPOST += $(subst -i,-n,$(filter -i,$(MAKEFLAGS))) -s -T - $(wildcard vmlinux)
>>>>>>> bb831786

# We can go over command line length here, so be careful.
quiet_cmd_modpost = MODPOST $(words $(modules)) modules
      cmd_modpost = sed 's/ko$$/o/' $(MODORDER) | $(MODPOST)

PHONY += modules-modpost
modules-modpost:
	$(call cmd,modpost)

# Declare generated files as targets for modpost
$(modules:.ko=.mod.c): modules-modpost

# Step 5), compile all *.mod.c files

# modname is set to make c_flags define KBUILD_MODNAME
modname = $(notdir $(@:.mod.o=))

quiet_cmd_cc_o_c = CC      $@
      cmd_cc_o_c = $(CC) $(c_flags) $(KBUILD_CFLAGS_MODULE) $(CFLAGS_MODULE) \
		   -c -o $@ $<

$(modules:.ko=.mod.o): %.mod.o: %.mod.c FORCE
	$(call if_changed_dep,cc_o_c)

targets += $(modules:.ko=.mod.o)

ARCH_POSTLINK := $(wildcard $(srctree)/arch/$(SRCARCH)/Makefile.postlink)

# Step 6), final link of the modules with optional arch pass after final link
quiet_cmd_ld_ko_o = LD [M]  $@
      cmd_ld_ko_o =                                                     \
	$(LD) -r $(KBUILD_LDFLAGS)                                      \
                 $(KBUILD_LDFLAGS_MODULE) $(LDFLAGS_MODULE)             \
                 -o $@ $(real-prereqs) ;                                \
	$(if $(ARCH_POSTLINK), $(MAKE) -f $(ARCH_POSTLINK) $@, true)

$(modules): %.ko :%.o %.mod.o FORCE
	+$(call if_changed,ld_ko_o)

targets += $(modules)


# Add FORCE to the prequisites of a target to force it to be always rebuilt.
# ---------------------------------------------------------------------------

PHONY += FORCE

FORCE:

# Read all saved command lines and dependencies for the $(targets) we
# may be building above, using $(if_changed{,_dep}). As an
# optimization, we don't need to read them if the target does not
# exist, we will rebuild anyway in that case.

existing-targets := $(wildcard $(sort $(targets)))

-include $(foreach f,$(existing-targets),$(dir $(f)).$(notdir $(f)).cmd)

endif

.PHONY: $(PHONY)<|MERGE_RESOLUTION|>--- conflicted
+++ resolved
@@ -85,32 +85,14 @@
 
 include scripts/Makefile.lib
 
-<<<<<<< HEAD
-kernelsymfile := $(objtree)/Module.symvers
-modulesymfile := $(firstword $(KBUILD_EXTMOD))/Module.symvers
-
-modorder := $(if $(KBUILD_EXTMOD),$(KBUILD_EXTMOD)/)modules.order
-
-# Step 1), find all modules listed in modules.order
-ifdef CONFIG_MODULES
-modules := $(sort $(shell cat $(modorder)))
-endif
-=======
 # find all modules listed in modules.order
 modules := $(sort $(shell cat $(MODORDER)))
->>>>>>> bb831786
 
 # Stop after building .o files if NOFINAL is set. Makes compile tests quicker
 __modpost: $(if $(KBUILD_MODPOST_NOFINAL), $(modules:.ko:.o),$(modules))
 	@:
 
-<<<<<<< HEAD
-# We can go over command line length here, so be careful.
-quiet_cmd_modpost = MODPOST $(words $(filter-out vmlinux FORCE, $^)) modules
-      cmd_modpost = sed 's/ko$$/o/' $(modorder) | $(modpost) $(MODPOST_OPT) -s -T -
-=======
 MODPOST += $(subst -i,-n,$(filter -i,$(MAKEFLAGS))) -s -T - $(wildcard vmlinux)
->>>>>>> bb831786
 
 # We can go over command line length here, so be careful.
 quiet_cmd_modpost = MODPOST $(words $(modules)) modules
