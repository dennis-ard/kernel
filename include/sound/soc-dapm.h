--- conflicted
+++ resolved
@@ -243,11 +243,7 @@
 	.info = snd_soc_info_enum_double, \
 	.get = snd_soc_dapm_get_enum_virt, \
 	.put = snd_soc_dapm_put_enum_virt, \
-<<<<<<< HEAD
-	.private_value = (unsigned long)&xenum }	
-=======
 	.private_value = (unsigned long)&xenum }
->>>>>>> f937994b
 #define SOC_DAPM_VALUE_ENUM(xname, xenum) \
 {	.iface = SNDRV_CTL_ELEM_IFACE_MIXER, .name = xname, \
 	.info = snd_soc_info_enum_double, \
