// SPDX-License-Identifier: GPL-2.0
/*
 * Copyright (C) 1991, 1992 Linus Torvalds
 * Copyright (C) 1994,      Karl Keyte: Added support for disk statistics
 * Elevator latency, (C) 2000  Andrea Arcangeli <andrea@suse.de> SuSE
 * Queue request tables / lock, selectable elevator, Jens Axboe <axboe@suse.de>
 * kernel-doc documentation started by NeilBrown <neilb@cse.unsw.edu.au>
 *	-  July2000
 * bio rewrite, highmem i/o, etc, Jens Axboe <axboe@suse.de> - may 2001
 */

/*
 * This handles all read/write requests to block devices
 */
#include <linux/kernel.h>
#include <linux/module.h>
#include <linux/backing-dev.h>
#include <linux/bio.h>
#include <linux/blkdev.h>
#include <linux/blk-mq.h>
#include <linux/highmem.h>
#include <linux/mm.h>
#include <linux/pagemap.h>
#include <linux/kernel_stat.h>
#include <linux/string.h>
#include <linux/init.h>
#include <linux/completion.h>
#include <linux/slab.h>
#include <linux/swap.h>
#include <linux/writeback.h>
#include <linux/task_io_accounting_ops.h>
#include <linux/fault-inject.h>
#include <linux/list_sort.h>
#include <linux/delay.h>
#include <linux/ratelimit.h>
#include <linux/pm_runtime.h>
#include <linux/blk-cgroup.h>
#include <linux/t10-pi.h>
#include <linux/debugfs.h>
#include <linux/bpf.h>
#include <linux/psi.h>
<<<<<<< HEAD
=======
#include <linux/sched/sysctl.h>
>>>>>>> 750a02ab
#include <linux/blk-crypto.h>

#define CREATE_TRACE_POINTS
#include <trace/events/block.h>

#include "blk.h"
#include "blk-mq.h"
#include "blk-mq-sched.h"
#include "blk-pm.h"
#include "blk-rq-qos.h"

#ifdef CONFIG_DEBUG_FS
struct dentry *blk_debugfs_root;
#endif

EXPORT_TRACEPOINT_SYMBOL_GPL(block_bio_remap);
EXPORT_TRACEPOINT_SYMBOL_GPL(block_rq_remap);
EXPORT_TRACEPOINT_SYMBOL_GPL(block_bio_complete);
EXPORT_TRACEPOINT_SYMBOL_GPL(block_split);
EXPORT_TRACEPOINT_SYMBOL_GPL(block_unplug);

DEFINE_IDA(blk_queue_ida);

/*
 * For queue allocation
 */
struct kmem_cache *blk_requestq_cachep;

/*
 * Controlling structure to kblockd
 */
static struct workqueue_struct *kblockd_workqueue;

/**
 * blk_queue_flag_set - atomically set a queue flag
 * @flag: flag to be set
 * @q: request queue
 */
void blk_queue_flag_set(unsigned int flag, struct request_queue *q)
{
	set_bit(flag, &q->queue_flags);
}
EXPORT_SYMBOL(blk_queue_flag_set);

/**
 * blk_queue_flag_clear - atomically clear a queue flag
 * @flag: flag to be cleared
 * @q: request queue
 */
void blk_queue_flag_clear(unsigned int flag, struct request_queue *q)
{
	clear_bit(flag, &q->queue_flags);
}
EXPORT_SYMBOL(blk_queue_flag_clear);

/**
 * blk_queue_flag_test_and_set - atomically test and set a queue flag
 * @flag: flag to be set
 * @q: request queue
 *
 * Returns the previous value of @flag - 0 if the flag was not set and 1 if
 * the flag was already set.
 */
bool blk_queue_flag_test_and_set(unsigned int flag, struct request_queue *q)
{
	return test_and_set_bit(flag, &q->queue_flags);
}
EXPORT_SYMBOL_GPL(blk_queue_flag_test_and_set);

void blk_rq_init(struct request_queue *q, struct request *rq)
{
	memset(rq, 0, sizeof(*rq));

	INIT_LIST_HEAD(&rq->queuelist);
	rq->q = q;
	rq->__sector = (sector_t) -1;
	INIT_HLIST_NODE(&rq->hash);
	RB_CLEAR_NODE(&rq->rb_node);
	rq->tag = -1;
	rq->internal_tag = -1;
	rq->start_time_ns = ktime_get_ns();
	rq->part = NULL;
	refcount_set(&rq->ref, 1);
	blk_crypto_rq_set_defaults(rq);
}
EXPORT_SYMBOL(blk_rq_init);

#define REQ_OP_NAME(name) [REQ_OP_##name] = #name
static const char *const blk_op_name[] = {
	REQ_OP_NAME(READ),
	REQ_OP_NAME(WRITE),
	REQ_OP_NAME(FLUSH),
	REQ_OP_NAME(DISCARD),
	REQ_OP_NAME(SECURE_ERASE),
	REQ_OP_NAME(ZONE_RESET),
	REQ_OP_NAME(ZONE_RESET_ALL),
	REQ_OP_NAME(ZONE_OPEN),
	REQ_OP_NAME(ZONE_CLOSE),
	REQ_OP_NAME(ZONE_FINISH),
	REQ_OP_NAME(ZONE_APPEND),
	REQ_OP_NAME(WRITE_SAME),
	REQ_OP_NAME(WRITE_ZEROES),
	REQ_OP_NAME(SCSI_IN),
	REQ_OP_NAME(SCSI_OUT),
	REQ_OP_NAME(DRV_IN),
	REQ_OP_NAME(DRV_OUT),
};
#undef REQ_OP_NAME

/**
 * blk_op_str - Return string XXX in the REQ_OP_XXX.
 * @op: REQ_OP_XXX.
 *
 * Description: Centralize block layer function to convert REQ_OP_XXX into
 * string format. Useful in the debugging and tracing bio or request. For
 * invalid REQ_OP_XXX it returns string "UNKNOWN".
 */
inline const char *blk_op_str(unsigned int op)
{
	const char *op_str = "UNKNOWN";

	if (op < ARRAY_SIZE(blk_op_name) && blk_op_name[op])
		op_str = blk_op_name[op];

	return op_str;
}
EXPORT_SYMBOL_GPL(blk_op_str);

static const struct {
	int		errno;
	const char	*name;
} blk_errors[] = {
	[BLK_STS_OK]		= { 0,		"" },
	[BLK_STS_NOTSUPP]	= { -EOPNOTSUPP, "operation not supported" },
	[BLK_STS_TIMEOUT]	= { -ETIMEDOUT,	"timeout" },
	[BLK_STS_NOSPC]		= { -ENOSPC,	"critical space allocation" },
	[BLK_STS_TRANSPORT]	= { -ENOLINK,	"recoverable transport" },
	[BLK_STS_TARGET]	= { -EREMOTEIO,	"critical target" },
	[BLK_STS_NEXUS]		= { -EBADE,	"critical nexus" },
	[BLK_STS_MEDIUM]	= { -ENODATA,	"critical medium" },
	[BLK_STS_PROTECTION]	= { -EILSEQ,	"protection" },
	[BLK_STS_RESOURCE]	= { -ENOMEM,	"kernel resource" },
	[BLK_STS_DEV_RESOURCE]	= { -EBUSY,	"device resource" },
	[BLK_STS_AGAIN]		= { -EAGAIN,	"nonblocking retry" },

	/* device mapper special case, should not leak out: */
	[BLK_STS_DM_REQUEUE]	= { -EREMCHG, "dm internal retry" },

	/* everything else not covered above: */
	[BLK_STS_IOERR]		= { -EIO,	"I/O" },
};

blk_status_t errno_to_blk_status(int errno)
{
	int i;

	for (i = 0; i < ARRAY_SIZE(blk_errors); i++) {
		if (blk_errors[i].errno == errno)
			return (__force blk_status_t)i;
	}

	return BLK_STS_IOERR;
}
EXPORT_SYMBOL_GPL(errno_to_blk_status);

int blk_status_to_errno(blk_status_t status)
{
	int idx = (__force int)status;

	if (WARN_ON_ONCE(idx >= ARRAY_SIZE(blk_errors)))
		return -EIO;
	return blk_errors[idx].errno;
}
EXPORT_SYMBOL_GPL(blk_status_to_errno);

static void print_req_error(struct request *req, blk_status_t status,
		const char *caller)
{
	int idx = (__force int)status;

	if (WARN_ON_ONCE(idx >= ARRAY_SIZE(blk_errors)))
		return;

	printk_ratelimited(KERN_ERR
		"%s: %s error, dev %s, sector %llu op 0x%x:(%s) flags 0x%x "
		"phys_seg %u prio class %u\n",
		caller, blk_errors[idx].name,
		req->rq_disk ? req->rq_disk->disk_name : "?",
		blk_rq_pos(req), req_op(req), blk_op_str(req_op(req)),
		req->cmd_flags & ~REQ_OP_MASK,
		req->nr_phys_segments,
		IOPRIO_PRIO_CLASS(req->ioprio));
}

static void req_bio_endio(struct request *rq, struct bio *bio,
			  unsigned int nbytes, blk_status_t error)
{
	if (error)
		bio->bi_status = error;

	if (unlikely(rq->rq_flags & RQF_QUIET))
		bio_set_flag(bio, BIO_QUIET);

	bio_advance(bio, nbytes);

	if (req_op(rq) == REQ_OP_ZONE_APPEND && error == BLK_STS_OK) {
		/*
		 * Partial zone append completions cannot be supported as the
		 * BIO fragments may end up not being written sequentially.
		 */
		if (bio->bi_iter.bi_size)
			bio->bi_status = BLK_STS_IOERR;
		else
			bio->bi_iter.bi_sector = rq->__sector;
	}

	/* don't actually finish bio if it's part of flush sequence */
	if (bio->bi_iter.bi_size == 0 && !(rq->rq_flags & RQF_FLUSH_SEQ))
		bio_endio(bio);
}

void blk_dump_rq_flags(struct request *rq, char *msg)
{
	printk(KERN_INFO "%s: dev %s: flags=%llx\n", msg,
		rq->rq_disk ? rq->rq_disk->disk_name : "?",
		(unsigned long long) rq->cmd_flags);

	printk(KERN_INFO "  sector %llu, nr/cnr %u/%u\n",
	       (unsigned long long)blk_rq_pos(rq),
	       blk_rq_sectors(rq), blk_rq_cur_sectors(rq));
	printk(KERN_INFO "  bio %p, biotail %p, len %u\n",
	       rq->bio, rq->biotail, blk_rq_bytes(rq));
}
EXPORT_SYMBOL(blk_dump_rq_flags);

/**
 * blk_sync_queue - cancel any pending callbacks on a queue
 * @q: the queue
 *
 * Description:
 *     The block layer may perform asynchronous callback activity
 *     on a queue, such as calling the unplug function after a timeout.
 *     A block device may call blk_sync_queue to ensure that any
 *     such activity is cancelled, thus allowing it to release resources
 *     that the callbacks might use. The caller must already have made sure
 *     that its ->make_request_fn will not re-add plugging prior to calling
 *     this function.
 *
 *     This function does not cancel any asynchronous activity arising
 *     out of elevator or throttling code. That would require elevator_exit()
 *     and blkcg_exit_queue() to be called with queue lock initialized.
 *
 */
void blk_sync_queue(struct request_queue *q)
{
	del_timer_sync(&q->timeout);
	cancel_work_sync(&q->timeout_work);
}
EXPORT_SYMBOL(blk_sync_queue);

/**
 * blk_set_pm_only - increment pm_only counter
 * @q: request queue pointer
 */
void blk_set_pm_only(struct request_queue *q)
{
	atomic_inc(&q->pm_only);
}
EXPORT_SYMBOL_GPL(blk_set_pm_only);

void blk_clear_pm_only(struct request_queue *q)
{
	int pm_only;

	pm_only = atomic_dec_return(&q->pm_only);
	WARN_ON_ONCE(pm_only < 0);
	if (pm_only == 0)
		wake_up_all(&q->mq_freeze_wq);
}
EXPORT_SYMBOL_GPL(blk_clear_pm_only);

void blk_put_queue(struct request_queue *q)
{
	kobject_put(&q->kobj);
}
EXPORT_SYMBOL(blk_put_queue);

void blk_set_queue_dying(struct request_queue *q)
{
	blk_queue_flag_set(QUEUE_FLAG_DYING, q);

	/*
	 * When queue DYING flag is set, we need to block new req
	 * entering queue, so we call blk_freeze_queue_start() to
	 * prevent I/O from crossing blk_queue_enter().
	 */
	blk_freeze_queue_start(q);

	if (queue_is_mq(q))
		blk_mq_wake_waiters(q);

	/* Make blk_queue_enter() reexamine the DYING flag. */
	wake_up_all(&q->mq_freeze_wq);
}
EXPORT_SYMBOL_GPL(blk_set_queue_dying);

/**
 * blk_cleanup_queue - shutdown a request queue
 * @q: request queue to shutdown
 *
 * Mark @q DYING, drain all pending requests, mark @q DEAD, destroy and
 * put it.  All future requests will be failed immediately with -ENODEV.
 */
void blk_cleanup_queue(struct request_queue *q)
{
	WARN_ON_ONCE(blk_queue_registered(q));

	/* mark @q DYING, no new request or merges will be allowed afterwards */
	blk_set_queue_dying(q);

	blk_queue_flag_set(QUEUE_FLAG_NOMERGES, q);
	blk_queue_flag_set(QUEUE_FLAG_NOXMERGES, q);

	/*
	 * Drain all requests queued before DYING marking. Set DEAD flag to
	 * prevent that blk_mq_run_hw_queues() accesses the hardware queues
	 * after draining finished.
	 */
	blk_freeze_queue(q);

	rq_qos_exit(q);

	blk_queue_flag_set(QUEUE_FLAG_DEAD, q);

	/* for synchronous bio-based driver finish in-flight integrity i/o */
	blk_flush_integrity();

	/* @q won't process any more request, flush async actions */
	del_timer_sync(&q->backing_dev_info->laptop_mode_wb_timer);
	blk_sync_queue(q);

	if (queue_is_mq(q))
		blk_mq_exit_queue(q);

	/*
	 * In theory, request pool of sched_tags belongs to request queue.
	 * However, the current implementation requires tag_set for freeing
	 * requests, so free the pool now.
	 *
	 * Queue has become frozen, there can't be any in-queue requests, so
	 * it is safe to free requests now.
	 */
	mutex_lock(&q->sysfs_lock);
	if (q->elevator)
		blk_mq_sched_free_requests(q);
	mutex_unlock(&q->sysfs_lock);

	percpu_ref_exit(&q->q_usage_counter);

	/* @q is and will stay empty, shutdown and put */
	blk_put_queue(q);
}
EXPORT_SYMBOL(blk_cleanup_queue);

/**
 * blk_queue_enter() - try to increase q->q_usage_counter
 * @q: request queue pointer
 * @flags: BLK_MQ_REQ_NOWAIT and/or BLK_MQ_REQ_PREEMPT
 */
int blk_queue_enter(struct request_queue *q, blk_mq_req_flags_t flags)
{
	const bool pm = flags & BLK_MQ_REQ_PREEMPT;

	while (true) {
		bool success = false;

		rcu_read_lock();
		if (percpu_ref_tryget_live(&q->q_usage_counter)) {
			/*
			 * The code that increments the pm_only counter is
			 * responsible for ensuring that that counter is
			 * globally visible before the queue is unfrozen.
			 */
			if (pm || !blk_queue_pm_only(q)) {
				success = true;
			} else {
				percpu_ref_put(&q->q_usage_counter);
			}
		}
		rcu_read_unlock();

		if (success)
			return 0;

		if (flags & BLK_MQ_REQ_NOWAIT)
			return -EBUSY;

		/*
		 * read pair of barrier in blk_freeze_queue_start(),
		 * we need to order reading __PERCPU_REF_DEAD flag of
		 * .q_usage_counter and reading .mq_freeze_depth or
		 * queue dying flag, otherwise the following wait may
		 * never return if the two reads are reordered.
		 */
		smp_rmb();

		wait_event(q->mq_freeze_wq,
			   (!q->mq_freeze_depth &&
			    (pm || (blk_pm_request_resume(q),
				    !blk_queue_pm_only(q)))) ||
			   blk_queue_dying(q));
		if (blk_queue_dying(q))
			return -ENODEV;
	}
}

static inline int bio_queue_enter(struct bio *bio)
{
	struct request_queue *q = bio->bi_disk->queue;
	bool nowait = bio->bi_opf & REQ_NOWAIT;
	int ret;

	ret = blk_queue_enter(q, nowait ? BLK_MQ_REQ_NOWAIT : 0);
	if (unlikely(ret)) {
		if (nowait && !blk_queue_dying(q))
			bio_wouldblock_error(bio);
		else
			bio_io_error(bio);
	}

	return ret;
}

void blk_queue_exit(struct request_queue *q)
{
	percpu_ref_put(&q->q_usage_counter);
}

static void blk_queue_usage_counter_release(struct percpu_ref *ref)
{
	struct request_queue *q =
		container_of(ref, struct request_queue, q_usage_counter);

	wake_up_all(&q->mq_freeze_wq);
}

static void blk_rq_timed_out_timer(struct timer_list *t)
{
	struct request_queue *q = from_timer(q, t, timeout);

	kblockd_schedule_work(&q->timeout_work);
}

static void blk_timeout_work(struct work_struct *work)
{
}

struct request_queue *__blk_alloc_queue(int node_id)
{
	struct request_queue *q;
	int ret;

	q = kmem_cache_alloc_node(blk_requestq_cachep,
				GFP_KERNEL | __GFP_ZERO, node_id);
	if (!q)
		return NULL;

	q->last_merge = NULL;

	q->id = ida_simple_get(&blk_queue_ida, 0, 0, GFP_KERNEL);
	if (q->id < 0)
		goto fail_q;

	ret = bioset_init(&q->bio_split, BIO_POOL_SIZE, 0, BIOSET_NEED_BVECS);
	if (ret)
		goto fail_id;

	q->backing_dev_info = bdi_alloc(node_id);
	if (!q->backing_dev_info)
		goto fail_split;

	q->stats = blk_alloc_queue_stats();
	if (!q->stats)
		goto fail_stats;

	q->backing_dev_info->ra_pages = VM_READAHEAD_PAGES;
	q->backing_dev_info->capabilities = BDI_CAP_CGROUP_WRITEBACK;
	q->node = node_id;

	timer_setup(&q->backing_dev_info->laptop_mode_wb_timer,
		    laptop_mode_timer_fn, 0);
	timer_setup(&q->timeout, blk_rq_timed_out_timer, 0);
	INIT_WORK(&q->timeout_work, blk_timeout_work);
	INIT_LIST_HEAD(&q->icq_list);
#ifdef CONFIG_BLK_CGROUP
	INIT_LIST_HEAD(&q->blkg_list);
#endif

	kobject_init(&q->kobj, &blk_queue_ktype);

#ifdef CONFIG_BLK_DEV_IO_TRACE
	mutex_init(&q->blk_trace_mutex);
#endif
	mutex_init(&q->sysfs_lock);
	mutex_init(&q->sysfs_dir_lock);
	spin_lock_init(&q->queue_lock);

	init_waitqueue_head(&q->mq_freeze_wq);
	mutex_init(&q->mq_freeze_lock);

	/*
	 * Init percpu_ref in atomic mode so that it's faster to shutdown.
	 * See blk_register_queue() for details.
	 */
	if (percpu_ref_init(&q->q_usage_counter,
				blk_queue_usage_counter_release,
				PERCPU_REF_INIT_ATOMIC, GFP_KERNEL))
		goto fail_bdi;

	if (blkcg_init_queue(q))
		goto fail_ref;

	blk_queue_dma_alignment(q, 511);
	blk_set_default_limits(&q->limits);

	return q;

fail_ref:
	percpu_ref_exit(&q->q_usage_counter);
fail_bdi:
	blk_free_queue_stats(q->stats);
fail_stats:
	bdi_put(q->backing_dev_info);
fail_split:
	bioset_exit(&q->bio_split);
fail_id:
	ida_simple_remove(&blk_queue_ida, q->id);
fail_q:
	kmem_cache_free(blk_requestq_cachep, q);
	return NULL;
}

struct request_queue *blk_alloc_queue(make_request_fn make_request, int node_id)
{
	struct request_queue *q;

	if (WARN_ON_ONCE(!make_request))
		return NULL;

	q = __blk_alloc_queue(node_id);
	if (!q)
		return NULL;
	q->make_request_fn = make_request;
	q->nr_requests = BLKDEV_MAX_RQ;
	return q;
}
EXPORT_SYMBOL(blk_alloc_queue);

bool blk_get_queue(struct request_queue *q)
{
	if (likely(!blk_queue_dying(q))) {
		__blk_get_queue(q);
		return true;
	}

	return false;
}
EXPORT_SYMBOL(blk_get_queue);

/**
 * blk_get_request - allocate a request
 * @q: request queue to allocate a request for
 * @op: operation (REQ_OP_*) and REQ_* flags, e.g. REQ_SYNC.
 * @flags: BLK_MQ_REQ_* flags, e.g. BLK_MQ_REQ_NOWAIT.
 */
struct request *blk_get_request(struct request_queue *q, unsigned int op,
				blk_mq_req_flags_t flags)
{
	struct request *req;

	WARN_ON_ONCE(op & REQ_NOWAIT);
	WARN_ON_ONCE(flags & ~(BLK_MQ_REQ_NOWAIT | BLK_MQ_REQ_PREEMPT));

	req = blk_mq_alloc_request(q, op, flags);
	if (!IS_ERR(req) && q->mq_ops->initialize_rq_fn)
		q->mq_ops->initialize_rq_fn(req);

	return req;
}
EXPORT_SYMBOL(blk_get_request);

void blk_put_request(struct request *req)
{
	blk_mq_free_request(req);
}
EXPORT_SYMBOL(blk_put_request);

static void blk_account_io_merge_bio(struct request *req)
{
	if (!blk_do_io_stat(req))
		return;

	part_stat_lock();
	part_stat_inc(req->part, merges[op_stat_group(req_op(req))]);
	part_stat_unlock();
}

bool bio_attempt_back_merge(struct request *req, struct bio *bio,
		unsigned int nr_segs)
{
	const int ff = bio->bi_opf & REQ_FAILFAST_MASK;

	if (!ll_back_merge_fn(req, bio, nr_segs))
		return false;

	trace_block_bio_backmerge(req->q, req, bio);
	rq_qos_merge(req->q, req, bio);

	if ((req->cmd_flags & REQ_FAILFAST_MASK) != ff)
		blk_rq_set_mixed_merge(req);

	req->biotail->bi_next = bio;
	req->biotail = bio;
	req->__data_len += bio->bi_iter.bi_size;

	bio_crypt_free_ctx(bio);

<<<<<<< HEAD
	blk_account_io_start(req, false);
=======
	blk_account_io_merge_bio(req);
>>>>>>> 750a02ab
	return true;
}

bool bio_attempt_front_merge(struct request *req, struct bio *bio,
		unsigned int nr_segs)
{
	const int ff = bio->bi_opf & REQ_FAILFAST_MASK;

	if (!ll_front_merge_fn(req, bio, nr_segs))
		return false;

	trace_block_bio_frontmerge(req->q, req, bio);
	rq_qos_merge(req->q, req, bio);

	if ((req->cmd_flags & REQ_FAILFAST_MASK) != ff)
		blk_rq_set_mixed_merge(req);

	bio->bi_next = req->bio;
	req->bio = bio;

	req->__sector = bio->bi_iter.bi_sector;
	req->__data_len += bio->bi_iter.bi_size;

	bio_crypt_do_front_merge(req, bio);

<<<<<<< HEAD
	blk_account_io_start(req, false);
=======
	blk_account_io_merge_bio(req);
>>>>>>> 750a02ab
	return true;
}

bool bio_attempt_discard_merge(struct request_queue *q, struct request *req,
		struct bio *bio)
{
	unsigned short segments = blk_rq_nr_discard_segments(req);

	if (segments >= queue_max_discard_segments(q))
		goto no_merge;
	if (blk_rq_sectors(req) + bio_sectors(bio) >
	    blk_rq_get_max_sectors(req, blk_rq_pos(req)))
		goto no_merge;

	rq_qos_merge(q, req, bio);

	req->biotail->bi_next = bio;
	req->biotail = bio;
	req->__data_len += bio->bi_iter.bi_size;
	req->nr_phys_segments = segments + 1;

	blk_account_io_merge_bio(req);
	return true;
no_merge:
	req_set_nomerge(q, req);
	return false;
}

/**
 * blk_attempt_plug_merge - try to merge with %current's plugged list
 * @q: request_queue new bio is being queued at
 * @bio: new bio being queued
 * @nr_segs: number of segments in @bio
 * @same_queue_rq: pointer to &struct request that gets filled in when
 * another request associated with @q is found on the plug list
 * (optional, may be %NULL)
 *
 * Determine whether @bio being queued on @q can be merged with a request
 * on %current's plugged list.  Returns %true if merge was successful,
 * otherwise %false.
 *
 * Plugging coalesces IOs from the same issuer for the same purpose without
 * going through @q->queue_lock.  As such it's more of an issuing mechanism
 * than scheduling, and the request, while may have elvpriv data, is not
 * added on the elevator at this point.  In addition, we don't have
 * reliable access to the elevator outside queue lock.  Only check basic
 * merging parameters without querying the elevator.
 *
 * Caller must ensure !blk_queue_nomerges(q) beforehand.
 */
bool blk_attempt_plug_merge(struct request_queue *q, struct bio *bio,
		unsigned int nr_segs, struct request **same_queue_rq)
{
	struct blk_plug *plug;
	struct request *rq;
	struct list_head *plug_list;

	plug = blk_mq_plug(q, bio);
	if (!plug)
		return false;

	plug_list = &plug->mq_list;

	list_for_each_entry_reverse(rq, plug_list, queuelist) {
		bool merged = false;

		if (rq->q == q && same_queue_rq) {
			/*
			 * Only blk-mq multiple hardware queues case checks the
			 * rq in the same queue, there should be only one such
			 * rq in a queue
			 **/
			*same_queue_rq = rq;
		}

		if (rq->q != q || !blk_rq_merge_ok(rq, bio))
			continue;

		switch (blk_try_merge(rq, bio)) {
		case ELEVATOR_BACK_MERGE:
			merged = bio_attempt_back_merge(rq, bio, nr_segs);
			break;
		case ELEVATOR_FRONT_MERGE:
			merged = bio_attempt_front_merge(rq, bio, nr_segs);
			break;
		case ELEVATOR_DISCARD_MERGE:
			merged = bio_attempt_discard_merge(q, rq, bio);
			break;
		default:
			break;
		}

		if (merged)
			return true;
	}

	return false;
}

static void handle_bad_sector(struct bio *bio, sector_t maxsector)
{
	char b[BDEVNAME_SIZE];

	printk(KERN_INFO "attempt to access beyond end of device\n");
	printk(KERN_INFO "%s: rw=%d, want=%Lu, limit=%Lu\n",
			bio_devname(bio, b), bio->bi_opf,
			(unsigned long long)bio_end_sector(bio),
			(long long)maxsector);
}

#ifdef CONFIG_FAIL_MAKE_REQUEST

static DECLARE_FAULT_ATTR(fail_make_request);

static int __init setup_fail_make_request(char *str)
{
	return setup_fault_attr(&fail_make_request, str);
}
__setup("fail_make_request=", setup_fail_make_request);

static bool should_fail_request(struct hd_struct *part, unsigned int bytes)
{
	return part->make_it_fail && should_fail(&fail_make_request, bytes);
}

static int __init fail_make_request_debugfs(void)
{
	struct dentry *dir = fault_create_debugfs_attr("fail_make_request",
						NULL, &fail_make_request);

	return PTR_ERR_OR_ZERO(dir);
}

late_initcall(fail_make_request_debugfs);

#else /* CONFIG_FAIL_MAKE_REQUEST */

static inline bool should_fail_request(struct hd_struct *part,
					unsigned int bytes)
{
	return false;
}

#endif /* CONFIG_FAIL_MAKE_REQUEST */

static inline bool bio_check_ro(struct bio *bio, struct hd_struct *part)
{
	const int op = bio_op(bio);

	if (part->policy && op_is_write(op)) {
		char b[BDEVNAME_SIZE];

		if (op_is_flush(bio->bi_opf) && !bio_sectors(bio))
			return false;

		WARN_ONCE(1,
		       "generic_make_request: Trying to write "
			"to read-only block-device %s (partno %d)\n",
			bio_devname(bio, b), part->partno);
		/* Older lvm-tools actually trigger this */
		return false;
	}

	return false;
}

static noinline int should_fail_bio(struct bio *bio)
{
	if (should_fail_request(&bio->bi_disk->part0, bio->bi_iter.bi_size))
		return -EIO;
	return 0;
}
ALLOW_ERROR_INJECTION(should_fail_bio, ERRNO);

/*
 * Check whether this bio extends beyond the end of the device or partition.
 * This may well happen - the kernel calls bread() without checking the size of
 * the device, e.g., when mounting a file system.
 */
static inline int bio_check_eod(struct bio *bio, sector_t maxsector)
{
	unsigned int nr_sectors = bio_sectors(bio);

	if (nr_sectors && maxsector &&
	    (nr_sectors > maxsector ||
	     bio->bi_iter.bi_sector > maxsector - nr_sectors)) {
		handle_bad_sector(bio, maxsector);
		return -EIO;
	}
	return 0;
}

/*
 * Remap block n of partition p to block n+start(p) of the disk.
 */
static inline int blk_partition_remap(struct bio *bio)
{
	struct hd_struct *p;
	int ret = -EIO;

	rcu_read_lock();
	p = __disk_get_part(bio->bi_disk, bio->bi_partno);
	if (unlikely(!p))
		goto out;
	if (unlikely(should_fail_request(p, bio->bi_iter.bi_size)))
		goto out;
	if (unlikely(bio_check_ro(bio, p)))
		goto out;

	if (bio_sectors(bio)) {
		if (bio_check_eod(bio, part_nr_sects_read(p)))
			goto out;
		bio->bi_iter.bi_sector += p->start_sect;
		trace_block_bio_remap(bio->bi_disk->queue, bio, part_devt(p),
				      bio->bi_iter.bi_sector - p->start_sect);
	}
	bio->bi_partno = 0;
	ret = 0;
out:
	rcu_read_unlock();
	return ret;
}

/*
 * Check write append to a zoned block device.
 */
static inline blk_status_t blk_check_zone_append(struct request_queue *q,
						 struct bio *bio)
{
	sector_t pos = bio->bi_iter.bi_sector;
	int nr_sectors = bio_sectors(bio);

	/* Only applicable to zoned block devices */
	if (!blk_queue_is_zoned(q))
		return BLK_STS_NOTSUPP;

	/* The bio sector must point to the start of a sequential zone */
	if (pos & (blk_queue_zone_sectors(q) - 1) ||
	    !blk_queue_zone_is_seq(q, pos))
		return BLK_STS_IOERR;

	/*
	 * Not allowed to cross zone boundaries. Otherwise, the BIO will be
	 * split and could result in non-contiguous sectors being written in
	 * different zones.
	 */
	if (nr_sectors > q->limits.chunk_sectors)
		return BLK_STS_IOERR;

	/* Make sure the BIO is small enough and will not get split */
	if (nr_sectors > q->limits.max_zone_append_sectors)
		return BLK_STS_IOERR;

	bio->bi_opf |= REQ_NOMERGE;

	return BLK_STS_OK;
}

static noinline_for_stack bool
generic_make_request_checks(struct bio *bio)
{
	struct request_queue *q;
	int nr_sectors = bio_sectors(bio);
	blk_status_t status = BLK_STS_IOERR;
	char b[BDEVNAME_SIZE];

	might_sleep();

	q = bio->bi_disk->queue;
	if (unlikely(!q)) {
		printk(KERN_ERR
		       "generic_make_request: Trying to access "
			"nonexistent block-device %s (%Lu)\n",
			bio_devname(bio, b), (long long)bio->bi_iter.bi_sector);
		goto end_io;
	}

	/*
	 * For a REQ_NOWAIT based request, return -EOPNOTSUPP
	 * if queue is not a request based queue.
	 */
	if ((bio->bi_opf & REQ_NOWAIT) && !queue_is_mq(q))
		goto not_supported;

	if (should_fail_bio(bio))
		goto end_io;

	if (bio->bi_partno) {
		if (unlikely(blk_partition_remap(bio)))
			goto end_io;
	} else {
		if (unlikely(bio_check_ro(bio, &bio->bi_disk->part0)))
			goto end_io;
		if (unlikely(bio_check_eod(bio, get_capacity(bio->bi_disk))))
			goto end_io;
	}

	/*
	 * Filter flush bio's early so that make_request based
	 * drivers without flush support don't have to worry
	 * about them.
	 */
	if (op_is_flush(bio->bi_opf) &&
	    !test_bit(QUEUE_FLAG_WC, &q->queue_flags)) {
		bio->bi_opf &= ~(REQ_PREFLUSH | REQ_FUA);
		if (!nr_sectors) {
			status = BLK_STS_OK;
			goto end_io;
		}
	}

	if (!test_bit(QUEUE_FLAG_POLL, &q->queue_flags))
		bio->bi_opf &= ~REQ_HIPRI;

	switch (bio_op(bio)) {
	case REQ_OP_DISCARD:
		if (!blk_queue_discard(q))
			goto not_supported;
		break;
	case REQ_OP_SECURE_ERASE:
		if (!blk_queue_secure_erase(q))
			goto not_supported;
		break;
	case REQ_OP_WRITE_SAME:
		if (!q->limits.max_write_same_sectors)
			goto not_supported;
		break;
	case REQ_OP_ZONE_APPEND:
		status = blk_check_zone_append(q, bio);
		if (status != BLK_STS_OK)
			goto end_io;
		break;
	case REQ_OP_ZONE_RESET:
	case REQ_OP_ZONE_OPEN:
	case REQ_OP_ZONE_CLOSE:
	case REQ_OP_ZONE_FINISH:
		if (!blk_queue_is_zoned(q))
			goto not_supported;
		break;
	case REQ_OP_ZONE_RESET_ALL:
		if (!blk_queue_is_zoned(q) || !blk_queue_zone_resetall(q))
			goto not_supported;
		break;
	case REQ_OP_WRITE_ZEROES:
		if (!q->limits.max_write_zeroes_sectors)
			goto not_supported;
		break;
	default:
		break;
	}

	/*
	 * Various block parts want %current->io_context, so allocate it up
	 * front rather than dealing with lots of pain to allocate it only
	 * where needed. This may fail and the block layer knows how to live
	 * with it.
	 */
	if (unlikely(!current->io_context))
		create_task_io_context(current, GFP_ATOMIC, q->node);

	if (!blkcg_bio_issue_check(q, bio))
		return false;

	if (!bio_flagged(bio, BIO_TRACE_COMPLETION)) {
		trace_block_bio_queue(q, bio);
		/* Now that enqueuing has been traced, we need to trace
		 * completion as well.
		 */
		bio_set_flag(bio, BIO_TRACE_COMPLETION);
	}
	return true;

not_supported:
	status = BLK_STS_NOTSUPP;
end_io:
	bio->bi_status = status;
	bio_endio(bio);
	return false;
}

static blk_qc_t do_make_request(struct bio *bio)
{
	struct request_queue *q = bio->bi_disk->queue;
	blk_qc_t ret = BLK_QC_T_NONE;

	if (blk_crypto_bio_prep(&bio)) {
		if (!q->make_request_fn)
			return blk_mq_make_request(q, bio);
		ret = q->make_request_fn(q, bio);
	}
	blk_queue_exit(q);
	return ret;
}

/**
 * generic_make_request - re-submit a bio to the block device layer for I/O
 * @bio:  The bio describing the location in memory and on the device.
 *
 * This is a version of submit_bio() that shall only be used for I/O that is
 * resubmitted to lower level drivers by stacking block drivers.  All file
 * systems and other upper level users of the block layer should use
 * submit_bio() instead.
 */
blk_qc_t generic_make_request(struct bio *bio)
{
	/*
	 * bio_list_on_stack[0] contains bios submitted by the current
	 * make_request_fn.
	 * bio_list_on_stack[1] contains bios that were submitted before
	 * the current make_request_fn, but that haven't been processed
	 * yet.
	 */
	struct bio_list bio_list_on_stack[2];
	blk_qc_t ret = BLK_QC_T_NONE;

	if (!generic_make_request_checks(bio))
		goto out;

	/*
	 * We only want one ->make_request_fn to be active at a time, else
	 * stack usage with stacked devices could be a problem.  So use
	 * current->bio_list to keep a list of requests submited by a
	 * make_request_fn function.  current->bio_list is also used as a
	 * flag to say if generic_make_request is currently active in this
	 * task or not.  If it is NULL, then no make_request is active.  If
	 * it is non-NULL, then a make_request is active, and new requests
	 * should be added at the tail
	 */
	if (current->bio_list) {
		bio_list_add(&current->bio_list[0], bio);
		goto out;
	}

	/* following loop may be a bit non-obvious, and so deserves some
	 * explanation.
	 * Before entering the loop, bio->bi_next is NULL (as all callers
	 * ensure that) so we have a list with a single bio.
	 * We pretend that we have just taken it off a longer list, so
	 * we assign bio_list to a pointer to the bio_list_on_stack,
	 * thus initialising the bio_list of new bios to be
	 * added.  ->make_request() may indeed add some more bios
	 * through a recursive call to generic_make_request.  If it
	 * did, we find a non-NULL value in bio_list and re-enter the loop
	 * from the top.  In this case we really did just take the bio
	 * of the top of the list (no pretending) and so remove it from
	 * bio_list, and call into ->make_request() again.
	 */
	BUG_ON(bio->bi_next);
	bio_list_init(&bio_list_on_stack[0]);
	current->bio_list = bio_list_on_stack;
	do {
		struct request_queue *q = bio->bi_disk->queue;

		if (likely(bio_queue_enter(bio) == 0)) {
			struct bio_list lower, same;

			/* Create a fresh bio_list for all subordinate requests */
			bio_list_on_stack[1] = bio_list_on_stack[0];
			bio_list_init(&bio_list_on_stack[0]);
<<<<<<< HEAD
			if (blk_crypto_bio_prep(&bio))
				ret = q->make_request_fn(q, bio);

			blk_queue_exit(q);
=======
			ret = do_make_request(bio);
>>>>>>> 750a02ab

			/* sort new bios into those for a lower level
			 * and those for the same level
			 */
			bio_list_init(&lower);
			bio_list_init(&same);
			while ((bio = bio_list_pop(&bio_list_on_stack[0])) != NULL)
				if (q == bio->bi_disk->queue)
					bio_list_add(&same, bio);
				else
					bio_list_add(&lower, bio);
			/* now assemble so we handle the lowest level first */
			bio_list_merge(&bio_list_on_stack[0], &lower);
			bio_list_merge(&bio_list_on_stack[0], &same);
			bio_list_merge(&bio_list_on_stack[0], &bio_list_on_stack[1]);
		}
		bio = bio_list_pop(&bio_list_on_stack[0]);
	} while (bio);
	current->bio_list = NULL; /* deactivate */

out:
	return ret;
}
EXPORT_SYMBOL(generic_make_request);

/**
 * direct_make_request - hand a buffer directly to its device driver for I/O
 * @bio:  The bio describing the location in memory and on the device.
 *
 * This function behaves like generic_make_request(), but does not protect
 * against recursion.  Must only be used if the called driver is known
 * to be blk-mq based.
 */
blk_qc_t direct_make_request(struct bio *bio)
{
	struct request_queue *q = bio->bi_disk->queue;
<<<<<<< HEAD
	bool nowait = bio->bi_opf & REQ_NOWAIT;
	blk_qc_t ret = BLK_QC_T_NONE;
=======
>>>>>>> 750a02ab

	if (WARN_ON_ONCE(q->make_request_fn)) {
		bio_io_error(bio);
		return BLK_QC_T_NONE;
	}
	if (!generic_make_request_checks(bio))
		return BLK_QC_T_NONE;
	if (unlikely(bio_queue_enter(bio)))
		return BLK_QC_T_NONE;
	if (!blk_crypto_bio_prep(&bio)) {
		blk_queue_exit(q);
		return BLK_QC_T_NONE;
	}
<<<<<<< HEAD
	if (blk_crypto_bio_prep(&bio))
		ret = q->make_request_fn(q, bio);
	blk_queue_exit(q);
	return ret;
=======
	return blk_mq_make_request(q, bio);
>>>>>>> 750a02ab
}
EXPORT_SYMBOL_GPL(direct_make_request);

/**
 * submit_bio - submit a bio to the block device layer for I/O
 * @bio: The &struct bio which describes the I/O
 *
 * submit_bio() is used to submit I/O requests to block devices.  It is passed a
 * fully set up &struct bio that describes the I/O that needs to be done.  The
 * bio will be send to the device described by the bi_disk and bi_partno fields.
 *
 * The success/failure status of the request, along with notification of
 * completion, is delivered asynchronously through the ->bi_end_io() callback
 * in @bio.  The bio must NOT be touched by thecaller until ->bi_end_io() has
 * been called.
 */
blk_qc_t submit_bio(struct bio *bio)
{
	if (blkcg_punt_bio_submit(bio))
		return BLK_QC_T_NONE;

	/*
	 * If it's a regular read/write or a barrier with data attached,
	 * go through the normal accounting stuff before submission.
	 */
	if (bio_has_data(bio)) {
		unsigned int count;

		if (unlikely(bio_op(bio) == REQ_OP_WRITE_SAME))
			count = queue_logical_block_size(bio->bi_disk->queue) >> 9;
		else
			count = bio_sectors(bio);

		if (op_is_write(bio_op(bio))) {
			count_vm_events(PGPGOUT, count);
		} else {
			task_io_account_read(bio->bi_iter.bi_size);
			count_vm_events(PGPGIN, count);
		}

		if (unlikely(block_dump)) {
			char b[BDEVNAME_SIZE];
			printk(KERN_DEBUG "%s(%d): %s block %Lu on %s (%u sectors)\n",
			current->comm, task_pid_nr(current),
				op_is_write(bio_op(bio)) ? "WRITE" : "READ",
				(unsigned long long)bio->bi_iter.bi_sector,
				bio_devname(bio, b), count);
		}
	}

	/*
	 * If we're reading data that is part of the userspace workingset, count
	 * submission time as memory stall.  When the device is congested, or
	 * the submitting cgroup IO-throttled, submission can be a significant
	 * part of overall IO time.
	 */
	if (unlikely(bio_op(bio) == REQ_OP_READ &&
	    bio_flagged(bio, BIO_WORKINGSET))) {
		unsigned long pflags;
		blk_qc_t ret;

		psi_memstall_enter(&pflags);
		ret = generic_make_request(bio);
		psi_memstall_leave(&pflags);

		return ret;
	}

	return generic_make_request(bio);
}
EXPORT_SYMBOL(submit_bio);

/**
 * blk_cloned_rq_check_limits - Helper function to check a cloned request
 *                              for the new queue limits
 * @q:  the queue
 * @rq: the request being checked
 *
 * Description:
 *    @rq may have been made based on weaker limitations of upper-level queues
 *    in request stacking drivers, and it may violate the limitation of @q.
 *    Since the block layer and the underlying device driver trust @rq
 *    after it is inserted to @q, it should be checked against @q before
 *    the insertion using this generic function.
 *
 *    Request stacking drivers like request-based dm may change the queue
 *    limits when retrying requests on other queues. Those requests need
 *    to be checked against the new queue limits again during dispatch.
 */
static int blk_cloned_rq_check_limits(struct request_queue *q,
				      struct request *rq)
{
	if (blk_rq_sectors(rq) > blk_queue_get_max_sectors(q, req_op(rq))) {
		printk(KERN_ERR "%s: over max size limit. (%u > %u)\n",
			__func__, blk_rq_sectors(rq),
			blk_queue_get_max_sectors(q, req_op(rq)));
		return -EIO;
	}

	/*
	 * queue's settings related to segment counting like q->bounce_pfn
	 * may differ from that of other stacking queues.
	 * Recalculate it to check the request correctly on this queue's
	 * limitation.
	 */
	rq->nr_phys_segments = blk_recalc_rq_segments(rq);
	if (rq->nr_phys_segments > queue_max_segments(q)) {
		printk(KERN_ERR "%s: over max segments limit. (%hu > %hu)\n",
			__func__, rq->nr_phys_segments, queue_max_segments(q));
		return -EIO;
	}

	return 0;
}

/**
 * blk_insert_cloned_request - Helper for stacking drivers to submit a request
 * @q:  the queue to submit the request
 * @rq: the request being queued
 */
blk_status_t blk_insert_cloned_request(struct request_queue *q, struct request *rq)
{
	if (blk_cloned_rq_check_limits(q, rq))
		return BLK_STS_IOERR;

	if (rq->rq_disk &&
	    should_fail_request(&rq->rq_disk->part0, blk_rq_bytes(rq)))
		return BLK_STS_IOERR;

	if (blk_crypto_insert_cloned_request(rq))
		return BLK_STS_IOERR;

	if (blk_queue_io_stat(q))
		blk_account_io_start(rq);

	/*
	 * Since we have a scheduler attached on the top device,
	 * bypass a potential scheduler on the bottom device for
	 * insert.
	 */
	return blk_mq_request_issue_directly(rq, true);
}
EXPORT_SYMBOL_GPL(blk_insert_cloned_request);

/**
 * blk_rq_err_bytes - determine number of bytes till the next failure boundary
 * @rq: request to examine
 *
 * Description:
 *     A request could be merge of IOs which require different failure
 *     handling.  This function determines the number of bytes which
 *     can be failed from the beginning of the request without
 *     crossing into area which need to be retried further.
 *
 * Return:
 *     The number of bytes to fail.
 */
unsigned int blk_rq_err_bytes(const struct request *rq)
{
	unsigned int ff = rq->cmd_flags & REQ_FAILFAST_MASK;
	unsigned int bytes = 0;
	struct bio *bio;

	if (!(rq->rq_flags & RQF_MIXED_MERGE))
		return blk_rq_bytes(rq);

	/*
	 * Currently the only 'mixing' which can happen is between
	 * different fastfail types.  We can safely fail portions
	 * which have all the failfast bits that the first one has -
	 * the ones which are at least as eager to fail as the first
	 * one.
	 */
	for (bio = rq->bio; bio; bio = bio->bi_next) {
		if ((bio->bi_opf & ff) != ff)
			break;
		bytes += bio->bi_iter.bi_size;
	}

	/* this could lead to infinite loop */
	BUG_ON(blk_rq_bytes(rq) && !bytes);
	return bytes;
}
EXPORT_SYMBOL_GPL(blk_rq_err_bytes);

static void update_io_ticks(struct hd_struct *part, unsigned long now, bool end)
{
	unsigned long stamp;
again:
	stamp = READ_ONCE(part->stamp);
	if (unlikely(stamp != now)) {
		if (likely(cmpxchg(&part->stamp, stamp, now) == stamp))
			__part_stat_add(part, io_ticks, end ? now - stamp : 1);
	}
	if (part->partno) {
		part = &part_to_disk(part)->part0;
		goto again;
	}
}

static void blk_account_io_completion(struct request *req, unsigned int bytes)
{
	if (req->part && blk_do_io_stat(req)) {
		const int sgrp = op_stat_group(req_op(req));
		struct hd_struct *part;

		part_stat_lock();
		part = req->part;
		part_stat_add(part, sectors[sgrp], bytes >> 9);
		part_stat_unlock();
	}
}

void blk_account_io_done(struct request *req, u64 now)
{
	/*
	 * Account IO completion.  flush_rq isn't accounted as a
	 * normal IO on queueing nor completion.  Accounting the
	 * containing request is enough.
	 */
	if (req->part && blk_do_io_stat(req) &&
	    !(req->rq_flags & RQF_FLUSH_SEQ)) {
		const int sgrp = op_stat_group(req_op(req));
		struct hd_struct *part;

		part_stat_lock();
		part = req->part;

		update_io_ticks(part, jiffies, true);
		part_stat_inc(part, ios[sgrp]);
		part_stat_add(part, nsecs[sgrp], now - req->start_time_ns);
		part_stat_unlock();

		hd_struct_put(part);
	}
}

void blk_account_io_start(struct request *rq)
{
	if (!blk_do_io_stat(rq))
		return;

	rq->part = disk_map_sector_rcu(rq->rq_disk, blk_rq_pos(rq));

	part_stat_lock();
	update_io_ticks(rq->part, jiffies, false);
	part_stat_unlock();
}

unsigned long disk_start_io_acct(struct gendisk *disk, unsigned int sectors,
		unsigned int op)
{
	struct hd_struct *part = &disk->part0;
	const int sgrp = op_stat_group(op);
	unsigned long now = READ_ONCE(jiffies);

	part_stat_lock();
	update_io_ticks(part, now, false);
	part_stat_inc(part, ios[sgrp]);
	part_stat_add(part, sectors[sgrp], sectors);
	part_stat_local_inc(part, in_flight[op_is_write(op)]);
	part_stat_unlock();

	return now;
}
EXPORT_SYMBOL(disk_start_io_acct);

void disk_end_io_acct(struct gendisk *disk, unsigned int op,
		unsigned long start_time)
{
	struct hd_struct *part = &disk->part0;
	const int sgrp = op_stat_group(op);
	unsigned long now = READ_ONCE(jiffies);
	unsigned long duration = now - start_time;

	part_stat_lock();
	update_io_ticks(part, now, true);
	part_stat_add(part, nsecs[sgrp], jiffies_to_nsecs(duration));
	part_stat_local_dec(part, in_flight[op_is_write(op)]);
	part_stat_unlock();
}
EXPORT_SYMBOL(disk_end_io_acct);

/*
 * Steal bios from a request and add them to a bio list.
 * The request must not have been partially completed before.
 */
void blk_steal_bios(struct bio_list *list, struct request *rq)
{
	if (rq->bio) {
		if (list->tail)
			list->tail->bi_next = rq->bio;
		else
			list->head = rq->bio;
		list->tail = rq->biotail;

		rq->bio = NULL;
		rq->biotail = NULL;
	}

	rq->__data_len = 0;
}
EXPORT_SYMBOL_GPL(blk_steal_bios);

/**
 * blk_update_request - Special helper function for request stacking drivers
 * @req:      the request being processed
 * @error:    block status code
 * @nr_bytes: number of bytes to complete @req
 *
 * Description:
 *     Ends I/O on a number of bytes attached to @req, but doesn't complete
 *     the request structure even if @req doesn't have leftover.
 *     If @req has leftover, sets it up for the next range of segments.
 *
 *     This special helper function is only for request stacking drivers
 *     (e.g. request-based dm) so that they can handle partial completion.
 *     Actual device drivers should use blk_mq_end_request instead.
 *
 *     Passing the result of blk_rq_bytes() as @nr_bytes guarantees
 *     %false return from this function.
 *
 * Note:
 *	The RQF_SPECIAL_PAYLOAD flag is ignored on purpose in both
 *	blk_rq_bytes() and in blk_update_request().
 *
 * Return:
 *     %false - this request doesn't have any more data
 *     %true  - this request has more data
 **/
bool blk_update_request(struct request *req, blk_status_t error,
		unsigned int nr_bytes)
{
	int total_bytes;

	trace_block_rq_complete(req, blk_status_to_errno(error), nr_bytes);

	if (!req->bio)
		return false;

#ifdef CONFIG_BLK_DEV_INTEGRITY
	if (blk_integrity_rq(req) && req_op(req) == REQ_OP_READ &&
	    error == BLK_STS_OK)
		req->q->integrity.profile->complete_fn(req, nr_bytes);
#endif

	if (unlikely(error && !blk_rq_is_passthrough(req) &&
		     !(req->rq_flags & RQF_QUIET)))
		print_req_error(req, error, __func__);

	blk_account_io_completion(req, nr_bytes);

	total_bytes = 0;
	while (req->bio) {
		struct bio *bio = req->bio;
		unsigned bio_bytes = min(bio->bi_iter.bi_size, nr_bytes);

		if (bio_bytes == bio->bi_iter.bi_size)
			req->bio = bio->bi_next;

		/* Completion has already been traced */
		bio_clear_flag(bio, BIO_TRACE_COMPLETION);
		req_bio_endio(req, bio, bio_bytes, error);

		total_bytes += bio_bytes;
		nr_bytes -= bio_bytes;

		if (!nr_bytes)
			break;
	}

	/*
	 * completely done
	 */
	if (!req->bio) {
		/*
		 * Reset counters so that the request stacking driver
		 * can find how many bytes remain in the request
		 * later.
		 */
		req->__data_len = 0;
		return false;
	}

	req->__data_len -= total_bytes;

	/* update sector only for requests with clear definition of sector */
	if (!blk_rq_is_passthrough(req))
		req->__sector += total_bytes >> 9;

	/* mixed attributes always follow the first bio */
	if (req->rq_flags & RQF_MIXED_MERGE) {
		req->cmd_flags &= ~REQ_FAILFAST_MASK;
		req->cmd_flags |= req->bio->bi_opf & REQ_FAILFAST_MASK;
	}

	if (!(req->rq_flags & RQF_SPECIAL_PAYLOAD)) {
		/*
		 * If total number of sectors is less than the first segment
		 * size, something has gone terribly wrong.
		 */
		if (blk_rq_bytes(req) < blk_rq_cur_bytes(req)) {
			blk_dump_rq_flags(req, "request botched");
			req->__data_len = blk_rq_cur_bytes(req);
		}

		/* recalculate the number of segments */
		req->nr_phys_segments = blk_recalc_rq_segments(req);
	}

	return true;
}
EXPORT_SYMBOL_GPL(blk_update_request);

#if ARCH_IMPLEMENTS_FLUSH_DCACHE_PAGE
/**
 * rq_flush_dcache_pages - Helper function to flush all pages in a request
 * @rq: the request to be flushed
 *
 * Description:
 *     Flush all pages in @rq.
 */
void rq_flush_dcache_pages(struct request *rq)
{
	struct req_iterator iter;
	struct bio_vec bvec;

	rq_for_each_segment(bvec, rq, iter)
		flush_dcache_page(bvec.bv_page);
}
EXPORT_SYMBOL_GPL(rq_flush_dcache_pages);
#endif

/**
 * blk_lld_busy - Check if underlying low-level drivers of a device are busy
 * @q : the queue of the device being checked
 *
 * Description:
 *    Check if underlying low-level drivers of a device are busy.
 *    If the drivers want to export their busy state, they must set own
 *    exporting function using blk_queue_lld_busy() first.
 *
 *    Basically, this function is used only by request stacking drivers
 *    to stop dispatching requests to underlying devices when underlying
 *    devices are busy.  This behavior helps more I/O merging on the queue
 *    of the request stacking driver and prevents I/O throughput regression
 *    on burst I/O load.
 *
 * Return:
 *    0 - Not busy (The request stacking driver should dispatch request)
 *    1 - Busy (The request stacking driver should stop dispatching request)
 */
int blk_lld_busy(struct request_queue *q)
{
	if (queue_is_mq(q) && q->mq_ops->busy)
		return q->mq_ops->busy(q);

	return 0;
}
EXPORT_SYMBOL_GPL(blk_lld_busy);

/**
 * blk_rq_unprep_clone - Helper function to free all bios in a cloned request
 * @rq: the clone request to be cleaned up
 *
 * Description:
 *     Free all bios in @rq for a cloned request.
 */
void blk_rq_unprep_clone(struct request *rq)
{
	struct bio *bio;

	while ((bio = rq->bio) != NULL) {
		rq->bio = bio->bi_next;

		bio_put(bio);
	}
}
EXPORT_SYMBOL_GPL(blk_rq_unprep_clone);

/**
 * blk_rq_prep_clone - Helper function to setup clone request
 * @rq: the request to be setup
 * @rq_src: original request to be cloned
 * @bs: bio_set that bios for clone are allocated from
 * @gfp_mask: memory allocation mask for bio
 * @bio_ctr: setup function to be called for each clone bio.
 *           Returns %0 for success, non %0 for failure.
 * @data: private data to be passed to @bio_ctr
 *
 * Description:
 *     Clones bios in @rq_src to @rq, and copies attributes of @rq_src to @rq.
 *     Also, pages which the original bios are pointing to are not copied
 *     and the cloned bios just point same pages.
 *     So cloned bios must be completed before original bios, which means
 *     the caller must complete @rq before @rq_src.
 */
int blk_rq_prep_clone(struct request *rq, struct request *rq_src,
		      struct bio_set *bs, gfp_t gfp_mask,
		      int (*bio_ctr)(struct bio *, struct bio *, void *),
		      void *data)
{
	struct bio *bio, *bio_src;

	if (!bs)
		bs = &fs_bio_set;

	__rq_for_each_bio(bio_src, rq_src) {
		bio = bio_clone_fast(bio_src, gfp_mask, bs);
		if (!bio)
			goto free_and_out;

		if (bio_ctr && bio_ctr(bio, bio_src, data))
			goto free_and_out;

		if (rq->bio) {
			rq->biotail->bi_next = bio;
			rq->biotail = bio;
		} else
			rq->bio = rq->biotail = bio;
	}

	/* Copy attributes of the original request to the clone request. */
	rq->__sector = blk_rq_pos(rq_src);
	rq->__data_len = blk_rq_bytes(rq_src);
	if (rq_src->rq_flags & RQF_SPECIAL_PAYLOAD) {
		rq->rq_flags |= RQF_SPECIAL_PAYLOAD;
		rq->special_vec = rq_src->special_vec;
	}
	rq->nr_phys_segments = rq_src->nr_phys_segments;
	rq->ioprio = rq_src->ioprio;

	if (rq->bio)
		blk_crypto_rq_bio_prep(rq, rq->bio, gfp_mask);

	if (rq->bio)
		blk_crypto_rq_bio_prep(rq, rq->bio, gfp_mask);

	return 0;

free_and_out:
	if (bio)
		bio_put(bio);
	blk_rq_unprep_clone(rq);

	return -ENOMEM;
}
EXPORT_SYMBOL_GPL(blk_rq_prep_clone);

int kblockd_schedule_work(struct work_struct *work)
{
	return queue_work(kblockd_workqueue, work);
}
EXPORT_SYMBOL(kblockd_schedule_work);

int kblockd_mod_delayed_work_on(int cpu, struct delayed_work *dwork,
				unsigned long delay)
{
	return mod_delayed_work_on(cpu, kblockd_workqueue, dwork, delay);
}
EXPORT_SYMBOL(kblockd_mod_delayed_work_on);

/**
 * blk_start_plug - initialize blk_plug and track it inside the task_struct
 * @plug:	The &struct blk_plug that needs to be initialized
 *
 * Description:
 *   blk_start_plug() indicates to the block layer an intent by the caller
 *   to submit multiple I/O requests in a batch.  The block layer may use
 *   this hint to defer submitting I/Os from the caller until blk_finish_plug()
 *   is called.  However, the block layer may choose to submit requests
 *   before a call to blk_finish_plug() if the number of queued I/Os
 *   exceeds %BLK_MAX_REQUEST_COUNT, or if the size of the I/O is larger than
 *   %BLK_PLUG_FLUSH_SIZE.  The queued I/Os may also be submitted early if
 *   the task schedules (see below).
 *
 *   Tracking blk_plug inside the task_struct will help with auto-flushing the
 *   pending I/O should the task end up blocking between blk_start_plug() and
 *   blk_finish_plug(). This is important from a performance perspective, but
 *   also ensures that we don't deadlock. For instance, if the task is blocking
 *   for a memory allocation, memory reclaim could end up wanting to free a
 *   page belonging to that request that is currently residing in our private
 *   plug. By flushing the pending I/O when the process goes to sleep, we avoid
 *   this kind of deadlock.
 */
void blk_start_plug(struct blk_plug *plug)
{
	struct task_struct *tsk = current;

	/*
	 * If this is a nested plug, don't actually assign it.
	 */
	if (tsk->plug)
		return;

	INIT_LIST_HEAD(&plug->mq_list);
	INIT_LIST_HEAD(&plug->cb_list);
	plug->rq_count = 0;
	plug->multiple_queues = false;

	/*
	 * Store ordering should not be needed here, since a potential
	 * preempt will imply a full memory barrier
	 */
	tsk->plug = plug;
}
EXPORT_SYMBOL(blk_start_plug);

static void flush_plug_callbacks(struct blk_plug *plug, bool from_schedule)
{
	LIST_HEAD(callbacks);

	while (!list_empty(&plug->cb_list)) {
		list_splice_init(&plug->cb_list, &callbacks);

		while (!list_empty(&callbacks)) {
			struct blk_plug_cb *cb = list_first_entry(&callbacks,
							  struct blk_plug_cb,
							  list);
			list_del(&cb->list);
			cb->callback(cb, from_schedule);
		}
	}
}

struct blk_plug_cb *blk_check_plugged(blk_plug_cb_fn unplug, void *data,
				      int size)
{
	struct blk_plug *plug = current->plug;
	struct blk_plug_cb *cb;

	if (!plug)
		return NULL;

	list_for_each_entry(cb, &plug->cb_list, list)
		if (cb->callback == unplug && cb->data == data)
			return cb;

	/* Not currently on the callback list */
	BUG_ON(size < sizeof(*cb));
	cb = kzalloc(size, GFP_ATOMIC);
	if (cb) {
		cb->data = data;
		cb->callback = unplug;
		list_add(&cb->list, &plug->cb_list);
	}
	return cb;
}
EXPORT_SYMBOL(blk_check_plugged);

void blk_flush_plug_list(struct blk_plug *plug, bool from_schedule)
{
	flush_plug_callbacks(plug, from_schedule);

	if (!list_empty(&plug->mq_list))
		blk_mq_flush_plug_list(plug, from_schedule);
}

/**
 * blk_finish_plug - mark the end of a batch of submitted I/O
 * @plug:	The &struct blk_plug passed to blk_start_plug()
 *
 * Description:
 * Indicate that a batch of I/O submissions is complete.  This function
 * must be paired with an initial call to blk_start_plug().  The intent
 * is to allow the block layer to optimize I/O submission.  See the
 * documentation for blk_start_plug() for more information.
 */
void blk_finish_plug(struct blk_plug *plug)
{
	if (plug != current->plug)
		return;
	blk_flush_plug_list(plug, false);

	current->plug = NULL;
}
EXPORT_SYMBOL(blk_finish_plug);

void blk_io_schedule(void)
{
	/* Prevent hang_check timer from firing at us during very long I/O */
	unsigned long timeout = sysctl_hung_task_timeout_secs * HZ / 2;

	if (timeout)
		io_schedule_timeout(timeout);
	else
		io_schedule();
}
EXPORT_SYMBOL_GPL(blk_io_schedule);

int __init blk_dev_init(void)
{
	BUILD_BUG_ON(REQ_OP_LAST >= (1 << REQ_OP_BITS));
	BUILD_BUG_ON(REQ_OP_BITS + REQ_FLAG_BITS > 8 *
			sizeof_field(struct request, cmd_flags));
	BUILD_BUG_ON(REQ_OP_BITS + REQ_FLAG_BITS > 8 *
			sizeof_field(struct bio, bi_opf));

	/* used for unplugging and affects IO latency/throughput - HIGHPRI */
	kblockd_workqueue = alloc_workqueue("kblockd",
					    WQ_MEM_RECLAIM | WQ_HIGHPRI, 0);
	if (!kblockd_workqueue)
		panic("Failed to create kblockd\n");

	blk_requestq_cachep = kmem_cache_create("request_queue",
			sizeof(struct request_queue), 0, SLAB_PANIC, NULL);

#ifdef CONFIG_DEBUG_FS
	blk_debugfs_root = debugfs_create_dir("block", NULL);
#endif

	return 0;
}<|MERGE_RESOLUTION|>--- conflicted
+++ resolved
@@ -39,10 +39,7 @@
 #include <linux/debugfs.h>
 #include <linux/bpf.h>
 #include <linux/psi.h>
-<<<<<<< HEAD
-=======
 #include <linux/sched/sysctl.h>
->>>>>>> 750a02ab
 #include <linux/blk-crypto.h>
 
 #define CREATE_TRACE_POINTS
@@ -670,11 +667,7 @@
 
 	bio_crypt_free_ctx(bio);
 
-<<<<<<< HEAD
-	blk_account_io_start(req, false);
-=======
 	blk_account_io_merge_bio(req);
->>>>>>> 750a02ab
 	return true;
 }
 
@@ -700,11 +693,7 @@
 
 	bio_crypt_do_front_merge(req, bio);
 
-<<<<<<< HEAD
-	blk_account_io_start(req, false);
-=======
 	blk_account_io_merge_bio(req);
->>>>>>> 750a02ab
 	return true;
 }
 
@@ -1164,14 +1153,7 @@
 			/* Create a fresh bio_list for all subordinate requests */
 			bio_list_on_stack[1] = bio_list_on_stack[0];
 			bio_list_init(&bio_list_on_stack[0]);
-<<<<<<< HEAD
-			if (blk_crypto_bio_prep(&bio))
-				ret = q->make_request_fn(q, bio);
-
-			blk_queue_exit(q);
-=======
 			ret = do_make_request(bio);
->>>>>>> 750a02ab
 
 			/* sort new bios into those for a lower level
 			 * and those for the same level
@@ -1208,11 +1190,6 @@
 blk_qc_t direct_make_request(struct bio *bio)
 {
 	struct request_queue *q = bio->bi_disk->queue;
-<<<<<<< HEAD
-	bool nowait = bio->bi_opf & REQ_NOWAIT;
-	blk_qc_t ret = BLK_QC_T_NONE;
-=======
->>>>>>> 750a02ab
 
 	if (WARN_ON_ONCE(q->make_request_fn)) {
 		bio_io_error(bio);
@@ -1226,14 +1203,7 @@
 		blk_queue_exit(q);
 		return BLK_QC_T_NONE;
 	}
-<<<<<<< HEAD
-	if (blk_crypto_bio_prep(&bio))
-		ret = q->make_request_fn(q, bio);
-	blk_queue_exit(q);
-	return ret;
-=======
 	return blk_mq_make_request(q, bio);
->>>>>>> 750a02ab
 }
 EXPORT_SYMBOL_GPL(direct_make_request);
 
@@ -1769,9 +1739,6 @@
 	if (rq->bio)
 		blk_crypto_rq_bio_prep(rq, rq->bio, gfp_mask);
 
-	if (rq->bio)
-		blk_crypto_rq_bio_prep(rq, rq->bio, gfp_mask);
-
 	return 0;
 
 free_and_out:
