// SPDX-License-Identifier: GPL-2.0-only
/*
 * Resizable, Scalable, Concurrent Hash Table
 *
 * Copyright (c) 2015 Herbert Xu <herbert@gondor.apana.org.au>
 * Copyright (c) 2014-2015 Thomas Graf <tgraf@suug.ch>
 * Copyright (c) 2008-2014 Patrick McHardy <kaber@trash.net>
 *
 * Code partially derived from nft_hash
 * Rewritten with rehash code from br_multicast plus single list
 * pointer as suggested by Josh Triplett
 */

#include <linux/atomic.h>
#include <linux/kernel.h>
#include <linux/init.h>
#include <linux/log2.h>
#include <linux/sched.h>
#include <linux/rculist.h>
#include <linux/slab.h>
#include <linux/vmalloc.h>
#include <linux/mm.h>
#include <linux/jhash.h>
#include <linux/random.h>
#include <linux/rhashtable.h>
#include <linux/err.h>
#include <linux/export.h>

#define HASH_DEFAULT_SIZE	64UL
#define HASH_MIN_SIZE		4U

union nested_table {
	union nested_table __rcu *table;
<<<<<<< HEAD
	struct rhash_lock_head __rcu *bucket;
=======
	struct rhash_lock_head *bucket;
>>>>>>> 4b972a01
};

static u32 head_hashfn(struct rhashtable *ht,
		       const struct bucket_table *tbl,
		       const struct rhash_head *he)
{
	return rht_head_hashfn(ht, tbl, he, ht->p);
}

#ifdef CONFIG_PROVE_LOCKING
#define ASSERT_RHT_MUTEX(HT) BUG_ON(!lockdep_rht_mutex_is_held(HT))

int lockdep_rht_mutex_is_held(struct rhashtable *ht)
{
	return (debug_locks) ? lockdep_is_held(&ht->mutex) : 1;
}
EXPORT_SYMBOL_GPL(lockdep_rht_mutex_is_held);

int lockdep_rht_bucket_is_held(const struct bucket_table *tbl, u32 hash)
{
	if (!debug_locks)
		return 1;
	if (unlikely(tbl->nest))
		return 1;
	return bit_spin_is_locked(0, (unsigned long *)&tbl->buckets[hash]);
}
EXPORT_SYMBOL_GPL(lockdep_rht_bucket_is_held);
#else
#define ASSERT_RHT_MUTEX(HT)
#endif

static void nested_table_free(union nested_table *ntbl, unsigned int size)
{
	const unsigned int shift = PAGE_SHIFT - ilog2(sizeof(void *));
	const unsigned int len = 1 << shift;
	unsigned int i;

	ntbl = rcu_dereference_raw(ntbl->table);
	if (!ntbl)
		return;

	if (size > len) {
		size >>= shift;
		for (i = 0; i < len; i++)
			nested_table_free(ntbl + i, size);
	}

	kfree(ntbl);
}

static void nested_bucket_table_free(const struct bucket_table *tbl)
{
	unsigned int size = tbl->size >> tbl->nest;
	unsigned int len = 1 << tbl->nest;
	union nested_table *ntbl;
	unsigned int i;

	ntbl = (union nested_table *)rcu_dereference_raw(tbl->buckets[0]);

	for (i = 0; i < len; i++)
		nested_table_free(ntbl + i, size);

	kfree(ntbl);
}

static void bucket_table_free(const struct bucket_table *tbl)
{
	if (tbl->nest)
		nested_bucket_table_free(tbl);

	kvfree(tbl);
}

static void bucket_table_free_rcu(struct rcu_head *head)
{
	bucket_table_free(container_of(head, struct bucket_table, rcu));
}

static union nested_table *nested_table_alloc(struct rhashtable *ht,
					      union nested_table __rcu **prev,
					      bool leaf)
{
	union nested_table *ntbl;
	int i;

	ntbl = rcu_dereference(*prev);
	if (ntbl)
		return ntbl;

	ntbl = kzalloc(PAGE_SIZE, GFP_ATOMIC);

	if (ntbl && leaf) {
		for (i = 0; i < PAGE_SIZE / sizeof(ntbl[0]); i++)
			INIT_RHT_NULLS_HEAD(ntbl[i].bucket);
	}

<<<<<<< HEAD
	if (cmpxchg(prev, NULL, ntbl) == NULL)
=======
	if (cmpxchg((union nested_table **)prev, NULL, ntbl) == NULL)
>>>>>>> 4b972a01
		return ntbl;
	/* Raced with another thread. */
	kfree(ntbl);
	return rcu_dereference(*prev);
}

static struct bucket_table *nested_bucket_table_alloc(struct rhashtable *ht,
						      size_t nbuckets,
						      gfp_t gfp)
{
	const unsigned int shift = PAGE_SHIFT - ilog2(sizeof(void *));
	struct bucket_table *tbl;
	size_t size;

	if (nbuckets < (1 << (shift + 1)))
		return NULL;

	size = sizeof(*tbl) + sizeof(tbl->buckets[0]);

	tbl = kzalloc(size, gfp);
	if (!tbl)
		return NULL;

	if (!nested_table_alloc(ht, (union nested_table __rcu **)tbl->buckets,
				false)) {
		kfree(tbl);
		return NULL;
	}

	tbl->nest = (ilog2(nbuckets) - 1) % shift + 1;

	return tbl;
}

static struct bucket_table *bucket_table_alloc(struct rhashtable *ht,
					       size_t nbuckets,
					       gfp_t gfp)
{
	struct bucket_table *tbl = NULL;
	size_t size;
	int i;
	static struct lock_class_key __key;

	tbl = kvzalloc(struct_size(tbl, buckets, nbuckets), gfp);

	size = nbuckets;

	if (tbl == NULL && (gfp & ~__GFP_NOFAIL) != GFP_KERNEL) {
		tbl = nested_bucket_table_alloc(ht, nbuckets, gfp);
		nbuckets = 0;
	}

	if (tbl == NULL)
		return NULL;

	lockdep_init_map(&tbl->dep_map, "rhashtable_bucket", &__key, 0);

	tbl->size = size;

	rcu_head_init(&tbl->rcu);
	INIT_LIST_HEAD(&tbl->walkers);

	tbl->hash_rnd = get_random_u32();

	for (i = 0; i < nbuckets; i++)
		INIT_RHT_NULLS_HEAD(tbl->buckets[i]);

	return tbl;
}

static struct bucket_table *rhashtable_last_table(struct rhashtable *ht,
						  struct bucket_table *tbl)
{
	struct bucket_table *new_tbl;

	do {
		new_tbl = tbl;
		tbl = rht_dereference_rcu(tbl->future_tbl, ht);
	} while (tbl);

	return new_tbl;
}

static int rhashtable_rehash_one(struct rhashtable *ht,
<<<<<<< HEAD
				 struct rhash_lock_head __rcu **bkt,
=======
				 struct rhash_lock_head **bkt,
>>>>>>> 4b972a01
				 unsigned int old_hash)
{
	struct bucket_table *old_tbl = rht_dereference(ht->tbl, ht);
	struct bucket_table *new_tbl = rhashtable_last_table(ht, old_tbl);
	int err = -EAGAIN;
	struct rhash_head *head, *next, *entry;
	struct rhash_head __rcu **pprev = NULL;
	unsigned int new_hash;

	if (new_tbl->nest)
		goto out;

	err = -ENOENT;

	rht_for_each_from(entry, rht_ptr(bkt, old_tbl, old_hash),
			  old_tbl, old_hash) {
		err = 0;
		next = rht_dereference_bucket(entry->next, old_tbl, old_hash);

		if (rht_is_a_nulls(next))
			break;

		pprev = &entry->next;
	}

	if (err)
		goto out;

	new_hash = head_hashfn(ht, new_tbl, entry);

	rht_lock_nested(new_tbl, &new_tbl->buckets[new_hash], SINGLE_DEPTH_NESTING);

	head = rht_ptr(new_tbl->buckets + new_hash, new_tbl, new_hash);

	RCU_INIT_POINTER(entry->next, head);

	rht_assign_unlock(new_tbl, &new_tbl->buckets[new_hash], entry);

	if (pprev)
		rcu_assign_pointer(*pprev, next);
	else
		/* Need to preserved the bit lock. */
		rht_assign_locked(bkt, next);

out:
	return err;
}

static int rhashtable_rehash_chain(struct rhashtable *ht,
				    unsigned int old_hash)
{
	struct bucket_table *old_tbl = rht_dereference(ht->tbl, ht);
<<<<<<< HEAD
	struct rhash_lock_head __rcu **bkt = rht_bucket_var(old_tbl, old_hash);
=======
	struct rhash_lock_head **bkt = rht_bucket_var(old_tbl, old_hash);
>>>>>>> 4b972a01
	int err;

	if (!bkt)
		return 0;
	rht_lock(old_tbl, bkt);

	while (!(err = rhashtable_rehash_one(ht, bkt, old_hash)))
		;

	if (err == -ENOENT)
		err = 0;
	rht_unlock(old_tbl, bkt);

	return err;
}

static int rhashtable_rehash_attach(struct rhashtable *ht,
				    struct bucket_table *old_tbl,
				    struct bucket_table *new_tbl)
{
	/* Make insertions go into the new, empty table right away. Deletions
	 * and lookups will be attempted in both tables until we synchronize.
	 * As cmpxchg() provides strong barriers, we do not need
	 * rcu_assign_pointer().
	 */

	if (cmpxchg((struct bucket_table **)&old_tbl->future_tbl, NULL,
		    new_tbl) != NULL)
		return -EEXIST;

	return 0;
}

static int rhashtable_rehash_table(struct rhashtable *ht)
{
	struct bucket_table *old_tbl = rht_dereference(ht->tbl, ht);
	struct bucket_table *new_tbl;
	struct rhashtable_walker *walker;
	unsigned int old_hash;
	int err;

	new_tbl = rht_dereference(old_tbl->future_tbl, ht);
	if (!new_tbl)
		return 0;

	for (old_hash = 0; old_hash < old_tbl->size; old_hash++) {
		err = rhashtable_rehash_chain(ht, old_hash);
		if (err)
			return err;
		cond_resched();
	}

	/* Publish the new table pointer. */
	rcu_assign_pointer(ht->tbl, new_tbl);

	spin_lock(&ht->lock);
	list_for_each_entry(walker, &old_tbl->walkers, list)
		walker->tbl = NULL;

	/* Wait for readers. All new readers will see the new
	 * table, and thus no references to the old table will
	 * remain.
	 * We do this inside the locked region so that
	 * rhashtable_walk_stop() can use rcu_head_after_call_rcu()
	 * to check if it should not re-link the table.
	 */
	call_rcu(&old_tbl->rcu, bucket_table_free_rcu);
	spin_unlock(&ht->lock);

	return rht_dereference(new_tbl->future_tbl, ht) ? -EAGAIN : 0;
}

static int rhashtable_rehash_alloc(struct rhashtable *ht,
				   struct bucket_table *old_tbl,
				   unsigned int size)
{
	struct bucket_table *new_tbl;
	int err;

	ASSERT_RHT_MUTEX(ht);

	new_tbl = bucket_table_alloc(ht, size, GFP_KERNEL);
	if (new_tbl == NULL)
		return -ENOMEM;

	err = rhashtable_rehash_attach(ht, old_tbl, new_tbl);
	if (err)
		bucket_table_free(new_tbl);

	return err;
}

/**
 * rhashtable_shrink - Shrink hash table while allowing concurrent lookups
 * @ht:		the hash table to shrink
 *
 * This function shrinks the hash table to fit, i.e., the smallest
 * size would not cause it to expand right away automatically.
 *
 * The caller must ensure that no concurrent resizing occurs by holding
 * ht->mutex.
 *
 * The caller must ensure that no concurrent table mutations take place.
 * It is however valid to have concurrent lookups if they are RCU protected.
 *
 * It is valid to have concurrent insertions and deletions protected by per
 * bucket locks or concurrent RCU protected lookups and traversals.
 */
static int rhashtable_shrink(struct rhashtable *ht)
{
	struct bucket_table *old_tbl = rht_dereference(ht->tbl, ht);
	unsigned int nelems = atomic_read(&ht->nelems);
	unsigned int size = 0;

	if (nelems)
		size = roundup_pow_of_two(nelems * 3 / 2);
	if (size < ht->p.min_size)
		size = ht->p.min_size;

	if (old_tbl->size <= size)
		return 0;

	if (rht_dereference(old_tbl->future_tbl, ht))
		return -EEXIST;

	return rhashtable_rehash_alloc(ht, old_tbl, size);
}

static void rht_deferred_worker(struct work_struct *work)
{
	struct rhashtable *ht;
	struct bucket_table *tbl;
	int err = 0;

	ht = container_of(work, struct rhashtable, run_work);
	mutex_lock(&ht->mutex);

	tbl = rht_dereference(ht->tbl, ht);
	tbl = rhashtable_last_table(ht, tbl);

	if (rht_grow_above_75(ht, tbl))
		err = rhashtable_rehash_alloc(ht, tbl, tbl->size * 2);
	else if (ht->p.automatic_shrinking && rht_shrink_below_30(ht, tbl))
		err = rhashtable_shrink(ht);
	else if (tbl->nest)
		err = rhashtable_rehash_alloc(ht, tbl, tbl->size);

	if (!err || err == -EEXIST) {
		int nerr;

		nerr = rhashtable_rehash_table(ht);
		err = err ?: nerr;
	}

	mutex_unlock(&ht->mutex);

	if (err)
		schedule_work(&ht->run_work);
}

static int rhashtable_insert_rehash(struct rhashtable *ht,
				    struct bucket_table *tbl)
{
	struct bucket_table *old_tbl;
	struct bucket_table *new_tbl;
	unsigned int size;
	int err;

	old_tbl = rht_dereference_rcu(ht->tbl, ht);

	size = tbl->size;

	err = -EBUSY;

	if (rht_grow_above_75(ht, tbl))
		size *= 2;
	/* Do not schedule more than one rehash */
	else if (old_tbl != tbl)
		goto fail;

	err = -ENOMEM;

	new_tbl = bucket_table_alloc(ht, size, GFP_ATOMIC | __GFP_NOWARN);
	if (new_tbl == NULL)
		goto fail;

	err = rhashtable_rehash_attach(ht, tbl, new_tbl);
	if (err) {
		bucket_table_free(new_tbl);
		if (err == -EEXIST)
			err = 0;
	} else
		schedule_work(&ht->run_work);

	return err;

fail:
	/* Do not fail the insert if someone else did a rehash. */
	if (likely(rcu_access_pointer(tbl->future_tbl)))
		return 0;

	/* Schedule async rehash to retry allocation in process context. */
	if (err == -ENOMEM)
		schedule_work(&ht->run_work);

	return err;
}

static void *rhashtable_lookup_one(struct rhashtable *ht,
<<<<<<< HEAD
				   struct rhash_lock_head __rcu **bkt,
=======
				   struct rhash_lock_head **bkt,
>>>>>>> 4b972a01
				   struct bucket_table *tbl, unsigned int hash,
				   const void *key, struct rhash_head *obj)
{
	struct rhashtable_compare_arg arg = {
		.ht = ht,
		.key = key,
	};
	struct rhash_head __rcu **pprev = NULL;
	struct rhash_head *head;
	int elasticity;

	elasticity = RHT_ELASTICITY;
	rht_for_each_from(head, rht_ptr(bkt, tbl, hash), tbl, hash) {
		struct rhlist_head *list;
		struct rhlist_head *plist;

		elasticity--;
		if (!key ||
		    (ht->p.obj_cmpfn ?
		     ht->p.obj_cmpfn(&arg, rht_obj(ht, head)) :
		     rhashtable_compare(&arg, rht_obj(ht, head)))) {
			pprev = &head->next;
			continue;
		}

		if (!ht->rhlist)
			return rht_obj(ht, head);

		list = container_of(obj, struct rhlist_head, rhead);
		plist = container_of(head, struct rhlist_head, rhead);

		RCU_INIT_POINTER(list->next, plist);
		head = rht_dereference_bucket(head->next, tbl, hash);
		RCU_INIT_POINTER(list->rhead.next, head);
		if (pprev)
			rcu_assign_pointer(*pprev, obj);
		else
			/* Need to preserve the bit lock */
			rht_assign_locked(bkt, obj);

		return NULL;
	}

	if (elasticity <= 0)
		return ERR_PTR(-EAGAIN);

	return ERR_PTR(-ENOENT);
}

static struct bucket_table *rhashtable_insert_one(struct rhashtable *ht,
<<<<<<< HEAD
						  struct rhash_lock_head __rcu **bkt,
=======
						  struct rhash_lock_head **bkt,
>>>>>>> 4b972a01
						  struct bucket_table *tbl,
						  unsigned int hash,
						  struct rhash_head *obj,
						  void *data)
{
	struct bucket_table *new_tbl;
	struct rhash_head *head;

	if (!IS_ERR_OR_NULL(data))
		return ERR_PTR(-EEXIST);

	if (PTR_ERR(data) != -EAGAIN && PTR_ERR(data) != -ENOENT)
		return ERR_CAST(data);

	new_tbl = rht_dereference_rcu(tbl->future_tbl, ht);
	if (new_tbl)
		return new_tbl;

	if (PTR_ERR(data) != -ENOENT)
		return ERR_CAST(data);

	if (unlikely(rht_grow_above_max(ht, tbl)))
		return ERR_PTR(-E2BIG);

	if (unlikely(rht_grow_above_100(ht, tbl)))
		return ERR_PTR(-EAGAIN);

	head = rht_ptr(bkt, tbl, hash);

	RCU_INIT_POINTER(obj->next, head);
	if (ht->rhlist) {
		struct rhlist_head *list;

		list = container_of(obj, struct rhlist_head, rhead);
		RCU_INIT_POINTER(list->next, NULL);
	}

	/* bkt is always the head of the list, so it holds
	 * the lock, which we need to preserve
	 */
	rht_assign_locked(bkt, obj);

	atomic_inc(&ht->nelems);
	if (rht_grow_above_75(ht, tbl))
		schedule_work(&ht->run_work);

	return NULL;
}

static void *rhashtable_try_insert(struct rhashtable *ht, const void *key,
				   struct rhash_head *obj)
{
	struct bucket_table *new_tbl;
	struct bucket_table *tbl;
<<<<<<< HEAD
	struct rhash_lock_head __rcu **bkt;
=======
	struct rhash_lock_head **bkt;
>>>>>>> 4b972a01
	unsigned int hash;
	void *data;

	new_tbl = rcu_dereference(ht->tbl);

	do {
		tbl = new_tbl;
		hash = rht_head_hashfn(ht, tbl, obj, ht->p);
		if (rcu_access_pointer(tbl->future_tbl))
			/* Failure is OK */
			bkt = rht_bucket_var(tbl, hash);
		else
			bkt = rht_bucket_insert(ht, tbl, hash);
		if (bkt == NULL) {
			new_tbl = rht_dereference_rcu(tbl->future_tbl, ht);
			data = ERR_PTR(-EAGAIN);
		} else {
			rht_lock(tbl, bkt);
			data = rhashtable_lookup_one(ht, bkt, tbl,
						     hash, key, obj);
			new_tbl = rhashtable_insert_one(ht, bkt, tbl,
							hash, obj, data);
			if (PTR_ERR(new_tbl) != -EEXIST)
				data = ERR_CAST(new_tbl);

			rht_unlock(tbl, bkt);
		}
	} while (!IS_ERR_OR_NULL(new_tbl));

	if (PTR_ERR(data) == -EAGAIN)
		data = ERR_PTR(rhashtable_insert_rehash(ht, tbl) ?:
			       -EAGAIN);

	return data;
}

void *rhashtable_insert_slow(struct rhashtable *ht, const void *key,
			     struct rhash_head *obj)
{
	void *data;

	do {
		rcu_read_lock();
		data = rhashtable_try_insert(ht, key, obj);
		rcu_read_unlock();
	} while (PTR_ERR(data) == -EAGAIN);

	return data;
}
EXPORT_SYMBOL_GPL(rhashtable_insert_slow);

/**
 * rhashtable_walk_enter - Initialise an iterator
 * @ht:		Table to walk over
 * @iter:	Hash table Iterator
 *
 * This function prepares a hash table walk.
 *
 * Note that if you restart a walk after rhashtable_walk_stop you
 * may see the same object twice.  Also, you may miss objects if
 * there are removals in between rhashtable_walk_stop and the next
 * call to rhashtable_walk_start.
 *
 * For a completely stable walk you should construct your own data
 * structure outside the hash table.
 *
 * This function may be called from any process context, including
 * non-preemptable context, but cannot be called from softirq or
 * hardirq context.
 *
 * You must call rhashtable_walk_exit after this function returns.
 */
void rhashtable_walk_enter(struct rhashtable *ht, struct rhashtable_iter *iter)
{
	iter->ht = ht;
	iter->p = NULL;
	iter->slot = 0;
	iter->skip = 0;
	iter->end_of_table = 0;

	spin_lock(&ht->lock);
	iter->walker.tbl =
		rcu_dereference_protected(ht->tbl, lockdep_is_held(&ht->lock));
	list_add(&iter->walker.list, &iter->walker.tbl->walkers);
	spin_unlock(&ht->lock);
}
EXPORT_SYMBOL_GPL(rhashtable_walk_enter);

/**
 * rhashtable_walk_exit - Free an iterator
 * @iter:	Hash table Iterator
 *
 * This function frees resources allocated by rhashtable_walk_enter.
 */
void rhashtable_walk_exit(struct rhashtable_iter *iter)
{
	spin_lock(&iter->ht->lock);
	if (iter->walker.tbl)
		list_del(&iter->walker.list);
	spin_unlock(&iter->ht->lock);
}
EXPORT_SYMBOL_GPL(rhashtable_walk_exit);

/**
 * rhashtable_walk_start_check - Start a hash table walk
 * @iter:	Hash table iterator
 *
 * Start a hash table walk at the current iterator position.  Note that we take
 * the RCU lock in all cases including when we return an error.  So you must
 * always call rhashtable_walk_stop to clean up.
 *
 * Returns zero if successful.
 *
 * Returns -EAGAIN if resize event occured.  Note that the iterator
 * will rewind back to the beginning and you may use it immediately
 * by calling rhashtable_walk_next.
 *
 * rhashtable_walk_start is defined as an inline variant that returns
 * void. This is preferred in cases where the caller would ignore
 * resize events and always continue.
 */
int rhashtable_walk_start_check(struct rhashtable_iter *iter)
	__acquires(RCU)
{
	struct rhashtable *ht = iter->ht;
	bool rhlist = ht->rhlist;

	rcu_read_lock();

	spin_lock(&ht->lock);
	if (iter->walker.tbl)
		list_del(&iter->walker.list);
	spin_unlock(&ht->lock);

	if (iter->end_of_table)
		return 0;
	if (!iter->walker.tbl) {
		iter->walker.tbl = rht_dereference_rcu(ht->tbl, ht);
		iter->slot = 0;
		iter->skip = 0;
		return -EAGAIN;
	}

	if (iter->p && !rhlist) {
		/*
		 * We need to validate that 'p' is still in the table, and
		 * if so, update 'skip'
		 */
		struct rhash_head *p;
		int skip = 0;
		rht_for_each_rcu(p, iter->walker.tbl, iter->slot) {
			skip++;
			if (p == iter->p) {
				iter->skip = skip;
				goto found;
			}
		}
		iter->p = NULL;
	} else if (iter->p && rhlist) {
		/* Need to validate that 'list' is still in the table, and
		 * if so, update 'skip' and 'p'.
		 */
		struct rhash_head *p;
		struct rhlist_head *list;
		int skip = 0;
		rht_for_each_rcu(p, iter->walker.tbl, iter->slot) {
			for (list = container_of(p, struct rhlist_head, rhead);
			     list;
			     list = rcu_dereference(list->next)) {
				skip++;
				if (list == iter->list) {
					iter->p = p;
					iter->skip = skip;
					goto found;
				}
			}
		}
		iter->p = NULL;
	}
found:
	return 0;
}
EXPORT_SYMBOL_GPL(rhashtable_walk_start_check);

/**
 * __rhashtable_walk_find_next - Find the next element in a table (or the first
 * one in case of a new walk).
 *
 * @iter:	Hash table iterator
 *
 * Returns the found object or NULL when the end of the table is reached.
 *
 * Returns -EAGAIN if resize event occurred.
 */
static void *__rhashtable_walk_find_next(struct rhashtable_iter *iter)
{
	struct bucket_table *tbl = iter->walker.tbl;
	struct rhlist_head *list = iter->list;
	struct rhashtable *ht = iter->ht;
	struct rhash_head *p = iter->p;
	bool rhlist = ht->rhlist;

	if (!tbl)
		return NULL;

	for (; iter->slot < tbl->size; iter->slot++) {
		int skip = iter->skip;

		rht_for_each_rcu(p, tbl, iter->slot) {
			if (rhlist) {
				list = container_of(p, struct rhlist_head,
						    rhead);
				do {
					if (!skip)
						goto next;
					skip--;
					list = rcu_dereference(list->next);
				} while (list);

				continue;
			}
			if (!skip)
				break;
			skip--;
		}

next:
		if (!rht_is_a_nulls(p)) {
			iter->skip++;
			iter->p = p;
			iter->list = list;
			return rht_obj(ht, rhlist ? &list->rhead : p);
		}

		iter->skip = 0;
	}

	iter->p = NULL;

	/* Ensure we see any new tables. */
	smp_rmb();

	iter->walker.tbl = rht_dereference_rcu(tbl->future_tbl, ht);
	if (iter->walker.tbl) {
		iter->slot = 0;
		iter->skip = 0;
		return ERR_PTR(-EAGAIN);
	} else {
		iter->end_of_table = true;
	}

	return NULL;
}

/**
 * rhashtable_walk_next - Return the next object and advance the iterator
 * @iter:	Hash table iterator
 *
 * Note that you must call rhashtable_walk_stop when you are finished
 * with the walk.
 *
 * Returns the next object or NULL when the end of the table is reached.
 *
 * Returns -EAGAIN if resize event occurred.  Note that the iterator
 * will rewind back to the beginning and you may continue to use it.
 */
void *rhashtable_walk_next(struct rhashtable_iter *iter)
{
	struct rhlist_head *list = iter->list;
	struct rhashtable *ht = iter->ht;
	struct rhash_head *p = iter->p;
	bool rhlist = ht->rhlist;

	if (p) {
		if (!rhlist || !(list = rcu_dereference(list->next))) {
			p = rcu_dereference(p->next);
			list = container_of(p, struct rhlist_head, rhead);
		}
		if (!rht_is_a_nulls(p)) {
			iter->skip++;
			iter->p = p;
			iter->list = list;
			return rht_obj(ht, rhlist ? &list->rhead : p);
		}

		/* At the end of this slot, switch to next one and then find
		 * next entry from that point.
		 */
		iter->skip = 0;
		iter->slot++;
	}

	return __rhashtable_walk_find_next(iter);
}
EXPORT_SYMBOL_GPL(rhashtable_walk_next);

/**
 * rhashtable_walk_peek - Return the next object but don't advance the iterator
 * @iter:	Hash table iterator
 *
 * Returns the next object or NULL when the end of the table is reached.
 *
 * Returns -EAGAIN if resize event occurred.  Note that the iterator
 * will rewind back to the beginning and you may continue to use it.
 */
void *rhashtable_walk_peek(struct rhashtable_iter *iter)
{
	struct rhlist_head *list = iter->list;
	struct rhashtable *ht = iter->ht;
	struct rhash_head *p = iter->p;

	if (p)
		return rht_obj(ht, ht->rhlist ? &list->rhead : p);

	/* No object found in current iter, find next one in the table. */

	if (iter->skip) {
		/* A nonzero skip value points to the next entry in the table
		 * beyond that last one that was found. Decrement skip so
		 * we find the current value. __rhashtable_walk_find_next
		 * will restore the original value of skip assuming that
		 * the table hasn't changed.
		 */
		iter->skip--;
	}

	return __rhashtable_walk_find_next(iter);
}
EXPORT_SYMBOL_GPL(rhashtable_walk_peek);

/**
 * rhashtable_walk_stop - Finish a hash table walk
 * @iter:	Hash table iterator
 *
 * Finish a hash table walk.  Does not reset the iterator to the start of the
 * hash table.
 */
void rhashtable_walk_stop(struct rhashtable_iter *iter)
	__releases(RCU)
{
	struct rhashtable *ht;
	struct bucket_table *tbl = iter->walker.tbl;

	if (!tbl)
		goto out;

	ht = iter->ht;

	spin_lock(&ht->lock);
	if (rcu_head_after_call_rcu(&tbl->rcu, bucket_table_free_rcu))
		/* This bucket table is being freed, don't re-link it. */
		iter->walker.tbl = NULL;
	else
		list_add(&iter->walker.list, &tbl->walkers);
	spin_unlock(&ht->lock);

out:
	rcu_read_unlock();
}
EXPORT_SYMBOL_GPL(rhashtable_walk_stop);

static size_t rounded_hashtable_size(const struct rhashtable_params *params)
{
	size_t retsize;

	if (params->nelem_hint)
		retsize = max(roundup_pow_of_two(params->nelem_hint * 4 / 3),
			      (unsigned long)params->min_size);
	else
		retsize = max(HASH_DEFAULT_SIZE,
			      (unsigned long)params->min_size);

	return retsize;
}

static u32 rhashtable_jhash2(const void *key, u32 length, u32 seed)
{
	return jhash2(key, length, seed);
}

/**
 * rhashtable_init - initialize a new hash table
 * @ht:		hash table to be initialized
 * @params:	configuration parameters
 *
 * Initializes a new hash table based on the provided configuration
 * parameters. A table can be configured either with a variable or
 * fixed length key:
 *
 * Configuration Example 1: Fixed length keys
 * struct test_obj {
 *	int			key;
 *	void *			my_member;
 *	struct rhash_head	node;
 * };
 *
 * struct rhashtable_params params = {
 *	.head_offset = offsetof(struct test_obj, node),
 *	.key_offset = offsetof(struct test_obj, key),
 *	.key_len = sizeof(int),
 *	.hashfn = jhash,
 * };
 *
 * Configuration Example 2: Variable length keys
 * struct test_obj {
 *	[...]
 *	struct rhash_head	node;
 * };
 *
 * u32 my_hash_fn(const void *data, u32 len, u32 seed)
 * {
 *	struct test_obj *obj = data;
 *
 *	return [... hash ...];
 * }
 *
 * struct rhashtable_params params = {
 *	.head_offset = offsetof(struct test_obj, node),
 *	.hashfn = jhash,
 *	.obj_hashfn = my_hash_fn,
 * };
 */
int rhashtable_init(struct rhashtable *ht,
		    const struct rhashtable_params *params)
{
	struct bucket_table *tbl;
	size_t size;

	if ((!params->key_len && !params->obj_hashfn) ||
	    (params->obj_hashfn && !params->obj_cmpfn))
		return -EINVAL;

	memset(ht, 0, sizeof(*ht));
	mutex_init(&ht->mutex);
	spin_lock_init(&ht->lock);
	memcpy(&ht->p, params, sizeof(*params));

	if (params->min_size)
		ht->p.min_size = roundup_pow_of_two(params->min_size);

	/* Cap total entries at 2^31 to avoid nelems overflow. */
	ht->max_elems = 1u << 31;

	if (params->max_size) {
		ht->p.max_size = rounddown_pow_of_two(params->max_size);
		if (ht->p.max_size < ht->max_elems / 2)
			ht->max_elems = ht->p.max_size * 2;
	}

	ht->p.min_size = max_t(u16, ht->p.min_size, HASH_MIN_SIZE);

	size = rounded_hashtable_size(&ht->p);

	ht->key_len = ht->p.key_len;
	if (!params->hashfn) {
		ht->p.hashfn = jhash;

		if (!(ht->key_len & (sizeof(u32) - 1))) {
			ht->key_len /= sizeof(u32);
			ht->p.hashfn = rhashtable_jhash2;
		}
	}

	/*
	 * This is api initialization and thus we need to guarantee the
	 * initial rhashtable allocation. Upon failure, retry with the
	 * smallest possible size with __GFP_NOFAIL semantics.
	 */
	tbl = bucket_table_alloc(ht, size, GFP_KERNEL);
	if (unlikely(tbl == NULL)) {
		size = max_t(u16, ht->p.min_size, HASH_MIN_SIZE);
		tbl = bucket_table_alloc(ht, size, GFP_KERNEL | __GFP_NOFAIL);
	}

	atomic_set(&ht->nelems, 0);

	RCU_INIT_POINTER(ht->tbl, tbl);

	INIT_WORK(&ht->run_work, rht_deferred_worker);

	return 0;
}
EXPORT_SYMBOL_GPL(rhashtable_init);

/**
 * rhltable_init - initialize a new hash list table
 * @hlt:	hash list table to be initialized
 * @params:	configuration parameters
 *
 * Initializes a new hash list table.
 *
 * See documentation for rhashtable_init.
 */
int rhltable_init(struct rhltable *hlt, const struct rhashtable_params *params)
{
	int err;

	err = rhashtable_init(&hlt->ht, params);
	hlt->ht.rhlist = true;
	return err;
}
EXPORT_SYMBOL_GPL(rhltable_init);

static void rhashtable_free_one(struct rhashtable *ht, struct rhash_head *obj,
				void (*free_fn)(void *ptr, void *arg),
				void *arg)
{
	struct rhlist_head *list;

	if (!ht->rhlist) {
		free_fn(rht_obj(ht, obj), arg);
		return;
	}

	list = container_of(obj, struct rhlist_head, rhead);
	do {
		obj = &list->rhead;
		list = rht_dereference(list->next, ht);
		free_fn(rht_obj(ht, obj), arg);
	} while (list);
}

/**
 * rhashtable_free_and_destroy - free elements and destroy hash table
 * @ht:		the hash table to destroy
 * @free_fn:	callback to release resources of element
 * @arg:	pointer passed to free_fn
 *
 * Stops an eventual async resize. If defined, invokes free_fn for each
 * element to releasal resources. Please note that RCU protected
 * readers may still be accessing the elements. Releasing of resources
 * must occur in a compatible manner. Then frees the bucket array.
 *
 * This function will eventually sleep to wait for an async resize
 * to complete. The caller is responsible that no further write operations
 * occurs in parallel.
 */
void rhashtable_free_and_destroy(struct rhashtable *ht,
				 void (*free_fn)(void *ptr, void *arg),
				 void *arg)
{
	struct bucket_table *tbl, *next_tbl;
	unsigned int i;

	cancel_work_sync(&ht->run_work);

	mutex_lock(&ht->mutex);
	tbl = rht_dereference(ht->tbl, ht);
restart:
	if (free_fn) {
		for (i = 0; i < tbl->size; i++) {
			struct rhash_head *pos, *next;

			cond_resched();
			for (pos = rht_ptr_exclusive(rht_bucket(tbl, i)),
			     next = !rht_is_a_nulls(pos) ?
					rht_dereference(pos->next, ht) : NULL;
			     !rht_is_a_nulls(pos);
			     pos = next,
			     next = !rht_is_a_nulls(pos) ?
					rht_dereference(pos->next, ht) : NULL)
				rhashtable_free_one(ht, pos, free_fn, arg);
		}
	}

	next_tbl = rht_dereference(tbl->future_tbl, ht);
	bucket_table_free(tbl);
	if (next_tbl) {
		tbl = next_tbl;
		goto restart;
	}
	mutex_unlock(&ht->mutex);
}
EXPORT_SYMBOL_GPL(rhashtable_free_and_destroy);

void rhashtable_destroy(struct rhashtable *ht)
{
	return rhashtable_free_and_destroy(ht, NULL, NULL);
}
EXPORT_SYMBOL_GPL(rhashtable_destroy);

<<<<<<< HEAD
struct rhash_lock_head __rcu **__rht_bucket_nested(const struct bucket_table *tbl,
						   unsigned int hash)
=======
struct rhash_lock_head **__rht_bucket_nested(const struct bucket_table *tbl,
					     unsigned int hash)
>>>>>>> 4b972a01
{
	const unsigned int shift = PAGE_SHIFT - ilog2(sizeof(void *));
	unsigned int index = hash & ((1 << tbl->nest) - 1);
	unsigned int size = tbl->size >> tbl->nest;
	unsigned int subhash = hash;
	union nested_table *ntbl;

	ntbl = (union nested_table *)rcu_dereference_raw(tbl->buckets[0]);
	ntbl = rht_dereference_bucket_rcu(ntbl[index].table, tbl, hash);
	subhash >>= tbl->nest;

	while (ntbl && size > (1 << shift)) {
		index = subhash & ((1 << shift) - 1);
		ntbl = rht_dereference_bucket_rcu(ntbl[index].table,
						  tbl, hash);
		size >>= shift;
		subhash >>= shift;
	}

	if (!ntbl)
		return NULL;

	return &ntbl[subhash].bucket;

}
EXPORT_SYMBOL_GPL(__rht_bucket_nested);

<<<<<<< HEAD
struct rhash_lock_head __rcu **rht_bucket_nested(const struct bucket_table *tbl,
						 unsigned int hash)
{
	static struct rhash_lock_head __rcu *rhnull;
=======
struct rhash_lock_head **rht_bucket_nested(const struct bucket_table *tbl,
					   unsigned int hash)
{
	static struct rhash_lock_head *rhnull;
>>>>>>> 4b972a01

	if (!rhnull)
		INIT_RHT_NULLS_HEAD(rhnull);
	return __rht_bucket_nested(tbl, hash) ?: &rhnull;
}
EXPORT_SYMBOL_GPL(rht_bucket_nested);

<<<<<<< HEAD
struct rhash_lock_head __rcu **rht_bucket_nested_insert(struct rhashtable *ht,
							struct bucket_table *tbl,
							unsigned int hash)
=======
struct rhash_lock_head **rht_bucket_nested_insert(struct rhashtable *ht,
						  struct bucket_table *tbl,
						  unsigned int hash)
>>>>>>> 4b972a01
{
	const unsigned int shift = PAGE_SHIFT - ilog2(sizeof(void *));
	unsigned int index = hash & ((1 << tbl->nest) - 1);
	unsigned int size = tbl->size >> tbl->nest;
	union nested_table *ntbl;

	ntbl = (union nested_table *)rcu_dereference_raw(tbl->buckets[0]);
	hash >>= tbl->nest;
	ntbl = nested_table_alloc(ht, &ntbl[index].table,
				  size <= (1 << shift));

	while (ntbl && size > (1 << shift)) {
		index = hash & ((1 << shift) - 1);
		size >>= shift;
		hash >>= shift;
		ntbl = nested_table_alloc(ht, &ntbl[index].table,
					  size <= (1 << shift));
	}

	if (!ntbl)
		return NULL;

	return &ntbl[hash].bucket;

}
EXPORT_SYMBOL_GPL(rht_bucket_nested_insert);<|MERGE_RESOLUTION|>--- conflicted
+++ resolved
@@ -31,11 +31,7 @@
 
 union nested_table {
 	union nested_table __rcu *table;
-<<<<<<< HEAD
-	struct rhash_lock_head __rcu *bucket;
-=======
 	struct rhash_lock_head *bucket;
->>>>>>> 4b972a01
 };
 
 static u32 head_hashfn(struct rhashtable *ht,
@@ -132,11 +128,7 @@
 			INIT_RHT_NULLS_HEAD(ntbl[i].bucket);
 	}
 
-<<<<<<< HEAD
-	if (cmpxchg(prev, NULL, ntbl) == NULL)
-=======
 	if (cmpxchg((union nested_table **)prev, NULL, ntbl) == NULL)
->>>>>>> 4b972a01
 		return ntbl;
 	/* Raced with another thread. */
 	kfree(ntbl);
@@ -221,11 +213,7 @@
 }
 
 static int rhashtable_rehash_one(struct rhashtable *ht,
-<<<<<<< HEAD
-				 struct rhash_lock_head __rcu **bkt,
-=======
 				 struct rhash_lock_head **bkt,
->>>>>>> 4b972a01
 				 unsigned int old_hash)
 {
 	struct bucket_table *old_tbl = rht_dereference(ht->tbl, ht);
@@ -278,11 +266,7 @@
 				    unsigned int old_hash)
 {
 	struct bucket_table *old_tbl = rht_dereference(ht->tbl, ht);
-<<<<<<< HEAD
-	struct rhash_lock_head __rcu **bkt = rht_bucket_var(old_tbl, old_hash);
-=======
 	struct rhash_lock_head **bkt = rht_bucket_var(old_tbl, old_hash);
->>>>>>> 4b972a01
 	int err;
 
 	if (!bkt)
@@ -492,11 +476,7 @@
 }
 
 static void *rhashtable_lookup_one(struct rhashtable *ht,
-<<<<<<< HEAD
-				   struct rhash_lock_head __rcu **bkt,
-=======
 				   struct rhash_lock_head **bkt,
->>>>>>> 4b972a01
 				   struct bucket_table *tbl, unsigned int hash,
 				   const void *key, struct rhash_head *obj)
 {
@@ -547,11 +527,7 @@
 }
 
 static struct bucket_table *rhashtable_insert_one(struct rhashtable *ht,
-<<<<<<< HEAD
-						  struct rhash_lock_head __rcu **bkt,
-=======
 						  struct rhash_lock_head **bkt,
->>>>>>> 4b972a01
 						  struct bucket_table *tbl,
 						  unsigned int hash,
 						  struct rhash_head *obj,
@@ -606,11 +582,7 @@
 {
 	struct bucket_table *new_tbl;
 	struct bucket_table *tbl;
-<<<<<<< HEAD
-	struct rhash_lock_head __rcu **bkt;
-=======
 	struct rhash_lock_head **bkt;
->>>>>>> 4b972a01
 	unsigned int hash;
 	void *data;
 
@@ -1192,13 +1164,8 @@
 }
 EXPORT_SYMBOL_GPL(rhashtable_destroy);
 
-<<<<<<< HEAD
-struct rhash_lock_head __rcu **__rht_bucket_nested(const struct bucket_table *tbl,
-						   unsigned int hash)
-=======
 struct rhash_lock_head **__rht_bucket_nested(const struct bucket_table *tbl,
 					     unsigned int hash)
->>>>>>> 4b972a01
 {
 	const unsigned int shift = PAGE_SHIFT - ilog2(sizeof(void *));
 	unsigned int index = hash & ((1 << tbl->nest) - 1);
@@ -1226,17 +1193,10 @@
 }
 EXPORT_SYMBOL_GPL(__rht_bucket_nested);
 
-<<<<<<< HEAD
-struct rhash_lock_head __rcu **rht_bucket_nested(const struct bucket_table *tbl,
-						 unsigned int hash)
-{
-	static struct rhash_lock_head __rcu *rhnull;
-=======
 struct rhash_lock_head **rht_bucket_nested(const struct bucket_table *tbl,
 					   unsigned int hash)
 {
 	static struct rhash_lock_head *rhnull;
->>>>>>> 4b972a01
 
 	if (!rhnull)
 		INIT_RHT_NULLS_HEAD(rhnull);
@@ -1244,15 +1204,9 @@
 }
 EXPORT_SYMBOL_GPL(rht_bucket_nested);
 
-<<<<<<< HEAD
-struct rhash_lock_head __rcu **rht_bucket_nested_insert(struct rhashtable *ht,
-							struct bucket_table *tbl,
-							unsigned int hash)
-=======
 struct rhash_lock_head **rht_bucket_nested_insert(struct rhashtable *ht,
 						  struct bucket_table *tbl,
 						  unsigned int hash)
->>>>>>> 4b972a01
 {
 	const unsigned int shift = PAGE_SHIFT - ilog2(sizeof(void *));
 	unsigned int index = hash & ((1 << tbl->nest) - 1);
