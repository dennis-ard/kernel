--- conflicted
+++ resolved
@@ -37,14 +37,4 @@
 	return dma_ops;
 }
 
-<<<<<<< HEAD
-static inline bool dma_capable(struct device *dev, dma_addr_t addr, size_t size)
-{
-	if (!dev->dma_mask)
-		return 0;
-	return addr + size - 1 <= *dev->dma_mask;
-}
-
-=======
->>>>>>> 661e50bc
 #endif