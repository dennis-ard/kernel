--- conflicted
+++ resolved
@@ -660,15 +660,10 @@
 			kbuf += sizeof(reg);
 		} else {
 			ret = copy_to_user(ubuf, &reg, sizeof(reg));
-<<<<<<< HEAD
-			if (ret)
-				break;
-=======
 			if (ret) {
 				ret = -EFAULT;
 				break;
 			}
->>>>>>> 9698ac7c
 
 			ubuf += sizeof(reg);
 		}
@@ -706,15 +701,10 @@
 			kbuf += sizeof(reg);
 		} else {
 			ret = copy_from_user(&reg, ubuf, sizeof(reg));
-<<<<<<< HEAD
-			if (ret)
-				return ret;
-=======
 			if (ret) {
 				ret = -EFAULT;
 				break;
 			}
->>>>>>> 9698ac7c
 
 			ubuf += sizeof(reg);
 		}
@@ -1091,7 +1081,6 @@
 	return ptrace_request(child, request, addr, data);
 }
 
-<<<<<<< HEAD
 enum ptrace_syscall_dir {
 	PTRACE_SYSCALL_ENTER = 0,
 	PTRACE_SYSCALL_EXIT,
@@ -1099,9 +1088,6 @@
 
 static void tracehook_report_syscall(struct pt_regs *regs,
 				     enum ptrace_syscall_dir dir)
-=======
-asmlinkage int syscall_trace(int dir, struct pt_regs *regs)
->>>>>>> 9698ac7c
 {
 	int regno;
 	unsigned long saved_reg;
