/*
 * arch/arm/kernel/topology.c
 *
 * Copyright (C) 2011 Linaro Limited.
 * Written by: Vincent Guittot
 *
 * based on arch/sh/kernel/topology.c
 *
 * This file is subject to the terms and conditions of the GNU General Public
 * License.  See the file "COPYING" in the main directory of this archive
 * for more details.
 */

#include <linux/cpu.h>
#include <linux/cpumask.h>
#include <linux/export.h>
#include <linux/init.h>
#include <linux/percpu.h>
#include <linux/node.h>
#include <linux/nodemask.h>
#include <linux/of.h>
#include <linux/sched.h>
#include <linux/slab.h>

#include <asm/cputype.h>
#include <asm/topology.h>

/*
 * cpu capacity scale management
 */

/*
 * cpu capacity table
 * This per cpu data structure describes the relative capacity of each core.
 * On a heteregenous system, cores don't have the same computation capacity
 * and we reflect that difference in the cpu_capacity field so the scheduler
 * can take this difference into account during load balance. A per cpu
 * structure is preferred because each CPU updates its own cpu_capacity field
 * during the load balance except for idle cores. One idle core is selected
 * to run the rebalance_domains for all idle cores and the cpu_capacity can be
 * updated during this sequence.
 */
static DEFINE_PER_CPU(unsigned long, cpu_scale);

unsigned long scale_cpu_capacity(struct sched_domain *sd, int cpu)
{
<<<<<<< HEAD
#if CONFIG_CPU_FREQ
=======
#ifdef CONFIG_CPU_FREQ
>>>>>>> 79df8fa7
	unsigned long max_freq_scale = cpufreq_scale_max_freq_capacity(cpu);

	return per_cpu(cpu_scale, cpu) * max_freq_scale >> SCHED_CAPACITY_SHIFT;
#else
	return per_cpu(cpu_scale, cpu);
#endif
}

static void set_capacity_scale(unsigned int cpu, unsigned long capacity)
{
	per_cpu(cpu_scale, cpu) = capacity;
}

#ifdef CONFIG_OF
struct cpu_efficiency {
	const char *compatible;
	unsigned long efficiency;
};

/*
 * Table of relative efficiency of each processors
 * The efficiency value must fit in 20bit and the final
 * cpu_scale value must be in the range
 *   0 < cpu_scale < 3*SCHED_CAPACITY_SCALE/2
 * in order to return at most 1 when DIV_ROUND_CLOSEST
 * is used to compute the capacity of a CPU.
 * Processors that are not defined in the table,
 * use the default SCHED_CAPACITY_SCALE value for cpu_scale.
 */
static const struct cpu_efficiency table_efficiency[] = {
	{"arm,cortex-a15", 3891},
	{"arm,cortex-a7",  2048},
	{NULL, },
};

static unsigned long *__cpu_capacity;
#define cpu_capacity(cpu)	__cpu_capacity[cpu]

static unsigned long middle_capacity = 1;

/*
 * Iterate all CPUs' descriptor in DT and compute the efficiency
 * (as per table_efficiency). Also calculate a middle efficiency
 * as close as possible to  (max{eff_i} - min{eff_i}) / 2
 * This is later used to scale the cpu_capacity field such that an
 * 'average' CPU is of middle capacity. Also see the comments near
 * table_efficiency[] and update_cpu_capacity().
 */
static void __init parse_dt_topology(void)
{
	const struct cpu_efficiency *cpu_eff;
	struct device_node *cn = NULL;
	unsigned long min_capacity = ULONG_MAX;
	unsigned long max_capacity = 0;
	unsigned long capacity = 0;
	int cpu = 0;

	__cpu_capacity = kcalloc(nr_cpu_ids, sizeof(*__cpu_capacity),
				 GFP_NOWAIT);

	for_each_possible_cpu(cpu) {
		const u32 *rate;
		int len;

		/* too early to use cpu->of_node */
		cn = of_get_cpu_node(cpu, NULL);
		if (!cn) {
			pr_err("missing device node for CPU %d\n", cpu);
			continue;
		}

		for (cpu_eff = table_efficiency; cpu_eff->compatible; cpu_eff++)
			if (of_device_is_compatible(cn, cpu_eff->compatible))
				break;

		if (cpu_eff->compatible == NULL)
			continue;

		rate = of_get_property(cn, "clock-frequency", &len);
		if (!rate || len != 4) {
			pr_err("%s missing clock-frequency property\n",
				cn->full_name);
			continue;
		}

		capacity = ((be32_to_cpup(rate)) >> 20) * cpu_eff->efficiency;

		/* Save min capacity of the system */
		if (capacity < min_capacity)
			min_capacity = capacity;

		/* Save max capacity of the system */
		if (capacity > max_capacity)
			max_capacity = capacity;

		cpu_capacity(cpu) = capacity;
	}

	/* If min and max capacities are equals, we bypass the update of the
	 * cpu_scale because all CPUs have the same capacity. Otherwise, we
	 * compute a middle_capacity factor that will ensure that the capacity
	 * of an 'average' CPU of the system will be as close as possible to
	 * SCHED_CAPACITY_SCALE, which is the default value, but with the
	 * constraint explained near table_efficiency[].
	 */
	if (4*max_capacity < (3*(max_capacity + min_capacity)))
		middle_capacity = (min_capacity + max_capacity)
				>> (SCHED_CAPACITY_SHIFT+1);
	else
		middle_capacity = ((max_capacity / 3)
				>> (SCHED_CAPACITY_SHIFT-1)) + 1;

}

static const struct sched_group_energy * const cpu_core_energy(int cpu);

/*
 * Look for a customed capacity of a CPU in the cpu_capacity table during the
 * boot. The update of all CPUs is in O(n^2) for heteregeneous system but the
 * function returns directly for SMP system.
 */
static void update_cpu_capacity(unsigned int cpu)
{
	unsigned long capacity = SCHED_CAPACITY_SCALE;

	if (cpu_core_energy(cpu)) {
		int max_cap_idx = cpu_core_energy(cpu)->nr_cap_states - 1;
		capacity = cpu_core_energy(cpu)->cap_states[max_cap_idx].cap;
	}

	set_capacity_scale(cpu, capacity);

	pr_info("CPU%u: update cpu_capacity %lu\n",
		cpu, arch_scale_cpu_capacity(NULL, cpu));
}

#else
static inline void parse_dt_topology(void) {}
static inline void update_cpu_capacity(unsigned int cpuid) {}
#endif

 /*
 * cpu topology table
 */
struct cputopo_arm cpu_topology[NR_CPUS];
EXPORT_SYMBOL_GPL(cpu_topology);

const struct cpumask *cpu_coregroup_mask(int cpu)
{
	return &cpu_topology[cpu].core_sibling;
}

/*
 * The current assumption is that we can power gate each core independently.
 * This will be superseded by DT binding once available.
 */
const struct cpumask *cpu_corepower_mask(int cpu)
{
	return &cpu_topology[cpu].thread_sibling;
}

static void update_siblings_masks(unsigned int cpuid)
{
	struct cputopo_arm *cpu_topo, *cpuid_topo = &cpu_topology[cpuid];
	int cpu;

	/* update core and thread sibling masks */
	for_each_possible_cpu(cpu) {
		cpu_topo = &cpu_topology[cpu];

		if (cpuid_topo->socket_id != cpu_topo->socket_id)
			continue;

		cpumask_set_cpu(cpuid, &cpu_topo->core_sibling);
		if (cpu != cpuid)
			cpumask_set_cpu(cpu, &cpuid_topo->core_sibling);

		if (cpuid_topo->core_id != cpu_topo->core_id)
			continue;

		cpumask_set_cpu(cpuid, &cpu_topo->thread_sibling);
		if (cpu != cpuid)
			cpumask_set_cpu(cpu, &cpuid_topo->thread_sibling);
	}
	smp_wmb();
}

/*
 * store_cpu_topology is called at boot when only one cpu is running
 * and with the mutex cpu_hotplug.lock locked, when several cpus have booted,
 * which prevents simultaneous write access to cpu_topology array
 */
void store_cpu_topology(unsigned int cpuid)
{
	struct cputopo_arm *cpuid_topo = &cpu_topology[cpuid];
	unsigned int mpidr;

	/* If the cpu topology has been already set, just return */
	if (cpuid_topo->core_id != -1)
		return;

	mpidr = read_cpuid_mpidr();

	/* create cpu topology mapping */
	if ((mpidr & MPIDR_SMP_BITMASK) == MPIDR_SMP_VALUE) {
		/*
		 * This is a multiprocessor system
		 * multiprocessor format & multiprocessor mode field are set
		 */

		if (mpidr & MPIDR_MT_BITMASK) {
			/* core performance interdependency */
			cpuid_topo->thread_id = MPIDR_AFFINITY_LEVEL(mpidr, 0);
			cpuid_topo->core_id = MPIDR_AFFINITY_LEVEL(mpidr, 1);
			cpuid_topo->socket_id = MPIDR_AFFINITY_LEVEL(mpidr, 2);
		} else {
			/* largely independent cores */
			cpuid_topo->thread_id = -1;
			cpuid_topo->core_id = MPIDR_AFFINITY_LEVEL(mpidr, 0);
			cpuid_topo->socket_id = MPIDR_AFFINITY_LEVEL(mpidr, 1);
		}
	} else {
		/*
		 * This is an uniprocessor system
		 * we are in multiprocessor format but uniprocessor system
		 * or in the old uniprocessor format
		 */
		cpuid_topo->thread_id = -1;
		cpuid_topo->core_id = 0;
		cpuid_topo->socket_id = -1;
	}

	update_siblings_masks(cpuid);

	update_cpu_capacity(cpuid);

	pr_info("CPU%u: thread %d, cpu %d, socket %d, mpidr %x\n",
		cpuid, cpu_topology[cpuid].thread_id,
		cpu_topology[cpuid].core_id,
		cpu_topology[cpuid].socket_id, mpidr);
}

/*
 * ARM TC2 specific energy cost model data. There are no unit requirements for
 * the data. Data can be normalized to any reference point, but the
 * normalization must be consistent. That is, one bogo-joule/watt must be the
 * same quantity for all data, but we don't care what it is.
 */
static struct idle_state idle_states_cluster_a7[] = {
	 { .power = 25 }, /* arch_cpu_idle() (active idle) = WFI */
	 { .power = 25 }, /* WFI */
	 { .power = 10 }, /* cluster-sleep-l */
	};

static struct idle_state idle_states_cluster_a15[] = {
	 { .power = 70 }, /* arch_cpu_idle() (active idle) = WFI */
	 { .power = 70 }, /* WFI */
	 { .power = 25 }, /* cluster-sleep-b */
	};

static struct capacity_state cap_states_cluster_a7[] = {
	/* Cluster only power */
	 { .cap =  150, .power = 2967, }, /*  350 MHz */
	 { .cap =  172, .power = 2792, }, /*  400 MHz */
	 { .cap =  215, .power = 2810, }, /*  500 MHz */
	 { .cap =  258, .power = 2815, }, /*  600 MHz */
	 { .cap =  301, .power = 2919, }, /*  700 MHz */
	 { .cap =  344, .power = 2847, }, /*  800 MHz */
	 { .cap =  387, .power = 3917, }, /*  900 MHz */
	 { .cap =  430, .power = 4905, }, /* 1000 MHz */
	};

static struct capacity_state cap_states_cluster_a15[] = {
	/* Cluster only power */
	 { .cap =  426, .power =  7920, }, /*  500 MHz */
	 { .cap =  512, .power =  8165, }, /*  600 MHz */
	 { .cap =  597, .power =  8172, }, /*  700 MHz */
	 { .cap =  682, .power =  8195, }, /*  800 MHz */
	 { .cap =  768, .power =  8265, }, /*  900 MHz */
	 { .cap =  853, .power =  8446, }, /* 1000 MHz */
	 { .cap =  938, .power = 11426, }, /* 1100 MHz */
	 { .cap = 1024, .power = 15200, }, /* 1200 MHz */
	};

static struct sched_group_energy energy_cluster_a7 = {
	  .nr_idle_states = ARRAY_SIZE(idle_states_cluster_a7),
	  .idle_states    = idle_states_cluster_a7,
	  .nr_cap_states  = ARRAY_SIZE(cap_states_cluster_a7),
	  .cap_states     = cap_states_cluster_a7,
};

static struct sched_group_energy energy_cluster_a15 = {
	  .nr_idle_states = ARRAY_SIZE(idle_states_cluster_a15),
	  .idle_states    = idle_states_cluster_a15,
	  .nr_cap_states  = ARRAY_SIZE(cap_states_cluster_a15),
	  .cap_states     = cap_states_cluster_a15,
};

static struct idle_state idle_states_core_a7[] = {
	 { .power = 0 }, /* arch_cpu_idle (active idle) = WFI */
	 { .power = 0 }, /* WFI */
	 { .power = 0 }, /* cluster-sleep-l */
	};

static struct idle_state idle_states_core_a15[] = {
	 { .power = 0 }, /* arch_cpu_idle (active idle) = WFI */
	 { .power = 0 }, /* WFI */
	 { .power = 0 }, /* cluster-sleep-b */
	};

static struct capacity_state cap_states_core_a7[] = {
	/* Power per cpu */
	 { .cap =  150, .power =  187, }, /*  350 MHz */
	 { .cap =  172, .power =  275, }, /*  400 MHz */
	 { .cap =  215, .power =  334, }, /*  500 MHz */
	 { .cap =  258, .power =  407, }, /*  600 MHz */
	 { .cap =  301, .power =  447, }, /*  700 MHz */
	 { .cap =  344, .power =  549, }, /*  800 MHz */
	 { .cap =  387, .power =  761, }, /*  900 MHz */
	 { .cap =  430, .power = 1024, }, /* 1000 MHz */
	};

static struct capacity_state cap_states_core_a15[] = {
	/* Power per cpu */
	 { .cap =  426, .power = 2021, }, /*  500 MHz */
	 { .cap =  512, .power = 2312, }, /*  600 MHz */
	 { .cap =  597, .power = 2756, }, /*  700 MHz */
	 { .cap =  682, .power = 3125, }, /*  800 MHz */
	 { .cap =  768, .power = 3524, }, /*  900 MHz */
	 { .cap =  853, .power = 3846, }, /* 1000 MHz */
	 { .cap =  938, .power = 5177, }, /* 1100 MHz */
	 { .cap = 1024, .power = 6997, }, /* 1200 MHz */
	};

static struct sched_group_energy energy_core_a7 = {
	  .nr_idle_states = ARRAY_SIZE(idle_states_core_a7),
	  .idle_states    = idle_states_core_a7,
	  .nr_cap_states  = ARRAY_SIZE(cap_states_core_a7),
	  .cap_states     = cap_states_core_a7,
};

static struct sched_group_energy energy_core_a15 = {
	  .nr_idle_states = ARRAY_SIZE(idle_states_core_a15),
	  .idle_states    = idle_states_core_a15,
	  .nr_cap_states  = ARRAY_SIZE(cap_states_core_a15),
	  .cap_states     = cap_states_core_a15,
};

/* sd energy functions */
static inline
const struct sched_group_energy * const cpu_cluster_energy(int cpu)
{
	return cpu_topology[cpu].socket_id ? &energy_cluster_a7 :
			&energy_cluster_a15;
}

static inline
const struct sched_group_energy * const cpu_core_energy(int cpu)
{
	return cpu_topology[cpu].socket_id ? &energy_core_a7 :
			&energy_core_a15;
}

static inline int cpu_corepower_flags(void)
{
	return SD_SHARE_PKG_RESOURCES  | SD_SHARE_POWERDOMAIN | \
	       SD_SHARE_CAP_STATES;
}

static struct sched_domain_topology_level arm_topology[] = {
#ifdef CONFIG_SCHED_MC
	{ cpu_coregroup_mask, cpu_corepower_flags, cpu_core_energy, SD_INIT_NAME(MC) },
#endif
	{ cpu_cpu_mask, NULL, cpu_cluster_energy, SD_INIT_NAME(DIE) },
	{ NULL, },
};

/*
 * init_cpu_topology is called at boot when only one cpu is running
 * which prevent simultaneous write access to cpu_topology array
 */
void __init init_cpu_topology(void)
{
	unsigned int cpu;

	/* init core mask and capacity */
	for_each_possible_cpu(cpu) {
		struct cputopo_arm *cpu_topo = &(cpu_topology[cpu]);

		cpu_topo->thread_id = -1;
		cpu_topo->core_id =  -1;
		cpu_topo->socket_id = -1;
		cpumask_clear(&cpu_topo->core_sibling);
		cpumask_clear(&cpu_topo->thread_sibling);

		set_capacity_scale(cpu, SCHED_CAPACITY_SCALE);
	}
	smp_wmb();

	parse_dt_topology();

	/* Set scheduler topology descriptor */
	set_sched_topology(arm_topology);
}<|MERGE_RESOLUTION|>--- conflicted
+++ resolved
@@ -44,11 +44,7 @@
 
 unsigned long scale_cpu_capacity(struct sched_domain *sd, int cpu)
 {
-<<<<<<< HEAD
-#if CONFIG_CPU_FREQ
-=======
 #ifdef CONFIG_CPU_FREQ
->>>>>>> 79df8fa7
 	unsigned long max_freq_scale = cpufreq_scale_max_freq_capacity(cpu);
 
 	return per_cpu(cpu_scale, cpu) * max_freq_scale >> SCHED_CAPACITY_SHIFT;
