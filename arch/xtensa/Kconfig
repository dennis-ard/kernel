config ZONE_DMA
	def_bool y

config XTENSA
	def_bool y
	select ARCH_WANT_FRAME_POINTERS
	select HAVE_IDE
	select GENERIC_ATOMIC64
	select GENERIC_CLOCKEVENTS
	select VIRT_TO_BUS
	select GENERIC_IRQ_SHOW
	select GENERIC_SCHED_CLOCK
	select MODULES_USE_ELF_RELA
	select GENERIC_PCI_IOMAP
	select ARCH_WANT_IPC_PARSE_VERSION
	select ARCH_WANT_OPTIONAL_GPIOLIB
	select CLONE_BACKWARDS
	select IRQ_DOMAIN
	select HAVE_OPROFILE
	select HAVE_FUNCTION_TRACER
	select HAVE_IRQ_TIME_ACCOUNTING
	select HAVE_PERF_EVENTS
	help
	  Xtensa processors are 32-bit RISC machines designed by Tensilica
	  primarily for embedded systems.  These processors are both
	  configurable and extensible.  The Linux port to the Xtensa
	  architecture supports all processor configurations and extensions,
	  with reasonable minimum requirements.  The Xtensa Linux project has
	  a home page at <http://www.linux-xtensa.org/>.

config RWSEM_XCHGADD_ALGORITHM
	def_bool y

config GENERIC_HWEIGHT
	def_bool y

config ARCH_HAS_ILOG2_U32
	def_bool n

config ARCH_HAS_ILOG2_U64
	def_bool n

config NO_IOPORT
	def_bool n

config HZ
	int
	default 100

source "init/Kconfig"
source "kernel/Kconfig.freezer"

config LOCKDEP_SUPPORT
	def_bool y

config STACKTRACE_SUPPORT
	def_bool y

config TRACE_IRQFLAGS_SUPPORT
	def_bool y

config MMU
	def_bool n

config VARIANT_IRQ_SWITCH
	def_bool n

<<<<<<< HEAD
config HAVE_XTENSA_GPIO32
=======
config MAY_HAVE_SMP
>>>>>>> 9ed82c68
	def_bool n

menu "Processor type and features"

choice
	prompt "Xtensa Processor Configuration"
	default XTENSA_VARIANT_FSF

config XTENSA_VARIANT_FSF
	bool "fsf - default (not generic) configuration"
	select MMU
	select HAVE_XTENSA_GPIO32

config XTENSA_VARIANT_DC232B
	bool "dc232b - Diamond 232L Standard Core Rev.B (LE)"
	select MMU
	select HAVE_XTENSA_GPIO32
	help
	  This variant refers to Tensilica's Diamond 232L Standard core Rev.B (LE).

config XTENSA_VARIANT_DC233C
	bool "dc233c - Diamond 233L Standard Core Rev.C (LE)"
	select MMU
	select HAVE_XTENSA_GPIO32
	help
	  This variant refers to Tensilica's Diamond 233L Standard core Rev.C (LE).

config XTENSA_VARIANT_S6000
	bool "s6000 - Stretch software configurable processor"
	select VARIANT_IRQ_SWITCH
	select ARCH_REQUIRE_GPIOLIB
	select XTENSA_CALIBRATE_CCOUNT
endchoice

config XTENSA_UNALIGNED_USER
	bool "Unaligned memory access in use space"
	help
	  The Xtensa architecture currently does not handle unaligned
	  memory accesses in hardware but through an exception handler.
	  Per default, unaligned memory accesses are disabled in user space.

	  Say Y here to enable unaligned memory access in user space.

source "kernel/Kconfig.preempt"

config HAVE_SMP
	bool "System Supports SMP (MX)"
	depends on MAY_HAVE_SMP
	select XTENSA_MX
	help
	  This option is use to indicate that the system-on-a-chip (SOC)
	  supports Multiprocessing. Multiprocessor support implemented above
	  the CPU core definition and currently needs to be selected manually.

	  Multiprocessor support in implemented with external cache and
	  interrupt controlers.

	  The MX interrupt distributer adds Interprocessor Interrupts
	  and causes the IRQ numbers to be increased by 4 for devices
	  like the open cores ethernet driver and the serial interface.

	  You still have to select "Enable SMP" to enable SMP on this SOC.

config SMP
	bool "Enable Symmetric multi-processing support"
	depends on HAVE_SMP
	select USE_GENERIC_SMP_HELPERS
	select GENERIC_SMP_IDLE_THREAD
	help
	  Enabled SMP Software; allows more than one CPU/CORE
	  to be activated during startup.

config NR_CPUS
	depends on SMP
	int "Maximum number of CPUs (2-32)"
	range 2 32
	default "4"

config HOTPLUG_CPU
	bool "Enable CPU hotplug support"
	depends on SMP
	help
	  Say Y here to allow turning CPUs off and on. CPUs can be
	  controlled through /sys/devices/system/cpu.

	  Say N if you want to disable CPU hotplug.

config MATH_EMULATION
	bool "Math emulation"
	help
	Can we use information of configuration file?

config INITIALIZE_XTENSA_MMU_INSIDE_VMLINUX
	bool "Initialize Xtensa MMU inside the Linux kernel code"
	default y
	help
	  Earlier version initialized the MMU in the exception vector
	  before jumping to _startup in head.S and had an advantage that
	  it was possible to place a software breakpoint at 'reset' and
	  then enter your normal kernel breakpoints once the MMU was mapped
	  to the kernel mappings (0XC0000000).

	  This unfortunately doesn't work for U-Boot and likley also wont
	  work for using KEXEC to have a hot kernel ready for doing a
	  KDUMP.

	  So now the MMU is initialized in head.S but it's necessary to
	  use hardware breakpoints (gdb 'hbreak' cmd) to break at _startup.
	  xt-gdb can't place a Software Breakpoint in the  0XD region prior
	  to mapping the MMU and after mapping even if the area of low memory
	  was mapped gdb wouldn't remove the breakpoint on hitting it as the
	  PC wouldn't match. Since Hardware Breakpoints are recommended for
	  Linux configurations it seems reasonable to just assume they exist
	  and leave this older mechanism for unfortunate souls that choose
	  not to follow Tensilica's recommendation.

	  Selecting this will cause U-Boot to set the KERNEL Load and Entry
	  address at 0x00003000 instead of the mapped std of 0xD0003000.

	  If in doubt, say Y.

endmenu

config XTENSA_CALIBRATE_CCOUNT
	def_bool n
	help
	  On some platforms (XT2000, for example), the CPU clock rate can
	  vary.  The frequency can be determined, however, by measuring
	  against a well known, fixed frequency, such as an UART oscillator.

config SERIAL_CONSOLE
	def_bool n

menu "Bus options"

config PCI
	bool "PCI support"
	default y
	help
	  Find out whether you have a PCI motherboard. PCI is the name of a
	  bus system, i.e. the way the CPU talks to the other stuff inside
	  your box. Other bus systems are ISA, EISA, MicroChannel (MCA) or
	  VESA. If you have PCI, say Y, otherwise N.

source "drivers/pci/Kconfig"

endmenu

menu "Platform options"

choice
	prompt "Xtensa System Type"
	default XTENSA_PLATFORM_ISS

config XTENSA_PLATFORM_ISS
	bool "ISS"
	depends on TTY
	select XTENSA_CALIBRATE_CCOUNT
	select SERIAL_CONSOLE
	help
	  ISS is an acronym for Tensilica's Instruction Set Simulator.

config XTENSA_PLATFORM_XT2000
	bool "XT2000"
	help
	  XT2000 is the name of Tensilica's feature-rich emulation platform.
	  This hardware is capable of running a full Linux distribution.

config XTENSA_PLATFORM_S6105
	bool "S6105"
	select SERIAL_CONSOLE
	select NO_IOPORT

config XTENSA_PLATFORM_XTFPGA
	bool "XTFPGA"
	select SERIAL_CONSOLE
	select ETHOC
	select XTENSA_CALIBRATE_CCOUNT
	help
	  XTFPGA is the name of Tensilica board family (LX60, LX110, LX200, ML605).
	  This hardware is capable of running a full Linux distribution.

endchoice


config XTENSA_CPU_CLOCK
	int "CPU clock rate [MHz]"
	depends on !XTENSA_CALIBRATE_CCOUNT
	default 16

config GENERIC_CALIBRATE_DELAY
	bool "Auto calibration of the BogoMIPS value"
	help
	  The BogoMIPS value can easily be derived from the CPU frequency.

config CMDLINE_BOOL
	bool "Default bootloader kernel arguments"

config CMDLINE
	string "Initial kernel command string"
	depends on CMDLINE_BOOL
	default "console=ttyS0,38400 root=/dev/ram"
	help
	  On some architectures (EBSA110 and CATS), there is currently no way
	  for the boot loader to pass arguments to the kernel. For these
	  architectures, you should supply some command-line options at build
	  time by entering them here. As a minimum, you should specify the
	  memory size and the root device (e.g., mem=64M root=/dev/nfs).

config USE_OF
	bool "Flattened Device Tree support"
	select OF
	select OF_EARLY_FLATTREE
	help
	  Include support for flattened device tree machine descriptions.

config BUILTIN_DTB
	string "DTB to build into the kernel image"
	depends on OF

config BLK_DEV_SIMDISK
	tristate "Host file-based simulated block device support"
	default n
	depends on XTENSA_PLATFORM_ISS
	help
	  Create block devices that map to files in the host file system.
	  Device binding to host file may be changed at runtime via proc
	  interface provided the device is not in use.

config BLK_DEV_SIMDISK_COUNT
	int "Number of host file-based simulated block devices"
	range 1 10
	depends on BLK_DEV_SIMDISK
	default 2
	help
	  This is the default minimal number of created block devices.
	  Kernel/module parameter 'simdisk_count' may be used to change this
	  value at runtime. More file names (but no more than 10) may be
	  specified as parameters, simdisk_count grows accordingly.

config SIMDISK0_FILENAME
	string "Host filename for the first simulated device"
	depends on BLK_DEV_SIMDISK = y
	default ""
	help
	  Attach a first simdisk to a host file. Conventionally, this file
	  contains a root file system.

config SIMDISK1_FILENAME
	string "Host filename for the second simulated device"
	depends on BLK_DEV_SIMDISK = y && BLK_DEV_SIMDISK_COUNT != 1
	default ""
	help
	  Another simulated disk in a host file for a buildroot-independent
	  storage.

source "mm/Kconfig"

source "drivers/pcmcia/Kconfig"

source "drivers/pci/hotplug/Kconfig"

endmenu

menu "Executable file formats"

source "fs/Kconfig.binfmt"

endmenu

source "net/Kconfig"

source "drivers/Kconfig"

source "fs/Kconfig"

source "arch/xtensa/Kconfig.debug"

source "security/Kconfig"

source "crypto/Kconfig"

source "lib/Kconfig"

<|MERGE_RESOLUTION|>--- conflicted
+++ resolved
@@ -65,11 +65,10 @@
 config VARIANT_IRQ_SWITCH
 	def_bool n
 
-<<<<<<< HEAD
 config HAVE_XTENSA_GPIO32
-=======
+	def_bool n
+
 config MAY_HAVE_SMP
->>>>>>> 9ed82c68
 	def_bool n
 
 menu "Processor type and features"
