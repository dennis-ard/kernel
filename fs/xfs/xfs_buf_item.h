/*
 * Copyright (c) 2000-2001,2005 Silicon Graphics, Inc.
 * All Rights Reserved.
 *
 * This program is free software; you can redistribute it and/or
 * modify it under the terms of the GNU General Public License as
 * published by the Free Software Foundation.
 *
 * This program is distributed in the hope that it would be useful,
 * but WITHOUT ANY WARRANTY; without even the implied warranty of
 * MERCHANTABILITY or FITNESS FOR A PARTICULAR PURPOSE.  See the
 * GNU General Public License for more details.
 *
 * You should have received a copy of the GNU General Public License
 * along with this program; if not, write the Free Software Foundation,
 * Inc.,  51 Franklin St, Fifth Floor, Boston, MA  02110-1301  USA
 */
#ifndef	__XFS_BUF_ITEM_H__
#define	__XFS_BUF_ITEM_H__

/* kernel only definitions */

/* buf log item flags */
#define	XFS_BLI_HOLD		0x01
#define	XFS_BLI_DIRTY		0x02
#define	XFS_BLI_STALE		0x04
#define	XFS_BLI_LOGGED		0x08
#define	XFS_BLI_INODE_ALLOC_BUF	0x10
#define XFS_BLI_STALE_INODE	0x20
#define	XFS_BLI_INODE_BUF	0x40
#define	XFS_BLI_ORDERED		0x80

#define XFS_BLI_FLAGS \
	{ XFS_BLI_HOLD,		"HOLD" }, \
	{ XFS_BLI_DIRTY,	"DIRTY" }, \
	{ XFS_BLI_STALE,	"STALE" }, \
	{ XFS_BLI_LOGGED,	"LOGGED" }, \
	{ XFS_BLI_INODE_ALLOC_BUF, "INODE_ALLOC" }, \
	{ XFS_BLI_STALE_INODE,	"STALE_INODE" }, \
	{ XFS_BLI_INODE_BUF,	"INODE_BUF" }, \
	{ XFS_BLI_ORDERED,	"ORDERED" }


struct xfs_buf;
struct xfs_mount;
struct xfs_buf_log_item;

/*
 * This is the in core log item structure used to track information
 * needed to log buffers.  It tracks how many times the lock has been
 * locked, and which 128 byte chunks of the buffer are dirty.
 */
typedef struct xfs_buf_log_item {
	xfs_log_item_t		bli_item;	/* common item structure */
	struct xfs_buf		*bli_buf;	/* real buffer pointer */
	unsigned int		bli_flags;	/* misc flags */
	unsigned int		bli_recur;	/* lock recursion count */
	atomic_t		bli_refcount;	/* cnt of tp refs */
	int			bli_format_count;	/* count of headers */
	struct xfs_buf_log_format *bli_formats;	/* array of in-log header ptrs */
	struct xfs_buf_log_format __bli_format;	/* embedded in-log header */
} xfs_buf_log_item_t;

void	xfs_buf_item_init(struct xfs_buf *, struct xfs_mount *);
void	xfs_buf_item_relse(struct xfs_buf *);
void	xfs_buf_item_log(xfs_buf_log_item_t *, uint, uint);
uint	xfs_buf_item_dirty(xfs_buf_log_item_t *);
void	xfs_buf_attach_iodone(struct xfs_buf *,
			      void(*)(struct xfs_buf *, xfs_log_item_t *),
			      xfs_log_item_t *);
void	xfs_buf_iodone_callbacks(struct xfs_buf *);
void	xfs_buf_iodone(struct xfs_buf *, struct xfs_log_item *);

<<<<<<< HEAD
void	xfs_trans_buf_set_type(struct xfs_trans *, struct xfs_buf *,
			       enum xfs_blft);
void	xfs_trans_buf_copy_type(struct xfs_buf *dst_bp, struct xfs_buf *src_bp);

=======
>>>>>>> d8ec26d7
extern kmem_zone_t	*xfs_buf_item_zone;

#endif	/* __XFS_BUF_ITEM_H__ */<|MERGE_RESOLUTION|>--- conflicted
+++ resolved
@@ -71,13 +71,6 @@
 void	xfs_buf_iodone_callbacks(struct xfs_buf *);
 void	xfs_buf_iodone(struct xfs_buf *, struct xfs_log_item *);
 
-<<<<<<< HEAD
-void	xfs_trans_buf_set_type(struct xfs_trans *, struct xfs_buf *,
-			       enum xfs_blft);
-void	xfs_trans_buf_copy_type(struct xfs_buf *dst_bp, struct xfs_buf *src_bp);
-
-=======
->>>>>>> d8ec26d7
 extern kmem_zone_t	*xfs_buf_item_zone;
 
 #endif	/* __XFS_BUF_ITEM_H__ */