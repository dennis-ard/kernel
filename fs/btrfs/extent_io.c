// SPDX-License-Identifier: GPL-2.0

#include <linux/bitops.h>
#include <linux/slab.h>
#include <linux/bio.h>
#include <linux/mm.h>
#include <linux/pagemap.h>
#include <linux/page-flags.h>
#include <linux/spinlock.h>
#include <linux/blkdev.h>
#include <linux/swap.h>
#include <linux/writeback.h>
#include <linux/pagevec.h>
#include <linux/prefetch.h>
#include <linux/cleancache.h>
#include "extent_io.h"
#include "extent_map.h"
#include "ctree.h"
#include "btrfs_inode.h"
#include "volumes.h"
#include "check-integrity.h"
#include "locking.h"
#include "rcu-string.h"
#include "backref.h"
#include "disk-io.h"

static struct kmem_cache *extent_state_cache;
static struct kmem_cache *extent_buffer_cache;
static struct bio_set btrfs_bioset;

static inline bool extent_state_in_tree(const struct extent_state *state)
{
	return !RB_EMPTY_NODE(&state->rb_node);
}

#ifdef CONFIG_BTRFS_DEBUG
static LIST_HEAD(buffers);
static LIST_HEAD(states);

static DEFINE_SPINLOCK(leak_lock);

static inline
void btrfs_leak_debug_add(struct list_head *new, struct list_head *head)
{
	unsigned long flags;

	spin_lock_irqsave(&leak_lock, flags);
	list_add(new, head);
	spin_unlock_irqrestore(&leak_lock, flags);
}

static inline
void btrfs_leak_debug_del(struct list_head *entry)
{
	unsigned long flags;

	spin_lock_irqsave(&leak_lock, flags);
	list_del(entry);
	spin_unlock_irqrestore(&leak_lock, flags);
}

static inline
void btrfs_leak_debug_check(void)
{
	struct extent_state *state;
	struct extent_buffer *eb;

	while (!list_empty(&states)) {
		state = list_entry(states.next, struct extent_state, leak_list);
		pr_err("BTRFS: state leak: start %llu end %llu state %u in tree %d refs %d\n",
		       state->start, state->end, state->state,
		       extent_state_in_tree(state),
		       refcount_read(&state->refs));
		list_del(&state->leak_list);
		kmem_cache_free(extent_state_cache, state);
	}

	while (!list_empty(&buffers)) {
		eb = list_entry(buffers.next, struct extent_buffer, leak_list);
		pr_err("BTRFS: buffer leak start %llu len %lu refs %d bflags %lu\n",
		       eb->start, eb->len, atomic_read(&eb->refs), eb->bflags);
		list_del(&eb->leak_list);
		kmem_cache_free(extent_buffer_cache, eb);
	}
}

#define btrfs_debug_check_extent_io_range(tree, start, end)		\
	__btrfs_debug_check_extent_io_range(__func__, (tree), (start), (end))
static inline void __btrfs_debug_check_extent_io_range(const char *caller,
		struct extent_io_tree *tree, u64 start, u64 end)
{
	struct inode *inode = tree->private_data;
	u64 isize;

	if (!inode || !is_data_inode(inode))
		return;

	isize = i_size_read(inode);
	if (end >= PAGE_SIZE && (end % 2) == 0 && end != isize - 1) {
		btrfs_debug_rl(BTRFS_I(inode)->root->fs_info,
		    "%s: ino %llu isize %llu odd range [%llu,%llu]",
			caller, btrfs_ino(BTRFS_I(inode)), isize, start, end);
	}
}
#else
#define btrfs_leak_debug_add(new, head)	do {} while (0)
#define btrfs_leak_debug_del(entry)	do {} while (0)
#define btrfs_leak_debug_check()	do {} while (0)
#define btrfs_debug_check_extent_io_range(c, s, e)	do {} while (0)
#endif

struct tree_entry {
	u64 start;
	u64 end;
	struct rb_node rb_node;
};

struct extent_page_data {
	struct bio *bio;
	struct extent_io_tree *tree;
	/* tells writepage not to lock the state bits for this range
	 * it still does the unlocking
	 */
	unsigned int extent_locked:1;

	/* tells the submit_bio code to use REQ_SYNC */
	unsigned int sync_io:1;
};

static int add_extent_changeset(struct extent_state *state, unsigned bits,
				 struct extent_changeset *changeset,
				 int set)
{
	int ret;

	if (!changeset)
		return 0;
	if (set && (state->state & bits) == bits)
		return 0;
	if (!set && (state->state & bits) == 0)
		return 0;
	changeset->bytes_changed += state->end - state->start + 1;
	ret = ulist_add(&changeset->range_changed, state->start, state->end,
			GFP_ATOMIC);
	return ret;
}

static int __must_check submit_one_bio(struct bio *bio, int mirror_num,
				       unsigned long bio_flags)
{
	blk_status_t ret = 0;
<<<<<<< HEAD
	struct bio_vec *bvec = bio_last_bvec_all(bio);
	struct bio_vec bv;
	struct extent_io_tree *tree = bio->bi_private;
	u64 start;

	mp_bvec_last_segment(bvec, &bv);
	start = page_offset(bv.bv_page) + bv.bv_offset;
=======
	struct extent_io_tree *tree = bio->bi_private;
>>>>>>> 0ecfebd2

	bio->bi_private = NULL;

	if (tree->ops)
		ret = tree->ops->submit_bio_hook(tree->private_data, bio,
<<<<<<< HEAD
					   mirror_num, bio_flags, start);
=======
						 mirror_num, bio_flags);
>>>>>>> 0ecfebd2
	else
		btrfsic_submit_bio(bio);

	return blk_status_to_errno(ret);
}

<<<<<<< HEAD
static void flush_write_bio(struct extent_page_data *epd)
{
	if (epd->bio) {
		int ret;

		ret = submit_one_bio(epd->bio, 0, 0);
		BUG_ON(ret < 0); /* -ENOMEM */
		epd->bio = NULL;
	}
=======
/* Cleanup unsubmitted bios */
static void end_write_bio(struct extent_page_data *epd, int ret)
{
	if (epd->bio) {
		epd->bio->bi_status = errno_to_blk_status(ret);
		bio_endio(epd->bio);
		epd->bio = NULL;
	}
}

/*
 * Submit bio from extent page data via submit_one_bio
 *
 * Return 0 if everything is OK.
 * Return <0 for error.
 */
static int __must_check flush_write_bio(struct extent_page_data *epd)
{
	int ret = 0;

	if (epd->bio) {
		ret = submit_one_bio(epd->bio, 0, 0);
		/*
		 * Clean up of epd->bio is handled by its endio function.
		 * And endio is either triggered by successful bio execution
		 * or the error handler of submit bio hook.
		 * So at this point, no matter what happened, we don't need
		 * to clean up epd->bio.
		 */
		epd->bio = NULL;
	}
	return ret;
>>>>>>> 0ecfebd2
}

int __init extent_io_init(void)
{
	extent_state_cache = kmem_cache_create("btrfs_extent_state",
			sizeof(struct extent_state), 0,
			SLAB_MEM_SPREAD, NULL);
	if (!extent_state_cache)
		return -ENOMEM;

	extent_buffer_cache = kmem_cache_create("btrfs_extent_buffer",
			sizeof(struct extent_buffer), 0,
			SLAB_MEM_SPREAD, NULL);
	if (!extent_buffer_cache)
		goto free_state_cache;

	if (bioset_init(&btrfs_bioset, BIO_POOL_SIZE,
			offsetof(struct btrfs_io_bio, bio),
			BIOSET_NEED_BVECS))
		goto free_buffer_cache;

	if (bioset_integrity_create(&btrfs_bioset, BIO_POOL_SIZE))
		goto free_bioset;

	return 0;

free_bioset:
	bioset_exit(&btrfs_bioset);

free_buffer_cache:
	kmem_cache_destroy(extent_buffer_cache);
	extent_buffer_cache = NULL;

free_state_cache:
	kmem_cache_destroy(extent_state_cache);
	extent_state_cache = NULL;
	return -ENOMEM;
}

void __cold extent_io_exit(void)
{
	btrfs_leak_debug_check();

	/*
	 * Make sure all delayed rcu free are flushed before we
	 * destroy caches.
	 */
	rcu_barrier();
	kmem_cache_destroy(extent_state_cache);
	kmem_cache_destroy(extent_buffer_cache);
	bioset_exit(&btrfs_bioset);
}

void extent_io_tree_init(struct btrfs_fs_info *fs_info,
			 struct extent_io_tree *tree, unsigned int owner,
			 void *private_data)
{
	tree->fs_info = fs_info;
	tree->state = RB_ROOT;
	tree->ops = NULL;
	tree->dirty_bytes = 0;
	spin_lock_init(&tree->lock);
	tree->private_data = private_data;
	tree->owner = owner;
}

void extent_io_tree_release(struct extent_io_tree *tree)
{
	spin_lock(&tree->lock);
	/*
	 * Do a single barrier for the waitqueue_active check here, the state
	 * of the waitqueue should not change once extent_io_tree_release is
	 * called.
	 */
	smp_mb();
	while (!RB_EMPTY_ROOT(&tree->state)) {
		struct rb_node *node;
		struct extent_state *state;

		node = rb_first(&tree->state);
		state = rb_entry(node, struct extent_state, rb_node);
		rb_erase(&state->rb_node, &tree->state);
		RB_CLEAR_NODE(&state->rb_node);
		/*
		 * btree io trees aren't supposed to have tasks waiting for
		 * changes in the flags of extent states ever.
		 */
		ASSERT(!waitqueue_active(&state->wq));
		free_extent_state(state);

		cond_resched_lock(&tree->lock);
	}
	spin_unlock(&tree->lock);
}

static struct extent_state *alloc_extent_state(gfp_t mask)
{
	struct extent_state *state;

	/*
	 * The given mask might be not appropriate for the slab allocator,
	 * drop the unsupported bits
	 */
	mask &= ~(__GFP_DMA32|__GFP_HIGHMEM);
	state = kmem_cache_alloc(extent_state_cache, mask);
	if (!state)
		return state;
	state->state = 0;
	state->failrec = NULL;
	RB_CLEAR_NODE(&state->rb_node);
	btrfs_leak_debug_add(&state->leak_list, &states);
	refcount_set(&state->refs, 1);
	init_waitqueue_head(&state->wq);
	trace_alloc_extent_state(state, mask, _RET_IP_);
	return state;
}

void free_extent_state(struct extent_state *state)
{
	if (!state)
		return;
	if (refcount_dec_and_test(&state->refs)) {
		WARN_ON(extent_state_in_tree(state));
		btrfs_leak_debug_del(&state->leak_list);
		trace_free_extent_state(state, _RET_IP_);
		kmem_cache_free(extent_state_cache, state);
	}
}

static struct rb_node *tree_insert(struct rb_root *root,
				   struct rb_node *search_start,
				   u64 offset,
				   struct rb_node *node,
				   struct rb_node ***p_in,
				   struct rb_node **parent_in)
{
	struct rb_node **p;
	struct rb_node *parent = NULL;
	struct tree_entry *entry;

	if (p_in && parent_in) {
		p = *p_in;
		parent = *parent_in;
		goto do_insert;
	}

	p = search_start ? &search_start : &root->rb_node;
	while (*p) {
		parent = *p;
		entry = rb_entry(parent, struct tree_entry, rb_node);

		if (offset < entry->start)
			p = &(*p)->rb_left;
		else if (offset > entry->end)
			p = &(*p)->rb_right;
		else
			return parent;
	}

do_insert:
	rb_link_node(node, parent, p);
	rb_insert_color(node, root);
	return NULL;
}

static struct rb_node *__etree_search(struct extent_io_tree *tree, u64 offset,
				      struct rb_node **next_ret,
				      struct rb_node **prev_ret,
				      struct rb_node ***p_ret,
				      struct rb_node **parent_ret)
{
	struct rb_root *root = &tree->state;
	struct rb_node **n = &root->rb_node;
	struct rb_node *prev = NULL;
	struct rb_node *orig_prev = NULL;
	struct tree_entry *entry;
	struct tree_entry *prev_entry = NULL;

	while (*n) {
		prev = *n;
		entry = rb_entry(prev, struct tree_entry, rb_node);
		prev_entry = entry;

		if (offset < entry->start)
			n = &(*n)->rb_left;
		else if (offset > entry->end)
			n = &(*n)->rb_right;
		else
			return *n;
	}

	if (p_ret)
		*p_ret = n;
	if (parent_ret)
		*parent_ret = prev;

	if (next_ret) {
		orig_prev = prev;
		while (prev && offset > prev_entry->end) {
			prev = rb_next(prev);
			prev_entry = rb_entry(prev, struct tree_entry, rb_node);
		}
		*next_ret = prev;
		prev = orig_prev;
	}

	if (prev_ret) {
		prev_entry = rb_entry(prev, struct tree_entry, rb_node);
		while (prev && offset < prev_entry->start) {
			prev = rb_prev(prev);
			prev_entry = rb_entry(prev, struct tree_entry, rb_node);
		}
		*prev_ret = prev;
	}
	return NULL;
}

static inline struct rb_node *
tree_search_for_insert(struct extent_io_tree *tree,
		       u64 offset,
		       struct rb_node ***p_ret,
		       struct rb_node **parent_ret)
{
	struct rb_node *next= NULL;
	struct rb_node *ret;

	ret = __etree_search(tree, offset, &next, NULL, p_ret, parent_ret);
	if (!ret)
		return next;
	return ret;
}

static inline struct rb_node *tree_search(struct extent_io_tree *tree,
					  u64 offset)
{
	return tree_search_for_insert(tree, offset, NULL, NULL);
}

/*
 * utility function to look for merge candidates inside a given range.
 * Any extents with matching state are merged together into a single
 * extent in the tree.  Extents with EXTENT_IO in their state field
 * are not merged because the end_io handlers need to be able to do
 * operations on them without sleeping (or doing allocations/splits).
 *
 * This should be called with the tree lock held.
 */
static void merge_state(struct extent_io_tree *tree,
		        struct extent_state *state)
{
	struct extent_state *other;
	struct rb_node *other_node;

	if (state->state & (EXTENT_LOCKED | EXTENT_BOUNDARY))
		return;

	other_node = rb_prev(&state->rb_node);
	if (other_node) {
		other = rb_entry(other_node, struct extent_state, rb_node);
		if (other->end == state->start - 1 &&
		    other->state == state->state) {
			if (tree->private_data &&
			    is_data_inode(tree->private_data))
				btrfs_merge_delalloc_extent(tree->private_data,
							    state, other);
			state->start = other->start;
			rb_erase(&other->rb_node, &tree->state);
			RB_CLEAR_NODE(&other->rb_node);
			free_extent_state(other);
		}
	}
	other_node = rb_next(&state->rb_node);
	if (other_node) {
		other = rb_entry(other_node, struct extent_state, rb_node);
		if (other->start == state->end + 1 &&
		    other->state == state->state) {
			if (tree->private_data &&
			    is_data_inode(tree->private_data))
				btrfs_merge_delalloc_extent(tree->private_data,
							    state, other);
			state->end = other->end;
			rb_erase(&other->rb_node, &tree->state);
			RB_CLEAR_NODE(&other->rb_node);
			free_extent_state(other);
		}
	}
}

static void set_state_bits(struct extent_io_tree *tree,
			   struct extent_state *state, unsigned *bits,
			   struct extent_changeset *changeset);

/*
 * insert an extent_state struct into the tree.  'bits' are set on the
 * struct before it is inserted.
 *
 * This may return -EEXIST if the extent is already there, in which case the
 * state struct is freed.
 *
 * The tree lock is not taken internally.  This is a utility function and
 * probably isn't what you want to call (see set/clear_extent_bit).
 */
static int insert_state(struct extent_io_tree *tree,
			struct extent_state *state, u64 start, u64 end,
			struct rb_node ***p,
			struct rb_node **parent,
			unsigned *bits, struct extent_changeset *changeset)
{
	struct rb_node *node;

	if (end < start)
		WARN(1, KERN_ERR "BTRFS: end < start %llu %llu\n",
		       end, start);
	state->start = start;
	state->end = end;

	set_state_bits(tree, state, bits, changeset);

	node = tree_insert(&tree->state, NULL, end, &state->rb_node, p, parent);
	if (node) {
		struct extent_state *found;
		found = rb_entry(node, struct extent_state, rb_node);
		pr_err("BTRFS: found node %llu %llu on insert of %llu %llu\n",
		       found->start, found->end, start, end);
		return -EEXIST;
	}
	merge_state(tree, state);
	return 0;
}

/*
 * split a given extent state struct in two, inserting the preallocated
 * struct 'prealloc' as the newly created second half.  'split' indicates an
 * offset inside 'orig' where it should be split.
 *
 * Before calling,
 * the tree has 'orig' at [orig->start, orig->end].  After calling, there
 * are two extent state structs in the tree:
 * prealloc: [orig->start, split - 1]
 * orig: [ split, orig->end ]
 *
 * The tree locks are not taken by this function. They need to be held
 * by the caller.
 */
static int split_state(struct extent_io_tree *tree, struct extent_state *orig,
		       struct extent_state *prealloc, u64 split)
{
	struct rb_node *node;

	if (tree->private_data && is_data_inode(tree->private_data))
		btrfs_split_delalloc_extent(tree->private_data, orig, split);

	prealloc->start = orig->start;
	prealloc->end = split - 1;
	prealloc->state = orig->state;
	orig->start = split;

	node = tree_insert(&tree->state, &orig->rb_node, prealloc->end,
			   &prealloc->rb_node, NULL, NULL);
	if (node) {
		free_extent_state(prealloc);
		return -EEXIST;
	}
	return 0;
}

static struct extent_state *next_state(struct extent_state *state)
{
	struct rb_node *next = rb_next(&state->rb_node);
	if (next)
		return rb_entry(next, struct extent_state, rb_node);
	else
		return NULL;
}

/*
 * utility function to clear some bits in an extent state struct.
 * it will optionally wake up anyone waiting on this state (wake == 1).
 *
 * If no bits are set on the state struct after clearing things, the
 * struct is freed and removed from the tree
 */
static struct extent_state *clear_state_bit(struct extent_io_tree *tree,
					    struct extent_state *state,
					    unsigned *bits, int wake,
					    struct extent_changeset *changeset)
{
	struct extent_state *next;
	unsigned bits_to_clear = *bits & ~EXTENT_CTLBITS;
	int ret;

	if ((bits_to_clear & EXTENT_DIRTY) && (state->state & EXTENT_DIRTY)) {
		u64 range = state->end - state->start + 1;
		WARN_ON(range > tree->dirty_bytes);
		tree->dirty_bytes -= range;
	}

	if (tree->private_data && is_data_inode(tree->private_data))
		btrfs_clear_delalloc_extent(tree->private_data, state, bits);

	ret = add_extent_changeset(state, bits_to_clear, changeset, 0);
	BUG_ON(ret < 0);
	state->state &= ~bits_to_clear;
	if (wake)
		wake_up(&state->wq);
	if (state->state == 0) {
		next = next_state(state);
		if (extent_state_in_tree(state)) {
			rb_erase(&state->rb_node, &tree->state);
			RB_CLEAR_NODE(&state->rb_node);
			free_extent_state(state);
		} else {
			WARN_ON(1);
		}
	} else {
		merge_state(tree, state);
		next = next_state(state);
	}
	return next;
}

static struct extent_state *
alloc_extent_state_atomic(struct extent_state *prealloc)
{
	if (!prealloc)
		prealloc = alloc_extent_state(GFP_ATOMIC);

	return prealloc;
}

static void extent_io_tree_panic(struct extent_io_tree *tree, int err)
{
	struct inode *inode = tree->private_data;

	btrfs_panic(btrfs_sb(inode->i_sb), err,
	"locking error: extent tree was modified by another thread while locked");
}

/*
 * clear some bits on a range in the tree.  This may require splitting
 * or inserting elements in the tree, so the gfp mask is used to
 * indicate which allocations or sleeping are allowed.
 *
 * pass 'wake' == 1 to kick any sleepers, and 'delete' == 1 to remove
 * the given range from the tree regardless of state (ie for truncate).
 *
 * the range [start, end] is inclusive.
 *
 * This takes the tree lock, and returns 0 on success and < 0 on error.
 */
int __clear_extent_bit(struct extent_io_tree *tree, u64 start, u64 end,
			      unsigned bits, int wake, int delete,
			      struct extent_state **cached_state,
			      gfp_t mask, struct extent_changeset *changeset)
{
	struct extent_state *state;
	struct extent_state *cached;
	struct extent_state *prealloc = NULL;
	struct rb_node *node;
	u64 last_end;
	int err;
	int clear = 0;

	btrfs_debug_check_extent_io_range(tree, start, end);
	trace_btrfs_clear_extent_bit(tree, start, end - start + 1, bits);

	if (bits & EXTENT_DELALLOC)
		bits |= EXTENT_NORESERVE;

	if (delete)
		bits |= ~EXTENT_CTLBITS;

	if (bits & (EXTENT_LOCKED | EXTENT_BOUNDARY))
		clear = 1;
again:
	if (!prealloc && gfpflags_allow_blocking(mask)) {
		/*
		 * Don't care for allocation failure here because we might end
		 * up not needing the pre-allocated extent state at all, which
		 * is the case if we only have in the tree extent states that
		 * cover our input range and don't cover too any other range.
		 * If we end up needing a new extent state we allocate it later.
		 */
		prealloc = alloc_extent_state(mask);
	}

	spin_lock(&tree->lock);
	if (cached_state) {
		cached = *cached_state;

		if (clear) {
			*cached_state = NULL;
			cached_state = NULL;
		}

		if (cached && extent_state_in_tree(cached) &&
		    cached->start <= start && cached->end > start) {
			if (clear)
				refcount_dec(&cached->refs);
			state = cached;
			goto hit_next;
		}
		if (clear)
			free_extent_state(cached);
	}
	/*
	 * this search will find the extents that end after
	 * our range starts
	 */
	node = tree_search(tree, start);
	if (!node)
		goto out;
	state = rb_entry(node, struct extent_state, rb_node);
hit_next:
	if (state->start > end)
		goto out;
	WARN_ON(state->end < start);
	last_end = state->end;

	/* the state doesn't have the wanted bits, go ahead */
	if (!(state->state & bits)) {
		state = next_state(state);
		goto next;
	}

	/*
	 *     | ---- desired range ---- |
	 *  | state | or
	 *  | ------------- state -------------- |
	 *
	 * We need to split the extent we found, and may flip
	 * bits on second half.
	 *
	 * If the extent we found extends past our range, we
	 * just split and search again.  It'll get split again
	 * the next time though.
	 *
	 * If the extent we found is inside our range, we clear
	 * the desired bit on it.
	 */

	if (state->start < start) {
		prealloc = alloc_extent_state_atomic(prealloc);
		BUG_ON(!prealloc);
		err = split_state(tree, state, prealloc, start);
		if (err)
			extent_io_tree_panic(tree, err);

		prealloc = NULL;
		if (err)
			goto out;
		if (state->end <= end) {
			state = clear_state_bit(tree, state, &bits, wake,
						changeset);
			goto next;
		}
		goto search_again;
	}
	/*
	 * | ---- desired range ---- |
	 *                        | state |
	 * We need to split the extent, and clear the bit
	 * on the first half
	 */
	if (state->start <= end && state->end > end) {
		prealloc = alloc_extent_state_atomic(prealloc);
		BUG_ON(!prealloc);
		err = split_state(tree, state, prealloc, end + 1);
		if (err)
			extent_io_tree_panic(tree, err);

		if (wake)
			wake_up(&state->wq);

		clear_state_bit(tree, prealloc, &bits, wake, changeset);

		prealloc = NULL;
		goto out;
	}

	state = clear_state_bit(tree, state, &bits, wake, changeset);
next:
	if (last_end == (u64)-1)
		goto out;
	start = last_end + 1;
	if (start <= end && state && !need_resched())
		goto hit_next;

search_again:
	if (start > end)
		goto out;
	spin_unlock(&tree->lock);
	if (gfpflags_allow_blocking(mask))
		cond_resched();
	goto again;

out:
	spin_unlock(&tree->lock);
	if (prealloc)
		free_extent_state(prealloc);

	return 0;

}

static void wait_on_state(struct extent_io_tree *tree,
			  struct extent_state *state)
		__releases(tree->lock)
		__acquires(tree->lock)
{
	DEFINE_WAIT(wait);
	prepare_to_wait(&state->wq, &wait, TASK_UNINTERRUPTIBLE);
	spin_unlock(&tree->lock);
	schedule();
	spin_lock(&tree->lock);
	finish_wait(&state->wq, &wait);
}

/*
 * waits for one or more bits to clear on a range in the state tree.
 * The range [start, end] is inclusive.
 * The tree lock is taken by this function
 */
static void wait_extent_bit(struct extent_io_tree *tree, u64 start, u64 end,
			    unsigned long bits)
{
	struct extent_state *state;
	struct rb_node *node;

	btrfs_debug_check_extent_io_range(tree, start, end);

	spin_lock(&tree->lock);
again:
	while (1) {
		/*
		 * this search will find all the extents that end after
		 * our range starts
		 */
		node = tree_search(tree, start);
process_node:
		if (!node)
			break;

		state = rb_entry(node, struct extent_state, rb_node);

		if (state->start > end)
			goto out;

		if (state->state & bits) {
			start = state->start;
			refcount_inc(&state->refs);
			wait_on_state(tree, state);
			free_extent_state(state);
			goto again;
		}
		start = state->end + 1;

		if (start > end)
			break;

		if (!cond_resched_lock(&tree->lock)) {
			node = rb_next(node);
			goto process_node;
		}
	}
out:
	spin_unlock(&tree->lock);
}

static void set_state_bits(struct extent_io_tree *tree,
			   struct extent_state *state,
			   unsigned *bits, struct extent_changeset *changeset)
{
	unsigned bits_to_set = *bits & ~EXTENT_CTLBITS;
	int ret;

	if (tree->private_data && is_data_inode(tree->private_data))
		btrfs_set_delalloc_extent(tree->private_data, state, bits);

	if ((bits_to_set & EXTENT_DIRTY) && !(state->state & EXTENT_DIRTY)) {
		u64 range = state->end - state->start + 1;
		tree->dirty_bytes += range;
	}
	ret = add_extent_changeset(state, bits_to_set, changeset, 1);
	BUG_ON(ret < 0);
	state->state |= bits_to_set;
}

static void cache_state_if_flags(struct extent_state *state,
				 struct extent_state **cached_ptr,
				 unsigned flags)
{
	if (cached_ptr && !(*cached_ptr)) {
		if (!flags || (state->state & flags)) {
			*cached_ptr = state;
			refcount_inc(&state->refs);
		}
	}
}

static void cache_state(struct extent_state *state,
			struct extent_state **cached_ptr)
{
	return cache_state_if_flags(state, cached_ptr,
				    EXTENT_LOCKED | EXTENT_BOUNDARY);
}

/*
 * set some bits on a range in the tree.  This may require allocations or
 * sleeping, so the gfp mask is used to indicate what is allowed.
 *
 * If any of the exclusive bits are set, this will fail with -EEXIST if some
 * part of the range already has the desired bits set.  The start of the
 * existing range is returned in failed_start in this case.
 *
 * [start, end] is inclusive This takes the tree lock.
 */

static int __must_check
__set_extent_bit(struct extent_io_tree *tree, u64 start, u64 end,
		 unsigned bits, unsigned exclusive_bits,
		 u64 *failed_start, struct extent_state **cached_state,
		 gfp_t mask, struct extent_changeset *changeset)
{
	struct extent_state *state;
	struct extent_state *prealloc = NULL;
	struct rb_node *node;
	struct rb_node **p;
	struct rb_node *parent;
	int err = 0;
	u64 last_start;
	u64 last_end;

	btrfs_debug_check_extent_io_range(tree, start, end);
	trace_btrfs_set_extent_bit(tree, start, end - start + 1, bits);

again:
	if (!prealloc && gfpflags_allow_blocking(mask)) {
		/*
		 * Don't care for allocation failure here because we might end
		 * up not needing the pre-allocated extent state at all, which
		 * is the case if we only have in the tree extent states that
		 * cover our input range and don't cover too any other range.
		 * If we end up needing a new extent state we allocate it later.
		 */
		prealloc = alloc_extent_state(mask);
	}

	spin_lock(&tree->lock);
	if (cached_state && *cached_state) {
		state = *cached_state;
		if (state->start <= start && state->end > start &&
		    extent_state_in_tree(state)) {
			node = &state->rb_node;
			goto hit_next;
		}
	}
	/*
	 * this search will find all the extents that end after
	 * our range starts.
	 */
	node = tree_search_for_insert(tree, start, &p, &parent);
	if (!node) {
		prealloc = alloc_extent_state_atomic(prealloc);
		BUG_ON(!prealloc);
		err = insert_state(tree, prealloc, start, end,
				   &p, &parent, &bits, changeset);
		if (err)
			extent_io_tree_panic(tree, err);

		cache_state(prealloc, cached_state);
		prealloc = NULL;
		goto out;
	}
	state = rb_entry(node, struct extent_state, rb_node);
hit_next:
	last_start = state->start;
	last_end = state->end;

	/*
	 * | ---- desired range ---- |
	 * | state |
	 *
	 * Just lock what we found and keep going
	 */
	if (state->start == start && state->end <= end) {
		if (state->state & exclusive_bits) {
			*failed_start = state->start;
			err = -EEXIST;
			goto out;
		}

		set_state_bits(tree, state, &bits, changeset);
		cache_state(state, cached_state);
		merge_state(tree, state);
		if (last_end == (u64)-1)
			goto out;
		start = last_end + 1;
		state = next_state(state);
		if (start < end && state && state->start == start &&
		    !need_resched())
			goto hit_next;
		goto search_again;
	}

	/*
	 *     | ---- desired range ---- |
	 * | state |
	 *   or
	 * | ------------- state -------------- |
	 *
	 * We need to split the extent we found, and may flip bits on
	 * second half.
	 *
	 * If the extent we found extends past our
	 * range, we just split and search again.  It'll get split
	 * again the next time though.
	 *
	 * If the extent we found is inside our range, we set the
	 * desired bit on it.
	 */
	if (state->start < start) {
		if (state->state & exclusive_bits) {
			*failed_start = start;
			err = -EEXIST;
			goto out;
		}

		prealloc = alloc_extent_state_atomic(prealloc);
		BUG_ON(!prealloc);
		err = split_state(tree, state, prealloc, start);
		if (err)
			extent_io_tree_panic(tree, err);

		prealloc = NULL;
		if (err)
			goto out;
		if (state->end <= end) {
			set_state_bits(tree, state, &bits, changeset);
			cache_state(state, cached_state);
			merge_state(tree, state);
			if (last_end == (u64)-1)
				goto out;
			start = last_end + 1;
			state = next_state(state);
			if (start < end && state && state->start == start &&
			    !need_resched())
				goto hit_next;
		}
		goto search_again;
	}
	/*
	 * | ---- desired range ---- |
	 *     | state | or               | state |
	 *
	 * There's a hole, we need to insert something in it and
	 * ignore the extent we found.
	 */
	if (state->start > start) {
		u64 this_end;
		if (end < last_start)
			this_end = end;
		else
			this_end = last_start - 1;

		prealloc = alloc_extent_state_atomic(prealloc);
		BUG_ON(!prealloc);

		/*
		 * Avoid to free 'prealloc' if it can be merged with
		 * the later extent.
		 */
		err = insert_state(tree, prealloc, start, this_end,
				   NULL, NULL, &bits, changeset);
		if (err)
			extent_io_tree_panic(tree, err);

		cache_state(prealloc, cached_state);
		prealloc = NULL;
		start = this_end + 1;
		goto search_again;
	}
	/*
	 * | ---- desired range ---- |
	 *                        | state |
	 * We need to split the extent, and set the bit
	 * on the first half
	 */
	if (state->start <= end && state->end > end) {
		if (state->state & exclusive_bits) {
			*failed_start = start;
			err = -EEXIST;
			goto out;
		}

		prealloc = alloc_extent_state_atomic(prealloc);
		BUG_ON(!prealloc);
		err = split_state(tree, state, prealloc, end + 1);
		if (err)
			extent_io_tree_panic(tree, err);

		set_state_bits(tree, prealloc, &bits, changeset);
		cache_state(prealloc, cached_state);
		merge_state(tree, prealloc);
		prealloc = NULL;
		goto out;
	}

search_again:
	if (start > end)
		goto out;
	spin_unlock(&tree->lock);
	if (gfpflags_allow_blocking(mask))
		cond_resched();
	goto again;

out:
	spin_unlock(&tree->lock);
	if (prealloc)
		free_extent_state(prealloc);

	return err;

}

int set_extent_bit(struct extent_io_tree *tree, u64 start, u64 end,
		   unsigned bits, u64 * failed_start,
		   struct extent_state **cached_state, gfp_t mask)
{
	return __set_extent_bit(tree, start, end, bits, 0, failed_start,
				cached_state, mask, NULL);
}


/**
 * convert_extent_bit - convert all bits in a given range from one bit to
 * 			another
 * @tree:	the io tree to search
 * @start:	the start offset in bytes
 * @end:	the end offset in bytes (inclusive)
 * @bits:	the bits to set in this range
 * @clear_bits:	the bits to clear in this range
 * @cached_state:	state that we're going to cache
 *
 * This will go through and set bits for the given range.  If any states exist
 * already in this range they are set with the given bit and cleared of the
 * clear_bits.  This is only meant to be used by things that are mergeable, ie
 * converting from say DELALLOC to DIRTY.  This is not meant to be used with
 * boundary bits like LOCK.
 *
 * All allocations are done with GFP_NOFS.
 */
int convert_extent_bit(struct extent_io_tree *tree, u64 start, u64 end,
		       unsigned bits, unsigned clear_bits,
		       struct extent_state **cached_state)
{
	struct extent_state *state;
	struct extent_state *prealloc = NULL;
	struct rb_node *node;
	struct rb_node **p;
	struct rb_node *parent;
	int err = 0;
	u64 last_start;
	u64 last_end;
	bool first_iteration = true;

	btrfs_debug_check_extent_io_range(tree, start, end);
	trace_btrfs_convert_extent_bit(tree, start, end - start + 1, bits,
				       clear_bits);

again:
	if (!prealloc) {
		/*
		 * Best effort, don't worry if extent state allocation fails
		 * here for the first iteration. We might have a cached state
		 * that matches exactly the target range, in which case no
		 * extent state allocations are needed. We'll only know this
		 * after locking the tree.
		 */
		prealloc = alloc_extent_state(GFP_NOFS);
		if (!prealloc && !first_iteration)
			return -ENOMEM;
	}

	spin_lock(&tree->lock);
	if (cached_state && *cached_state) {
		state = *cached_state;
		if (state->start <= start && state->end > start &&
		    extent_state_in_tree(state)) {
			node = &state->rb_node;
			goto hit_next;
		}
	}

	/*
	 * this search will find all the extents that end after
	 * our range starts.
	 */
	node = tree_search_for_insert(tree, start, &p, &parent);
	if (!node) {
		prealloc = alloc_extent_state_atomic(prealloc);
		if (!prealloc) {
			err = -ENOMEM;
			goto out;
		}
		err = insert_state(tree, prealloc, start, end,
				   &p, &parent, &bits, NULL);
		if (err)
			extent_io_tree_panic(tree, err);
		cache_state(prealloc, cached_state);
		prealloc = NULL;
		goto out;
	}
	state = rb_entry(node, struct extent_state, rb_node);
hit_next:
	last_start = state->start;
	last_end = state->end;

	/*
	 * | ---- desired range ---- |
	 * | state |
	 *
	 * Just lock what we found and keep going
	 */
	if (state->start == start && state->end <= end) {
		set_state_bits(tree, state, &bits, NULL);
		cache_state(state, cached_state);
		state = clear_state_bit(tree, state, &clear_bits, 0, NULL);
		if (last_end == (u64)-1)
			goto out;
		start = last_end + 1;
		if (start < end && state && state->start == start &&
		    !need_resched())
			goto hit_next;
		goto search_again;
	}

	/*
	 *     | ---- desired range ---- |
	 * | state |
	 *   or
	 * | ------------- state -------------- |
	 *
	 * We need to split the extent we found, and may flip bits on
	 * second half.
	 *
	 * If the extent we found extends past our
	 * range, we just split and search again.  It'll get split
	 * again the next time though.
	 *
	 * If the extent we found is inside our range, we set the
	 * desired bit on it.
	 */
	if (state->start < start) {
		prealloc = alloc_extent_state_atomic(prealloc);
		if (!prealloc) {
			err = -ENOMEM;
			goto out;
		}
		err = split_state(tree, state, prealloc, start);
		if (err)
			extent_io_tree_panic(tree, err);
		prealloc = NULL;
		if (err)
			goto out;
		if (state->end <= end) {
			set_state_bits(tree, state, &bits, NULL);
			cache_state(state, cached_state);
			state = clear_state_bit(tree, state, &clear_bits, 0,
						NULL);
			if (last_end == (u64)-1)
				goto out;
			start = last_end + 1;
			if (start < end && state && state->start == start &&
			    !need_resched())
				goto hit_next;
		}
		goto search_again;
	}
	/*
	 * | ---- desired range ---- |
	 *     | state | or               | state |
	 *
	 * There's a hole, we need to insert something in it and
	 * ignore the extent we found.
	 */
	if (state->start > start) {
		u64 this_end;
		if (end < last_start)
			this_end = end;
		else
			this_end = last_start - 1;

		prealloc = alloc_extent_state_atomic(prealloc);
		if (!prealloc) {
			err = -ENOMEM;
			goto out;
		}

		/*
		 * Avoid to free 'prealloc' if it can be merged with
		 * the later extent.
		 */
		err = insert_state(tree, prealloc, start, this_end,
				   NULL, NULL, &bits, NULL);
		if (err)
			extent_io_tree_panic(tree, err);
		cache_state(prealloc, cached_state);
		prealloc = NULL;
		start = this_end + 1;
		goto search_again;
	}
	/*
	 * | ---- desired range ---- |
	 *                        | state |
	 * We need to split the extent, and set the bit
	 * on the first half
	 */
	if (state->start <= end && state->end > end) {
		prealloc = alloc_extent_state_atomic(prealloc);
		if (!prealloc) {
			err = -ENOMEM;
			goto out;
		}

		err = split_state(tree, state, prealloc, end + 1);
		if (err)
			extent_io_tree_panic(tree, err);

		set_state_bits(tree, prealloc, &bits, NULL);
		cache_state(prealloc, cached_state);
		clear_state_bit(tree, prealloc, &clear_bits, 0, NULL);
		prealloc = NULL;
		goto out;
	}

search_again:
	if (start > end)
		goto out;
	spin_unlock(&tree->lock);
	cond_resched();
	first_iteration = false;
	goto again;

out:
	spin_unlock(&tree->lock);
	if (prealloc)
		free_extent_state(prealloc);

	return err;
}

/* wrappers around set/clear extent bit */
int set_record_extent_bits(struct extent_io_tree *tree, u64 start, u64 end,
			   unsigned bits, struct extent_changeset *changeset)
{
	/*
	 * We don't support EXTENT_LOCKED yet, as current changeset will
	 * record any bits changed, so for EXTENT_LOCKED case, it will
	 * either fail with -EEXIST or changeset will record the whole
	 * range.
	 */
	BUG_ON(bits & EXTENT_LOCKED);

	return __set_extent_bit(tree, start, end, bits, 0, NULL, NULL, GFP_NOFS,
				changeset);
}

int set_extent_bits_nowait(struct extent_io_tree *tree, u64 start, u64 end,
			   unsigned bits)
{
	return __set_extent_bit(tree, start, end, bits, 0, NULL, NULL,
				GFP_NOWAIT, NULL);
}

int clear_extent_bit(struct extent_io_tree *tree, u64 start, u64 end,
		     unsigned bits, int wake, int delete,
		     struct extent_state **cached)
{
	return __clear_extent_bit(tree, start, end, bits, wake, delete,
				  cached, GFP_NOFS, NULL);
}

int clear_record_extent_bits(struct extent_io_tree *tree, u64 start, u64 end,
		unsigned bits, struct extent_changeset *changeset)
{
	/*
	 * Don't support EXTENT_LOCKED case, same reason as
	 * set_record_extent_bits().
	 */
	BUG_ON(bits & EXTENT_LOCKED);

	return __clear_extent_bit(tree, start, end, bits, 0, 0, NULL, GFP_NOFS,
				  changeset);
}

/*
 * either insert or lock state struct between start and end use mask to tell
 * us if waiting is desired.
 */
int lock_extent_bits(struct extent_io_tree *tree, u64 start, u64 end,
		     struct extent_state **cached_state)
{
	int err;
	u64 failed_start;

	while (1) {
		err = __set_extent_bit(tree, start, end, EXTENT_LOCKED,
				       EXTENT_LOCKED, &failed_start,
				       cached_state, GFP_NOFS, NULL);
		if (err == -EEXIST) {
			wait_extent_bit(tree, failed_start, end, EXTENT_LOCKED);
			start = failed_start;
		} else
			break;
		WARN_ON(start > end);
	}
	return err;
}

int try_lock_extent(struct extent_io_tree *tree, u64 start, u64 end)
{
	int err;
	u64 failed_start;

	err = __set_extent_bit(tree, start, end, EXTENT_LOCKED, EXTENT_LOCKED,
			       &failed_start, NULL, GFP_NOFS, NULL);
	if (err == -EEXIST) {
		if (failed_start > start)
			clear_extent_bit(tree, start, failed_start - 1,
					 EXTENT_LOCKED, 1, 0, NULL);
		return 0;
	}
	return 1;
}

void extent_range_clear_dirty_for_io(struct inode *inode, u64 start, u64 end)
{
	unsigned long index = start >> PAGE_SHIFT;
	unsigned long end_index = end >> PAGE_SHIFT;
	struct page *page;

	while (index <= end_index) {
		page = find_get_page(inode->i_mapping, index);
		BUG_ON(!page); /* Pages should be in the extent_io_tree */
		clear_page_dirty_for_io(page);
		put_page(page);
		index++;
	}
}

void extent_range_redirty_for_io(struct inode *inode, u64 start, u64 end)
{
	unsigned long index = start >> PAGE_SHIFT;
	unsigned long end_index = end >> PAGE_SHIFT;
	struct page *page;

	while (index <= end_index) {
		page = find_get_page(inode->i_mapping, index);
		BUG_ON(!page); /* Pages should be in the extent_io_tree */
		__set_page_dirty_nobuffers(page);
		account_page_redirty(page);
		put_page(page);
		index++;
	}
}

/* find the first state struct with 'bits' set after 'start', and
 * return it.  tree->lock must be held.  NULL will returned if
 * nothing was found after 'start'
 */
static struct extent_state *
find_first_extent_bit_state(struct extent_io_tree *tree,
			    u64 start, unsigned bits)
{
	struct rb_node *node;
	struct extent_state *state;

	/*
	 * this search will find all the extents that end after
	 * our range starts.
	 */
	node = tree_search(tree, start);
	if (!node)
		goto out;

	while (1) {
		state = rb_entry(node, struct extent_state, rb_node);
		if (state->end >= start && (state->state & bits))
			return state;

		node = rb_next(node);
		if (!node)
			break;
	}
out:
	return NULL;
}

/*
 * find the first offset in the io tree with 'bits' set. zero is
 * returned if we find something, and *start_ret and *end_ret are
 * set to reflect the state struct that was found.
 *
 * If nothing was found, 1 is returned. If found something, return 0.
 */
int find_first_extent_bit(struct extent_io_tree *tree, u64 start,
			  u64 *start_ret, u64 *end_ret, unsigned bits,
			  struct extent_state **cached_state)
{
	struct extent_state *state;
	int ret = 1;

	spin_lock(&tree->lock);
	if (cached_state && *cached_state) {
		state = *cached_state;
		if (state->end == start - 1 && extent_state_in_tree(state)) {
			while ((state = next_state(state)) != NULL) {
				if (state->state & bits)
					goto got_it;
			}
			free_extent_state(*cached_state);
			*cached_state = NULL;
			goto out;
		}
		free_extent_state(*cached_state);
		*cached_state = NULL;
	}

	state = find_first_extent_bit_state(tree, start, bits);
got_it:
	if (state) {
		cache_state_if_flags(state, cached_state, 0);
		*start_ret = state->start;
		*end_ret = state->end;
		ret = 0;
	}
out:
	spin_unlock(&tree->lock);
	return ret;
}

/**
 * find_first_clear_extent_bit - finds the first range that has @bits not set
 * and that starts after @start
 *
 * @tree - the tree to search
 * @start - the offset at/after which the found extent should start
 * @start_ret - records the beginning of the range
 * @end_ret - records the end of the range (inclusive)
 * @bits - the set of bits which must be unset
 *
 * Since unallocated range is also considered one which doesn't have the bits
 * set it's possible that @end_ret contains -1, this happens in case the range
 * spans (last_range_end, end of device]. In this case it's up to the caller to
 * trim @end_ret to the appropriate size.
 */
void find_first_clear_extent_bit(struct extent_io_tree *tree, u64 start,
				 u64 *start_ret, u64 *end_ret, unsigned bits)
{
	struct extent_state *state;
	struct rb_node *node, *prev = NULL, *next;

	spin_lock(&tree->lock);

	/* Find first extent with bits cleared */
	while (1) {
		node = __etree_search(tree, start, &next, &prev, NULL, NULL);
		if (!node) {
			node = next;
			if (!node) {
				/*
				 * We are past the last allocated chunk,
				 * set start at the end of the last extent. The
				 * device alloc tree should never be empty so
				 * prev is always set.
				 */
				ASSERT(prev);
				state = rb_entry(prev, struct extent_state, rb_node);
				*start_ret = state->end + 1;
				*end_ret = -1;
				goto out;
			}
		}
		state = rb_entry(node, struct extent_state, rb_node);
		if (in_range(start, state->start, state->end - state->start + 1) &&
			(state->state & bits)) {
			start = state->end + 1;
		} else {
			*start_ret = start;
			break;
		}
	}

	/*
	 * Find the longest stretch from start until an entry which has the
	 * bits set
	 */
	while (1) {
		state = rb_entry(node, struct extent_state, rb_node);
		if (state->end >= start && !(state->state & bits)) {
			*end_ret = state->end;
		} else {
			*end_ret = state->start - 1;
			break;
		}

		node = rb_next(node);
		if (!node)
			break;
	}
out:
	spin_unlock(&tree->lock);
}

/*
 * find a contiguous range of bytes in the file marked as delalloc, not
 * more than 'max_bytes'.  start and end are used to return the range,
 *
 * true is returned if we find something, false if nothing was in the tree
 */
static noinline bool find_delalloc_range(struct extent_io_tree *tree,
					u64 *start, u64 *end, u64 max_bytes,
					struct extent_state **cached_state)
{
	struct rb_node *node;
	struct extent_state *state;
	u64 cur_start = *start;
	bool found = false;
	u64 total_bytes = 0;

	spin_lock(&tree->lock);

	/*
	 * this search will find all the extents that end after
	 * our range starts.
	 */
	node = tree_search(tree, cur_start);
	if (!node) {
		*end = (u64)-1;
		goto out;
	}

	while (1) {
		state = rb_entry(node, struct extent_state, rb_node);
		if (found && (state->start != cur_start ||
			      (state->state & EXTENT_BOUNDARY))) {
			goto out;
		}
		if (!(state->state & EXTENT_DELALLOC)) {
			if (!found)
				*end = state->end;
			goto out;
		}
		if (!found) {
			*start = state->start;
			*cached_state = state;
			refcount_inc(&state->refs);
		}
		found = true;
		*end = state->end;
		cur_start = state->end + 1;
		node = rb_next(node);
		total_bytes += state->end - state->start + 1;
		if (total_bytes >= max_bytes)
			break;
		if (!node)
			break;
	}
out:
	spin_unlock(&tree->lock);
	return found;
}

static int __process_pages_contig(struct address_space *mapping,
				  struct page *locked_page,
				  pgoff_t start_index, pgoff_t end_index,
				  unsigned long page_ops, pgoff_t *index_ret);

static noinline void __unlock_for_delalloc(struct inode *inode,
					   struct page *locked_page,
					   u64 start, u64 end)
{
	unsigned long index = start >> PAGE_SHIFT;
	unsigned long end_index = end >> PAGE_SHIFT;

	ASSERT(locked_page);
	if (index == locked_page->index && end_index == index)
		return;

	__process_pages_contig(inode->i_mapping, locked_page, index, end_index,
			       PAGE_UNLOCK, NULL);
}

static noinline int lock_delalloc_pages(struct inode *inode,
					struct page *locked_page,
					u64 delalloc_start,
					u64 delalloc_end)
{
	unsigned long index = delalloc_start >> PAGE_SHIFT;
	unsigned long index_ret = index;
	unsigned long end_index = delalloc_end >> PAGE_SHIFT;
	int ret;

	ASSERT(locked_page);
	if (index == locked_page->index && index == end_index)
		return 0;

	ret = __process_pages_contig(inode->i_mapping, locked_page, index,
				     end_index, PAGE_LOCK, &index_ret);
	if (ret == -EAGAIN)
		__unlock_for_delalloc(inode, locked_page, delalloc_start,
				      (u64)index_ret << PAGE_SHIFT);
	return ret;
}

/*
 * Find and lock a contiguous range of bytes in the file marked as delalloc, no
 * more than @max_bytes.  @Start and @end are used to return the range,
 *
 * Return: true if we find something
 *         false if nothing was in the tree
 */
EXPORT_FOR_TESTS
noinline_for_stack bool find_lock_delalloc_range(struct inode *inode,
				    struct extent_io_tree *tree,
				    struct page *locked_page, u64 *start,
				    u64 *end)
{
	u64 max_bytes = BTRFS_MAX_EXTENT_SIZE;
	u64 delalloc_start;
	u64 delalloc_end;
	bool found;
	struct extent_state *cached_state = NULL;
	int ret;
	int loops = 0;

again:
	/* step one, find a bunch of delalloc bytes starting at start */
	delalloc_start = *start;
	delalloc_end = 0;
	found = find_delalloc_range(tree, &delalloc_start, &delalloc_end,
				    max_bytes, &cached_state);
	if (!found || delalloc_end <= *start) {
		*start = delalloc_start;
		*end = delalloc_end;
		free_extent_state(cached_state);
		return false;
	}

	/*
	 * start comes from the offset of locked_page.  We have to lock
	 * pages in order, so we can't process delalloc bytes before
	 * locked_page
	 */
	if (delalloc_start < *start)
		delalloc_start = *start;

	/*
	 * make sure to limit the number of pages we try to lock down
	 */
	if (delalloc_end + 1 - delalloc_start > max_bytes)
		delalloc_end = delalloc_start + max_bytes - 1;

	/* step two, lock all the pages after the page that has start */
	ret = lock_delalloc_pages(inode, locked_page,
				  delalloc_start, delalloc_end);
	ASSERT(!ret || ret == -EAGAIN);
	if (ret == -EAGAIN) {
		/* some of the pages are gone, lets avoid looping by
		 * shortening the size of the delalloc range we're searching
		 */
		free_extent_state(cached_state);
		cached_state = NULL;
		if (!loops) {
			max_bytes = PAGE_SIZE;
			loops = 1;
			goto again;
		} else {
			found = false;
			goto out_failed;
		}
	}

	/* step three, lock the state bits for the whole range */
	lock_extent_bits(tree, delalloc_start, delalloc_end, &cached_state);

	/* then test to make sure it is all still delalloc */
	ret = test_range_bit(tree, delalloc_start, delalloc_end,
			     EXTENT_DELALLOC, 1, cached_state);
	if (!ret) {
		unlock_extent_cached(tree, delalloc_start, delalloc_end,
				     &cached_state);
		__unlock_for_delalloc(inode, locked_page,
			      delalloc_start, delalloc_end);
		cond_resched();
		goto again;
	}
	free_extent_state(cached_state);
	*start = delalloc_start;
	*end = delalloc_end;
out_failed:
	return found;
}

static int __process_pages_contig(struct address_space *mapping,
				  struct page *locked_page,
				  pgoff_t start_index, pgoff_t end_index,
				  unsigned long page_ops, pgoff_t *index_ret)
{
	unsigned long nr_pages = end_index - start_index + 1;
	unsigned long pages_locked = 0;
	pgoff_t index = start_index;
	struct page *pages[16];
	unsigned ret;
	int err = 0;
	int i;

	if (page_ops & PAGE_LOCK) {
		ASSERT(page_ops == PAGE_LOCK);
		ASSERT(index_ret && *index_ret == start_index);
	}

	if ((page_ops & PAGE_SET_ERROR) && nr_pages > 0)
		mapping_set_error(mapping, -EIO);

	while (nr_pages > 0) {
		ret = find_get_pages_contig(mapping, index,
				     min_t(unsigned long,
				     nr_pages, ARRAY_SIZE(pages)), pages);
		if (ret == 0) {
			/*
			 * Only if we're going to lock these pages,
			 * can we find nothing at @index.
			 */
			ASSERT(page_ops & PAGE_LOCK);
			err = -EAGAIN;
			goto out;
		}

		for (i = 0; i < ret; i++) {
			if (page_ops & PAGE_SET_PRIVATE2)
				SetPagePrivate2(pages[i]);

			if (pages[i] == locked_page) {
				put_page(pages[i]);
				pages_locked++;
				continue;
			}
			if (page_ops & PAGE_CLEAR_DIRTY)
				clear_page_dirty_for_io(pages[i]);
			if (page_ops & PAGE_SET_WRITEBACK)
				set_page_writeback(pages[i]);
			if (page_ops & PAGE_SET_ERROR)
				SetPageError(pages[i]);
			if (page_ops & PAGE_END_WRITEBACK)
				end_page_writeback(pages[i]);
			if (page_ops & PAGE_UNLOCK)
				unlock_page(pages[i]);
			if (page_ops & PAGE_LOCK) {
				lock_page(pages[i]);
				if (!PageDirty(pages[i]) ||
				    pages[i]->mapping != mapping) {
					unlock_page(pages[i]);
					put_page(pages[i]);
					err = -EAGAIN;
					goto out;
				}
			}
			put_page(pages[i]);
			pages_locked++;
		}
		nr_pages -= ret;
		index += ret;
		cond_resched();
	}
out:
	if (err && index_ret)
		*index_ret = start_index + pages_locked - 1;
	return err;
}

void extent_clear_unlock_delalloc(struct inode *inode, u64 start, u64 end,
				 u64 delalloc_end, struct page *locked_page,
				 unsigned clear_bits,
				 unsigned long page_ops)
{
	clear_extent_bit(&BTRFS_I(inode)->io_tree, start, end, clear_bits, 1, 0,
			 NULL);

	__process_pages_contig(inode->i_mapping, locked_page,
			       start >> PAGE_SHIFT, end >> PAGE_SHIFT,
			       page_ops, NULL);
}

/*
 * count the number of bytes in the tree that have a given bit(s)
 * set.  This can be fairly slow, except for EXTENT_DIRTY which is
 * cached.  The total number found is returned.
 */
u64 count_range_bits(struct extent_io_tree *tree,
		     u64 *start, u64 search_end, u64 max_bytes,
		     unsigned bits, int contig)
{
	struct rb_node *node;
	struct extent_state *state;
	u64 cur_start = *start;
	u64 total_bytes = 0;
	u64 last = 0;
	int found = 0;

	if (WARN_ON(search_end <= cur_start))
		return 0;

	spin_lock(&tree->lock);
	if (cur_start == 0 && bits == EXTENT_DIRTY) {
		total_bytes = tree->dirty_bytes;
		goto out;
	}
	/*
	 * this search will find all the extents that end after
	 * our range starts.
	 */
	node = tree_search(tree, cur_start);
	if (!node)
		goto out;

	while (1) {
		state = rb_entry(node, struct extent_state, rb_node);
		if (state->start > search_end)
			break;
		if (contig && found && state->start > last + 1)
			break;
		if (state->end >= cur_start && (state->state & bits) == bits) {
			total_bytes += min(search_end, state->end) + 1 -
				       max(cur_start, state->start);
			if (total_bytes >= max_bytes)
				break;
			if (!found) {
				*start = max(cur_start, state->start);
				found = 1;
			}
			last = state->end;
		} else if (contig && found) {
			break;
		}
		node = rb_next(node);
		if (!node)
			break;
	}
out:
	spin_unlock(&tree->lock);
	return total_bytes;
}

/*
 * set the private field for a given byte offset in the tree.  If there isn't
 * an extent_state there already, this does nothing.
 */
static noinline int set_state_failrec(struct extent_io_tree *tree, u64 start,
		struct io_failure_record *failrec)
{
	struct rb_node *node;
	struct extent_state *state;
	int ret = 0;

	spin_lock(&tree->lock);
	/*
	 * this search will find all the extents that end after
	 * our range starts.
	 */
	node = tree_search(tree, start);
	if (!node) {
		ret = -ENOENT;
		goto out;
	}
	state = rb_entry(node, struct extent_state, rb_node);
	if (state->start != start) {
		ret = -ENOENT;
		goto out;
	}
	state->failrec = failrec;
out:
	spin_unlock(&tree->lock);
	return ret;
}

static noinline int get_state_failrec(struct extent_io_tree *tree, u64 start,
		struct io_failure_record **failrec)
{
	struct rb_node *node;
	struct extent_state *state;
	int ret = 0;

	spin_lock(&tree->lock);
	/*
	 * this search will find all the extents that end after
	 * our range starts.
	 */
	node = tree_search(tree, start);
	if (!node) {
		ret = -ENOENT;
		goto out;
	}
	state = rb_entry(node, struct extent_state, rb_node);
	if (state->start != start) {
		ret = -ENOENT;
		goto out;
	}
	*failrec = state->failrec;
out:
	spin_unlock(&tree->lock);
	return ret;
}

/*
 * searches a range in the state tree for a given mask.
 * If 'filled' == 1, this returns 1 only if every extent in the tree
 * has the bits set.  Otherwise, 1 is returned if any bit in the
 * range is found set.
 */
int test_range_bit(struct extent_io_tree *tree, u64 start, u64 end,
		   unsigned bits, int filled, struct extent_state *cached)
{
	struct extent_state *state = NULL;
	struct rb_node *node;
	int bitset = 0;

	spin_lock(&tree->lock);
	if (cached && extent_state_in_tree(cached) && cached->start <= start &&
	    cached->end > start)
		node = &cached->rb_node;
	else
		node = tree_search(tree, start);
	while (node && start <= end) {
		state = rb_entry(node, struct extent_state, rb_node);

		if (filled && state->start > start) {
			bitset = 0;
			break;
		}

		if (state->start > end)
			break;

		if (state->state & bits) {
			bitset = 1;
			if (!filled)
				break;
		} else if (filled) {
			bitset = 0;
			break;
		}

		if (state->end == (u64)-1)
			break;

		start = state->end + 1;
		if (start > end)
			break;
		node = rb_next(node);
		if (!node) {
			if (filled)
				bitset = 0;
			break;
		}
	}
	spin_unlock(&tree->lock);
	return bitset;
}

/*
 * helper function to set a given page up to date if all the
 * extents in the tree for that page are up to date
 */
static void check_page_uptodate(struct extent_io_tree *tree, struct page *page)
{
	u64 start = page_offset(page);
	u64 end = start + PAGE_SIZE - 1;
	if (test_range_bit(tree, start, end, EXTENT_UPTODATE, 1, NULL))
		SetPageUptodate(page);
}

int free_io_failure(struct extent_io_tree *failure_tree,
		    struct extent_io_tree *io_tree,
		    struct io_failure_record *rec)
{
	int ret;
	int err = 0;

	set_state_failrec(failure_tree, rec->start, NULL);
	ret = clear_extent_bits(failure_tree, rec->start,
				rec->start + rec->len - 1,
				EXTENT_LOCKED | EXTENT_DIRTY);
	if (ret)
		err = ret;

	ret = clear_extent_bits(io_tree, rec->start,
				rec->start + rec->len - 1,
				EXTENT_DAMAGED);
	if (ret && !err)
		err = ret;

	kfree(rec);
	return err;
}

/*
 * this bypasses the standard btrfs submit functions deliberately, as
 * the standard behavior is to write all copies in a raid setup. here we only
 * want to write the one bad copy. so we do the mapping for ourselves and issue
 * submit_bio directly.
 * to avoid any synchronization issues, wait for the data after writing, which
 * actually prevents the read that triggered the error from finishing.
 * currently, there can be no more than two copies of every data bit. thus,
 * exactly one rewrite is required.
 */
int repair_io_failure(struct btrfs_fs_info *fs_info, u64 ino, u64 start,
		      u64 length, u64 logical, struct page *page,
		      unsigned int pg_offset, int mirror_num)
{
	struct bio *bio;
	struct btrfs_device *dev;
	u64 map_length = 0;
	u64 sector;
	struct btrfs_bio *bbio = NULL;
	int ret;

	ASSERT(!(fs_info->sb->s_flags & SB_RDONLY));
	BUG_ON(!mirror_num);

	bio = btrfs_io_bio_alloc(1);
	bio->bi_iter.bi_size = 0;
	map_length = length;

	/*
	 * Avoid races with device replace and make sure our bbio has devices
	 * associated to its stripes that don't go away while we are doing the
	 * read repair operation.
	 */
	btrfs_bio_counter_inc_blocked(fs_info);
	if (btrfs_is_parity_mirror(fs_info, logical, length)) {
		/*
		 * Note that we don't use BTRFS_MAP_WRITE because it's supposed
		 * to update all raid stripes, but here we just want to correct
		 * bad stripe, thus BTRFS_MAP_READ is abused to only get the bad
		 * stripe's dev and sector.
		 */
		ret = btrfs_map_block(fs_info, BTRFS_MAP_READ, logical,
				      &map_length, &bbio, 0);
		if (ret) {
			btrfs_bio_counter_dec(fs_info);
			bio_put(bio);
			return -EIO;
		}
		ASSERT(bbio->mirror_num == 1);
	} else {
		ret = btrfs_map_block(fs_info, BTRFS_MAP_WRITE, logical,
				      &map_length, &bbio, mirror_num);
		if (ret) {
			btrfs_bio_counter_dec(fs_info);
			bio_put(bio);
			return -EIO;
		}
		BUG_ON(mirror_num != bbio->mirror_num);
	}

	sector = bbio->stripes[bbio->mirror_num - 1].physical >> 9;
	bio->bi_iter.bi_sector = sector;
	dev = bbio->stripes[bbio->mirror_num - 1].dev;
	btrfs_put_bbio(bbio);
	if (!dev || !dev->bdev ||
	    !test_bit(BTRFS_DEV_STATE_WRITEABLE, &dev->dev_state)) {
		btrfs_bio_counter_dec(fs_info);
		bio_put(bio);
		return -EIO;
	}
	bio_set_dev(bio, dev->bdev);
	bio->bi_opf = REQ_OP_WRITE | REQ_SYNC;
	bio_add_page(bio, page, length, pg_offset);

	if (btrfsic_submit_bio_wait(bio)) {
		/* try to remap that extent elsewhere? */
		btrfs_bio_counter_dec(fs_info);
		bio_put(bio);
		btrfs_dev_stat_inc_and_print(dev, BTRFS_DEV_STAT_WRITE_ERRS);
		return -EIO;
	}

	btrfs_info_rl_in_rcu(fs_info,
		"read error corrected: ino %llu off %llu (dev %s sector %llu)",
				  ino, start,
				  rcu_str_deref(dev->name), sector);
	btrfs_bio_counter_dec(fs_info);
	bio_put(bio);
	return 0;
}

int btrfs_repair_eb_io_failure(struct extent_buffer *eb, int mirror_num)
{
	struct btrfs_fs_info *fs_info = eb->fs_info;
	u64 start = eb->start;
	int i, num_pages = num_extent_pages(eb);
	int ret = 0;

	if (sb_rdonly(fs_info->sb))
		return -EROFS;

	for (i = 0; i < num_pages; i++) {
		struct page *p = eb->pages[i];

		ret = repair_io_failure(fs_info, 0, start, PAGE_SIZE, start, p,
					start - page_offset(p), mirror_num);
		if (ret)
			break;
		start += PAGE_SIZE;
	}

	return ret;
}

/*
 * each time an IO finishes, we do a fast check in the IO failure tree
 * to see if we need to process or clean up an io_failure_record
 */
int clean_io_failure(struct btrfs_fs_info *fs_info,
		     struct extent_io_tree *failure_tree,
		     struct extent_io_tree *io_tree, u64 start,
		     struct page *page, u64 ino, unsigned int pg_offset)
{
	u64 private;
	struct io_failure_record *failrec;
	struct extent_state *state;
	int num_copies;
	int ret;

	private = 0;
	ret = count_range_bits(failure_tree, &private, (u64)-1, 1,
			       EXTENT_DIRTY, 0);
	if (!ret)
		return 0;

	ret = get_state_failrec(failure_tree, start, &failrec);
	if (ret)
		return 0;

	BUG_ON(!failrec->this_mirror);

	if (failrec->in_validation) {
		/* there was no real error, just free the record */
		btrfs_debug(fs_info,
			"clean_io_failure: freeing dummy error at %llu",
			failrec->start);
		goto out;
	}
	if (sb_rdonly(fs_info->sb))
		goto out;

	spin_lock(&io_tree->lock);
	state = find_first_extent_bit_state(io_tree,
					    failrec->start,
					    EXTENT_LOCKED);
	spin_unlock(&io_tree->lock);

	if (state && state->start <= failrec->start &&
	    state->end >= failrec->start + failrec->len - 1) {
		num_copies = btrfs_num_copies(fs_info, failrec->logical,
					      failrec->len);
		if (num_copies > 1)  {
			repair_io_failure(fs_info, ino, start, failrec->len,
					  failrec->logical, page, pg_offset,
					  failrec->failed_mirror);
		}
	}

out:
	free_io_failure(failure_tree, io_tree, failrec);

	return 0;
}

/*
 * Can be called when
 * - hold extent lock
 * - under ordered extent
 * - the inode is freeing
 */
void btrfs_free_io_failure_record(struct btrfs_inode *inode, u64 start, u64 end)
{
	struct extent_io_tree *failure_tree = &inode->io_failure_tree;
	struct io_failure_record *failrec;
	struct extent_state *state, *next;

	if (RB_EMPTY_ROOT(&failure_tree->state))
		return;

	spin_lock(&failure_tree->lock);
	state = find_first_extent_bit_state(failure_tree, start, EXTENT_DIRTY);
	while (state) {
		if (state->start > end)
			break;

		ASSERT(state->end <= end);

		next = next_state(state);

		failrec = state->failrec;
		free_extent_state(state);
		kfree(failrec);

		state = next;
	}
	spin_unlock(&failure_tree->lock);
}

int btrfs_get_io_failure_record(struct inode *inode, u64 start, u64 end,
		struct io_failure_record **failrec_ret)
{
	struct btrfs_fs_info *fs_info = btrfs_sb(inode->i_sb);
	struct io_failure_record *failrec;
	struct extent_map *em;
	struct extent_io_tree *failure_tree = &BTRFS_I(inode)->io_failure_tree;
	struct extent_io_tree *tree = &BTRFS_I(inode)->io_tree;
	struct extent_map_tree *em_tree = &BTRFS_I(inode)->extent_tree;
	int ret;
	u64 logical;

	ret = get_state_failrec(failure_tree, start, &failrec);
	if (ret) {
		failrec = kzalloc(sizeof(*failrec), GFP_NOFS);
		if (!failrec)
			return -ENOMEM;

		failrec->start = start;
		failrec->len = end - start + 1;
		failrec->this_mirror = 0;
		failrec->bio_flags = 0;
		failrec->in_validation = 0;

		read_lock(&em_tree->lock);
		em = lookup_extent_mapping(em_tree, start, failrec->len);
		if (!em) {
			read_unlock(&em_tree->lock);
			kfree(failrec);
			return -EIO;
		}

		if (em->start > start || em->start + em->len <= start) {
			free_extent_map(em);
			em = NULL;
		}
		read_unlock(&em_tree->lock);
		if (!em) {
			kfree(failrec);
			return -EIO;
		}

		logical = start - em->start;
		logical = em->block_start + logical;
		if (test_bit(EXTENT_FLAG_COMPRESSED, &em->flags)) {
			logical = em->block_start;
			failrec->bio_flags = EXTENT_BIO_COMPRESSED;
			extent_set_compress_type(&failrec->bio_flags,
						 em->compress_type);
		}

		btrfs_debug(fs_info,
			"Get IO Failure Record: (new) logical=%llu, start=%llu, len=%llu",
			logical, start, failrec->len);

		failrec->logical = logical;
		free_extent_map(em);

		/* set the bits in the private failure tree */
		ret = set_extent_bits(failure_tree, start, end,
					EXTENT_LOCKED | EXTENT_DIRTY);
		if (ret >= 0)
			ret = set_state_failrec(failure_tree, start, failrec);
		/* set the bits in the inode's tree */
		if (ret >= 0)
			ret = set_extent_bits(tree, start, end, EXTENT_DAMAGED);
		if (ret < 0) {
			kfree(failrec);
			return ret;
		}
	} else {
		btrfs_debug(fs_info,
			"Get IO Failure Record: (found) logical=%llu, start=%llu, len=%llu, validation=%d",
			failrec->logical, failrec->start, failrec->len,
			failrec->in_validation);
		/*
		 * when data can be on disk more than twice, add to failrec here
		 * (e.g. with a list for failed_mirror) to make
		 * clean_io_failure() clean all those errors at once.
		 */
	}

	*failrec_ret = failrec;

	return 0;
}

bool btrfs_check_repairable(struct inode *inode, unsigned failed_bio_pages,
			   struct io_failure_record *failrec, int failed_mirror)
{
	struct btrfs_fs_info *fs_info = btrfs_sb(inode->i_sb);
	int num_copies;

	num_copies = btrfs_num_copies(fs_info, failrec->logical, failrec->len);
	if (num_copies == 1) {
		/*
		 * we only have a single copy of the data, so don't bother with
		 * all the retry and error correction code that follows. no
		 * matter what the error is, it is very likely to persist.
		 */
		btrfs_debug(fs_info,
			"Check Repairable: cannot repair, num_copies=%d, next_mirror %d, failed_mirror %d",
			num_copies, failrec->this_mirror, failed_mirror);
		return false;
	}

	/*
	 * there are two premises:
	 *	a) deliver good data to the caller
	 *	b) correct the bad sectors on disk
	 */
	if (failed_bio_pages > 1) {
		/*
		 * to fulfill b), we need to know the exact failing sectors, as
		 * we don't want to rewrite any more than the failed ones. thus,
		 * we need separate read requests for the failed bio
		 *
		 * if the following BUG_ON triggers, our validation request got
		 * merged. we need separate requests for our algorithm to work.
		 */
		BUG_ON(failrec->in_validation);
		failrec->in_validation = 1;
		failrec->this_mirror = failed_mirror;
	} else {
		/*
		 * we're ready to fulfill a) and b) alongside. get a good copy
		 * of the failed sector and if we succeed, we have setup
		 * everything for repair_io_failure to do the rest for us.
		 */
		if (failrec->in_validation) {
			BUG_ON(failrec->this_mirror != failed_mirror);
			failrec->in_validation = 0;
			failrec->this_mirror = 0;
		}
		failrec->failed_mirror = failed_mirror;
		failrec->this_mirror++;
		if (failrec->this_mirror == failed_mirror)
			failrec->this_mirror++;
	}

	if (failrec->this_mirror > num_copies) {
		btrfs_debug(fs_info,
			"Check Repairable: (fail) num_copies=%d, next_mirror %d, failed_mirror %d",
			num_copies, failrec->this_mirror, failed_mirror);
		return false;
	}

	return true;
}


struct bio *btrfs_create_repair_bio(struct inode *inode, struct bio *failed_bio,
				    struct io_failure_record *failrec,
				    struct page *page, int pg_offset, int icsum,
				    bio_end_io_t *endio_func, void *data)
{
	struct btrfs_fs_info *fs_info = btrfs_sb(inode->i_sb);
	struct bio *bio;
	struct btrfs_io_bio *btrfs_failed_bio;
	struct btrfs_io_bio *btrfs_bio;

	bio = btrfs_io_bio_alloc(1);
	bio->bi_end_io = endio_func;
	bio->bi_iter.bi_sector = failrec->logical >> 9;
	bio_set_dev(bio, fs_info->fs_devices->latest_bdev);
	bio->bi_iter.bi_size = 0;
	bio->bi_private = data;

	btrfs_failed_bio = btrfs_io_bio(failed_bio);
	if (btrfs_failed_bio->csum) {
		u16 csum_size = btrfs_super_csum_size(fs_info->super_copy);

		btrfs_bio = btrfs_io_bio(bio);
		btrfs_bio->csum = btrfs_bio->csum_inline;
		icsum *= csum_size;
		memcpy(btrfs_bio->csum, btrfs_failed_bio->csum + icsum,
		       csum_size);
	}

	bio_add_page(bio, page, failrec->len, pg_offset);

	return bio;
}

/*
 * This is a generic handler for readpage errors. If other copies exist, read
 * those and write back good data to the failed position. Does not investigate
 * in remapping the failed extent elsewhere, hoping the device will be smart
 * enough to do this as needed
 */
static int bio_readpage_error(struct bio *failed_bio, u64 phy_offset,
			      struct page *page, u64 start, u64 end,
			      int failed_mirror)
{
	struct io_failure_record *failrec;
	struct inode *inode = page->mapping->host;
	struct extent_io_tree *tree = &BTRFS_I(inode)->io_tree;
	struct extent_io_tree *failure_tree = &BTRFS_I(inode)->io_failure_tree;
	struct bio *bio;
	int read_mode = 0;
	blk_status_t status;
	int ret;
	unsigned failed_bio_pages = failed_bio->bi_iter.bi_size >> PAGE_SHIFT;

	BUG_ON(bio_op(failed_bio) == REQ_OP_WRITE);

	ret = btrfs_get_io_failure_record(inode, start, end, &failrec);
	if (ret)
		return ret;

	if (!btrfs_check_repairable(inode, failed_bio_pages, failrec,
				    failed_mirror)) {
		free_io_failure(failure_tree, tree, failrec);
		return -EIO;
	}

	if (failed_bio_pages > 1)
		read_mode |= REQ_FAILFAST_DEV;

	phy_offset >>= inode->i_sb->s_blocksize_bits;
	bio = btrfs_create_repair_bio(inode, failed_bio, failrec, page,
				      start - page_offset(page),
				      (int)phy_offset, failed_bio->bi_end_io,
				      NULL);
	bio->bi_opf = REQ_OP_READ | read_mode;

	btrfs_debug(btrfs_sb(inode->i_sb),
		"Repair Read Error: submitting new read[%#x] to this_mirror=%d, in_validation=%d",
		read_mode, failrec->this_mirror, failrec->in_validation);

	status = tree->ops->submit_bio_hook(tree->private_data, bio, failrec->this_mirror,
					 failrec->bio_flags);
	if (status) {
		free_io_failure(failure_tree, tree, failrec);
		bio_put(bio);
		ret = blk_status_to_errno(status);
	}

	return ret;
}

/* lots and lots of room for performance fixes in the end_bio funcs */

void end_extent_writepage(struct page *page, int err, u64 start, u64 end)
{
	int uptodate = (err == 0);
	int ret = 0;

	btrfs_writepage_endio_finish_ordered(page, start, end, uptodate);

	if (!uptodate) {
		ClearPageUptodate(page);
		SetPageError(page);
		ret = err < 0 ? err : -EIO;
		mapping_set_error(page->mapping, ret);
	}
}

/*
 * after a writepage IO is done, we need to:
 * clear the uptodate bits on error
 * clear the writeback bits in the extent tree for this IO
 * end_page_writeback if the page has no more pending IO
 *
 * Scheduling is not allowed, so the extent state tree is expected
 * to have one and only one object corresponding to this IO.
 */
static void end_bio_extent_writepage(struct bio *bio)
{
	int error = blk_status_to_errno(bio->bi_status);
	struct bio_vec *bvec;
	u64 start;
	u64 end;
<<<<<<< HEAD
	int i;
	struct bvec_iter_all iter_all;

	ASSERT(!bio_flagged(bio, BIO_CLONED));
	bio_for_each_segment_all(bvec, bio, i, iter_all) {
=======
	struct bvec_iter_all iter_all;

	ASSERT(!bio_flagged(bio, BIO_CLONED));
	bio_for_each_segment_all(bvec, bio, iter_all) {
>>>>>>> 0ecfebd2
		struct page *page = bvec->bv_page;
		struct inode *inode = page->mapping->host;
		struct btrfs_fs_info *fs_info = btrfs_sb(inode->i_sb);

		/* We always issue full-page reads, but if some block
		 * in a page fails to read, blk_update_request() will
		 * advance bv_offset and adjust bv_len to compensate.
		 * Print a warning for nonzero offsets, and an error
		 * if they don't add up to a full page.  */
		if (bvec->bv_offset || bvec->bv_len != PAGE_SIZE) {
			if (bvec->bv_offset + bvec->bv_len != PAGE_SIZE)
				btrfs_err(fs_info,
				   "partial page write in btrfs with offset %u and length %u",
					bvec->bv_offset, bvec->bv_len);
			else
				btrfs_info(fs_info,
				   "incomplete page write in btrfs with offset %u and length %u",
					bvec->bv_offset, bvec->bv_len);
		}

		start = page_offset(page);
		end = start + bvec->bv_offset + bvec->bv_len - 1;

		end_extent_writepage(page, error, start, end);
		end_page_writeback(page);
	}

	bio_put(bio);
}

static void
endio_readpage_release_extent(struct extent_io_tree *tree, u64 start, u64 len,
			      int uptodate)
{
	struct extent_state *cached = NULL;
	u64 end = start + len - 1;

	if (uptodate && tree->track_uptodate)
		set_extent_uptodate(tree, start, end, &cached, GFP_ATOMIC);
	unlock_extent_cached_atomic(tree, start, end, &cached);
}

/*
 * after a readpage IO is done, we need to:
 * clear the uptodate bits on error
 * set the uptodate bits if things worked
 * set the page up to date if all extents in the tree are uptodate
 * clear the lock bit in the extent tree
 * unlock the page if there are no other extents locked for it
 *
 * Scheduling is not allowed, so the extent state tree is expected
 * to have one and only one object corresponding to this IO.
 */
static void end_bio_extent_readpage(struct bio *bio)
{
	struct bio_vec *bvec;
	int uptodate = !bio->bi_status;
	struct btrfs_io_bio *io_bio = btrfs_io_bio(bio);
	struct extent_io_tree *tree, *failure_tree;
	u64 offset = 0;
	u64 start;
	u64 end;
	u64 len;
	u64 extent_start = 0;
	u64 extent_len = 0;
	int mirror;
	int ret;
<<<<<<< HEAD
	int i;
	struct bvec_iter_all iter_all;

	ASSERT(!bio_flagged(bio, BIO_CLONED));
	bio_for_each_segment_all(bvec, bio, i, iter_all) {
=======
	struct bvec_iter_all iter_all;

	ASSERT(!bio_flagged(bio, BIO_CLONED));
	bio_for_each_segment_all(bvec, bio, iter_all) {
>>>>>>> 0ecfebd2
		struct page *page = bvec->bv_page;
		struct inode *inode = page->mapping->host;
		struct btrfs_fs_info *fs_info = btrfs_sb(inode->i_sb);
		bool data_inode = btrfs_ino(BTRFS_I(inode))
			!= BTRFS_BTREE_INODE_OBJECTID;

		btrfs_debug(fs_info,
			"end_bio_extent_readpage: bi_sector=%llu, err=%d, mirror=%u",
			(u64)bio->bi_iter.bi_sector, bio->bi_status,
			io_bio->mirror_num);
		tree = &BTRFS_I(inode)->io_tree;
		failure_tree = &BTRFS_I(inode)->io_failure_tree;

		/* We always issue full-page reads, but if some block
		 * in a page fails to read, blk_update_request() will
		 * advance bv_offset and adjust bv_len to compensate.
		 * Print a warning for nonzero offsets, and an error
		 * if they don't add up to a full page.  */
		if (bvec->bv_offset || bvec->bv_len != PAGE_SIZE) {
			if (bvec->bv_offset + bvec->bv_len != PAGE_SIZE)
				btrfs_err(fs_info,
					"partial page read in btrfs with offset %u and length %u",
					bvec->bv_offset, bvec->bv_len);
			else
				btrfs_info(fs_info,
					"incomplete page read in btrfs with offset %u and length %u",
					bvec->bv_offset, bvec->bv_len);
		}

		start = page_offset(page);
		end = start + bvec->bv_offset + bvec->bv_len - 1;
		len = bvec->bv_len;

		mirror = io_bio->mirror_num;
		if (likely(uptodate)) {
			ret = tree->ops->readpage_end_io_hook(io_bio, offset,
							      page, start, end,
							      mirror);
			if (ret)
				uptodate = 0;
			else
				clean_io_failure(BTRFS_I(inode)->root->fs_info,
						 failure_tree, tree, start,
						 page,
						 btrfs_ino(BTRFS_I(inode)), 0);
		}

		if (likely(uptodate))
			goto readpage_ok;

		if (data_inode) {

			/*
			 * The generic bio_readpage_error handles errors the
			 * following way: If possible, new read requests are
			 * created and submitted and will end up in
			 * end_bio_extent_readpage as well (if we're lucky,
			 * not in the !uptodate case). In that case it returns
			 * 0 and we just go on with the next page in our bio.
			 * If it can't handle the error it will return -EIO and
			 * we remain responsible for that page.
			 */
			ret = bio_readpage_error(bio, offset, page, start, end,
						 mirror);
			if (ret == 0) {
				uptodate = !bio->bi_status;
				offset += len;
				continue;
			}
		} else {
			struct extent_buffer *eb;

			eb = (struct extent_buffer *)page->private;
			set_bit(EXTENT_BUFFER_READ_ERR, &eb->bflags);
			eb->read_mirror = mirror;
			atomic_dec(&eb->io_pages);
			if (test_and_clear_bit(EXTENT_BUFFER_READAHEAD,
					       &eb->bflags))
				btree_readahead_hook(eb, -EIO);
<<<<<<< HEAD

			ret = -EIO;
=======
>>>>>>> 0ecfebd2
		}
readpage_ok:
		if (likely(uptodate)) {
			loff_t i_size = i_size_read(inode);
			pgoff_t end_index = i_size >> PAGE_SHIFT;
			unsigned off;

			/* Zero out the end if this page straddles i_size */
			off = offset_in_page(i_size);
			if (page->index == end_index && off)
				zero_user_segment(page, off, PAGE_SIZE);
			SetPageUptodate(page);
		} else {
			ClearPageUptodate(page);
			SetPageError(page);
		}
		unlock_page(page);
		offset += len;

		if (unlikely(!uptodate)) {
			if (extent_len) {
				endio_readpage_release_extent(tree,
							      extent_start,
							      extent_len, 1);
				extent_start = 0;
				extent_len = 0;
			}
			endio_readpage_release_extent(tree, start,
						      end - start + 1, 0);
		} else if (!extent_len) {
			extent_start = start;
			extent_len = end + 1 - start;
		} else if (extent_start + extent_len == start) {
			extent_len += end + 1 - start;
		} else {
			endio_readpage_release_extent(tree, extent_start,
						      extent_len, uptodate);
			extent_start = start;
			extent_len = end + 1 - start;
		}
	}

	if (extent_len)
		endio_readpage_release_extent(tree, extent_start, extent_len,
					      uptodate);
	btrfs_io_bio_free_csum(io_bio);
	bio_put(bio);
}

/*
 * Initialize the members up to but not including 'bio'. Use after allocating a
 * new bio by bio_alloc_bioset as it does not initialize the bytes outside of
 * 'bio' because use of __GFP_ZERO is not supported.
 */
static inline void btrfs_io_bio_init(struct btrfs_io_bio *btrfs_bio)
{
	memset(btrfs_bio, 0, offsetof(struct btrfs_io_bio, bio));
}

/*
 * The following helpers allocate a bio. As it's backed by a bioset, it'll
 * never fail.  We're returning a bio right now but you can call btrfs_io_bio
 * for the appropriate container_of magic
 */
struct bio *btrfs_bio_alloc(struct block_device *bdev, u64 first_byte)
{
	struct bio *bio;

	bio = bio_alloc_bioset(GFP_NOFS, BIO_MAX_PAGES, &btrfs_bioset);
	bio_set_dev(bio, bdev);
	bio->bi_iter.bi_sector = first_byte >> 9;
	btrfs_io_bio_init(btrfs_io_bio(bio));
	return bio;
}

struct bio *btrfs_bio_clone(struct bio *bio)
{
	struct btrfs_io_bio *btrfs_bio;
	struct bio *new;

	/* Bio allocation backed by a bioset does not fail */
	new = bio_clone_fast(bio, GFP_NOFS, &btrfs_bioset);
	btrfs_bio = btrfs_io_bio(new);
	btrfs_io_bio_init(btrfs_bio);
	btrfs_bio->iter = bio->bi_iter;
	return new;
}

struct bio *btrfs_io_bio_alloc(unsigned int nr_iovecs)
{
	struct bio *bio;

	/* Bio allocation backed by a bioset does not fail */
	bio = bio_alloc_bioset(GFP_NOFS, nr_iovecs, &btrfs_bioset);
	btrfs_io_bio_init(btrfs_io_bio(bio));
	return bio;
}

struct bio *btrfs_bio_clone_partial(struct bio *orig, int offset, int size)
{
	struct bio *bio;
	struct btrfs_io_bio *btrfs_bio;

	/* this will never fail when it's backed by a bioset */
	bio = bio_clone_fast(orig, GFP_NOFS, &btrfs_bioset);
	ASSERT(bio);

	btrfs_bio = btrfs_io_bio(bio);
	btrfs_io_bio_init(btrfs_bio);

	bio_trim(bio, offset >> 9, size >> 9);
	btrfs_bio->iter = bio->bi_iter;
	return bio;
}

/*
 * @opf:	bio REQ_OP_* and REQ_* flags as one value
 * @tree:	tree so we can call our merge_bio hook
 * @wbc:	optional writeback control for io accounting
 * @page:	page to add to the bio
 * @pg_offset:	offset of the new bio or to check whether we are adding
 *              a contiguous page to the previous one
 * @size:	portion of page that we want to write
 * @offset:	starting offset in the page
 * @bdev:	attach newly created bios to this bdev
 * @bio_ret:	must be valid pointer, newly allocated bio will be stored there
 * @end_io_func:     end_io callback for new bio
 * @mirror_num:	     desired mirror to read/write
 * @prev_bio_flags:  flags of previous bio to see if we can merge the current one
 * @bio_flags:	flags of the current bio to see if we can merge them
 */
static int submit_extent_page(unsigned int opf, struct extent_io_tree *tree,
			      struct writeback_control *wbc,
			      struct page *page, u64 offset,
			      size_t size, unsigned long pg_offset,
			      struct block_device *bdev,
			      struct bio **bio_ret,
			      bio_end_io_t end_io_func,
			      int mirror_num,
			      unsigned long prev_bio_flags,
			      unsigned long bio_flags,
			      bool force_bio_submit)
{
	int ret = 0;
	struct bio *bio;
	size_t page_size = min_t(size_t, size, PAGE_SIZE);
	sector_t sector = offset >> 9;

	ASSERT(bio_ret);

	if (*bio_ret) {
		bool contig;
		bool can_merge = true;

		bio = *bio_ret;
		if (prev_bio_flags & EXTENT_BIO_COMPRESSED)
			contig = bio->bi_iter.bi_sector == sector;
		else
			contig = bio_end_sector(bio) == sector;

		ASSERT(tree->ops);
		if (btrfs_bio_fits_in_stripe(page, page_size, bio, bio_flags))
			can_merge = false;

		if (prev_bio_flags != bio_flags || !contig || !can_merge ||
		    force_bio_submit ||
		    bio_add_page(bio, page, page_size, pg_offset) < page_size) {
			ret = submit_one_bio(bio, mirror_num, prev_bio_flags);
			if (ret < 0) {
				*bio_ret = NULL;
				return ret;
			}
			bio = NULL;
		} else {
			if (wbc)
				wbc_account_io(wbc, page, page_size);
			return 0;
		}
	}

	bio = btrfs_bio_alloc(bdev, offset);
	bio_add_page(bio, page, page_size, pg_offset);
	bio->bi_end_io = end_io_func;
	bio->bi_private = tree;
	bio->bi_write_hint = page->mapping->host->i_write_hint;
	bio->bi_opf = opf;
	if (wbc) {
		wbc_init_bio(wbc, bio);
		wbc_account_io(wbc, page, page_size);
	}

	*bio_ret = bio;

	return ret;
}

static void attach_extent_buffer_page(struct extent_buffer *eb,
				      struct page *page)
{
	if (!PagePrivate(page)) {
		SetPagePrivate(page);
		get_page(page);
		set_page_private(page, (unsigned long)eb);
	} else {
		WARN_ON(page->private != (unsigned long)eb);
	}
}

void set_page_extent_mapped(struct page *page)
{
	if (!PagePrivate(page)) {
		SetPagePrivate(page);
		get_page(page);
		set_page_private(page, EXTENT_PAGE_PRIVATE);
	}
}

static struct extent_map *
__get_extent_map(struct inode *inode, struct page *page, size_t pg_offset,
		 u64 start, u64 len, get_extent_t *get_extent,
		 struct extent_map **em_cached)
{
	struct extent_map *em;

	if (em_cached && *em_cached) {
		em = *em_cached;
		if (extent_map_in_tree(em) && start >= em->start &&
		    start < extent_map_end(em)) {
			refcount_inc(&em->refs);
			return em;
		}

		free_extent_map(em);
		*em_cached = NULL;
	}

	em = get_extent(BTRFS_I(inode), page, pg_offset, start, len, 0);
	if (em_cached && !IS_ERR_OR_NULL(em)) {
		BUG_ON(*em_cached);
		refcount_inc(&em->refs);
		*em_cached = em;
	}
	return em;
}
/*
 * basic readpage implementation.  Locked extent state structs are inserted
 * into the tree that are removed when the IO is done (by the end_io
 * handlers)
 * XXX JDM: This needs looking at to ensure proper page locking
 * return 0 on success, otherwise return error
 */
static int __do_readpage(struct extent_io_tree *tree,
			 struct page *page,
			 get_extent_t *get_extent,
			 struct extent_map **em_cached,
			 struct bio **bio, int mirror_num,
			 unsigned long *bio_flags, unsigned int read_flags,
			 u64 *prev_em_start)
{
	struct inode *inode = page->mapping->host;
	u64 start = page_offset(page);
	const u64 end = start + PAGE_SIZE - 1;
	u64 cur = start;
	u64 extent_offset;
	u64 last_byte = i_size_read(inode);
	u64 block_start;
	u64 cur_end;
	struct extent_map *em;
	struct block_device *bdev;
	int ret = 0;
	int nr = 0;
	size_t pg_offset = 0;
	size_t iosize;
	size_t disk_io_size;
	size_t blocksize = inode->i_sb->s_blocksize;
	unsigned long this_bio_flag = 0;

	set_page_extent_mapped(page);

	if (!PageUptodate(page)) {
		if (cleancache_get_page(page) == 0) {
			BUG_ON(blocksize != PAGE_SIZE);
			unlock_extent(tree, start, end);
			goto out;
		}
	}

	if (page->index == last_byte >> PAGE_SHIFT) {
		char *userpage;
		size_t zero_offset = offset_in_page(last_byte);

		if (zero_offset) {
			iosize = PAGE_SIZE - zero_offset;
			userpage = kmap_atomic(page);
			memset(userpage + zero_offset, 0, iosize);
			flush_dcache_page(page);
			kunmap_atomic(userpage);
		}
	}
	while (cur <= end) {
		bool force_bio_submit = false;
		u64 offset;

		if (cur >= last_byte) {
			char *userpage;
			struct extent_state *cached = NULL;

			iosize = PAGE_SIZE - pg_offset;
			userpage = kmap_atomic(page);
			memset(userpage + pg_offset, 0, iosize);
			flush_dcache_page(page);
			kunmap_atomic(userpage);
			set_extent_uptodate(tree, cur, cur + iosize - 1,
					    &cached, GFP_NOFS);
			unlock_extent_cached(tree, cur,
					     cur + iosize - 1, &cached);
			break;
		}
		em = __get_extent_map(inode, page, pg_offset, cur,
				      end - cur + 1, get_extent, em_cached);
		if (IS_ERR_OR_NULL(em)) {
			SetPageError(page);
			unlock_extent(tree, cur, end);
			break;
		}
		extent_offset = cur - em->start;
		BUG_ON(extent_map_end(em) <= cur);
		BUG_ON(end < cur);

		if (test_bit(EXTENT_FLAG_COMPRESSED, &em->flags)) {
			this_bio_flag |= EXTENT_BIO_COMPRESSED;
			extent_set_compress_type(&this_bio_flag,
						 em->compress_type);
		}

		iosize = min(extent_map_end(em) - cur, end - cur + 1);
		cur_end = min(extent_map_end(em) - 1, end);
		iosize = ALIGN(iosize, blocksize);
		if (this_bio_flag & EXTENT_BIO_COMPRESSED) {
			disk_io_size = em->block_len;
			offset = em->block_start;
		} else {
			offset = em->block_start + extent_offset;
			disk_io_size = iosize;
		}
		bdev = em->bdev;
		block_start = em->block_start;
		if (test_bit(EXTENT_FLAG_PREALLOC, &em->flags))
			block_start = EXTENT_MAP_HOLE;

		/*
		 * If we have a file range that points to a compressed extent
		 * and it's followed by a consecutive file range that points to
		 * to the same compressed extent (possibly with a different
		 * offset and/or length, so it either points to the whole extent
		 * or only part of it), we must make sure we do not submit a
		 * single bio to populate the pages for the 2 ranges because
		 * this makes the compressed extent read zero out the pages
		 * belonging to the 2nd range. Imagine the following scenario:
		 *
		 *  File layout
		 *  [0 - 8K]                     [8K - 24K]
		 *    |                               |
		 *    |                               |
		 * points to extent X,         points to extent X,
		 * offset 4K, length of 8K     offset 0, length 16K
		 *
		 * [extent X, compressed length = 4K uncompressed length = 16K]
		 *
		 * If the bio to read the compressed extent covers both ranges,
		 * it will decompress extent X into the pages belonging to the
		 * first range and then it will stop, zeroing out the remaining
		 * pages that belong to the other range that points to extent X.
		 * So here we make sure we submit 2 bios, one for the first
		 * range and another one for the third range. Both will target
		 * the same physical extent from disk, but we can't currently
		 * make the compressed bio endio callback populate the pages
		 * for both ranges because each compressed bio is tightly
		 * coupled with a single extent map, and each range can have
		 * an extent map with a different offset value relative to the
		 * uncompressed data of our extent and different lengths. This
		 * is a corner case so we prioritize correctness over
		 * non-optimal behavior (submitting 2 bios for the same extent).
		 */
		if (test_bit(EXTENT_FLAG_COMPRESSED, &em->flags) &&
		    prev_em_start && *prev_em_start != (u64)-1 &&
		    *prev_em_start != em->start)
			force_bio_submit = true;

		if (prev_em_start)
			*prev_em_start = em->start;

		free_extent_map(em);
		em = NULL;

		/* we've found a hole, just zero and go on */
		if (block_start == EXTENT_MAP_HOLE) {
			char *userpage;
			struct extent_state *cached = NULL;

			userpage = kmap_atomic(page);
			memset(userpage + pg_offset, 0, iosize);
			flush_dcache_page(page);
			kunmap_atomic(userpage);

			set_extent_uptodate(tree, cur, cur + iosize - 1,
					    &cached, GFP_NOFS);
			unlock_extent_cached(tree, cur,
					     cur + iosize - 1, &cached);
			cur = cur + iosize;
			pg_offset += iosize;
			continue;
		}
		/* the get_extent function already copied into the page */
		if (test_range_bit(tree, cur, cur_end,
				   EXTENT_UPTODATE, 1, NULL)) {
			check_page_uptodate(tree, page);
			unlock_extent(tree, cur, cur + iosize - 1);
			cur = cur + iosize;
			pg_offset += iosize;
			continue;
		}
		/* we have an inline extent but it didn't get marked up
		 * to date.  Error out
		 */
		if (block_start == EXTENT_MAP_INLINE) {
			SetPageError(page);
			unlock_extent(tree, cur, cur + iosize - 1);
			cur = cur + iosize;
			pg_offset += iosize;
			continue;
		}

		ret = submit_extent_page(REQ_OP_READ | read_flags, tree, NULL,
					 page, offset, disk_io_size,
					 pg_offset, bdev, bio,
					 end_bio_extent_readpage, mirror_num,
					 *bio_flags,
					 this_bio_flag,
					 force_bio_submit);
		if (!ret) {
			nr++;
			*bio_flags = this_bio_flag;
		} else {
			SetPageError(page);
			unlock_extent(tree, cur, cur + iosize - 1);
			goto out;
		}
		cur = cur + iosize;
		pg_offset += iosize;
	}
out:
	if (!nr) {
		if (!PageError(page))
			SetPageUptodate(page);
		unlock_page(page);
	}
	return ret;
}

static inline void contiguous_readpages(struct extent_io_tree *tree,
					     struct page *pages[], int nr_pages,
					     u64 start, u64 end,
					     struct extent_map **em_cached,
					     struct bio **bio,
					     unsigned long *bio_flags,
					     u64 *prev_em_start)
{
	struct inode *inode;
	struct btrfs_ordered_extent *ordered;
	int index;

	inode = pages[0]->mapping->host;
	while (1) {
		lock_extent(tree, start, end);
		ordered = btrfs_lookup_ordered_range(BTRFS_I(inode), start,
						     end - start + 1);
		if (!ordered)
			break;
		unlock_extent(tree, start, end);
		btrfs_start_ordered_extent(inode, ordered, 1);
		btrfs_put_ordered_extent(ordered);
	}

	for (index = 0; index < nr_pages; index++) {
		__do_readpage(tree, pages[index], btrfs_get_extent, em_cached,
				bio, 0, bio_flags, REQ_RAHEAD, prev_em_start);
		put_page(pages[index]);
	}
}

static int __extent_read_full_page(struct extent_io_tree *tree,
				   struct page *page,
				   get_extent_t *get_extent,
				   struct bio **bio, int mirror_num,
				   unsigned long *bio_flags,
				   unsigned int read_flags)
{
	struct inode *inode = page->mapping->host;
	struct btrfs_ordered_extent *ordered;
	u64 start = page_offset(page);
	u64 end = start + PAGE_SIZE - 1;
	int ret;

	while (1) {
		lock_extent(tree, start, end);
		ordered = btrfs_lookup_ordered_range(BTRFS_I(inode), start,
						PAGE_SIZE);
		if (!ordered)
			break;
		unlock_extent(tree, start, end);
		btrfs_start_ordered_extent(inode, ordered, 1);
		btrfs_put_ordered_extent(ordered);
	}

	ret = __do_readpage(tree, page, get_extent, NULL, bio, mirror_num,
			    bio_flags, read_flags, NULL);
	return ret;
}

int extent_read_full_page(struct extent_io_tree *tree, struct page *page,
			    get_extent_t *get_extent, int mirror_num)
{
	struct bio *bio = NULL;
	unsigned long bio_flags = 0;
	int ret;

	ret = __extent_read_full_page(tree, page, get_extent, &bio, mirror_num,
				      &bio_flags, 0);
	if (bio)
		ret = submit_one_bio(bio, mirror_num, bio_flags);
	return ret;
}

static void update_nr_written(struct writeback_control *wbc,
			      unsigned long nr_written)
{
	wbc->nr_to_write -= nr_written;
}

/*
 * helper for __extent_writepage, doing all of the delayed allocation setup.
 *
 * This returns 1 if btrfs_run_delalloc_range function did all the work required
 * to write the page (copy into inline extent).  In this case the IO has
 * been started and the page is already unlocked.
 *
 * This returns 0 if all went well (page still locked)
 * This returns < 0 if there were errors (page still locked)
 */
static noinline_for_stack int writepage_delalloc(struct inode *inode,
		struct page *page, struct writeback_control *wbc,
		u64 delalloc_start, unsigned long *nr_written)
{
	struct extent_io_tree *tree = &BTRFS_I(inode)->io_tree;
	u64 page_end = delalloc_start + PAGE_SIZE - 1;
	bool found;
	u64 delalloc_to_write = 0;
	u64 delalloc_end = 0;
	int ret;
	int page_started = 0;


	while (delalloc_end < page_end) {
		found = find_lock_delalloc_range(inode, tree,
					       page,
					       &delalloc_start,
					       &delalloc_end);
		if (!found) {
			delalloc_start = delalloc_end + 1;
			continue;
		}
		ret = btrfs_run_delalloc_range(inode, page, delalloc_start,
				delalloc_end, &page_started, nr_written, wbc);
		/* File system has been set read-only */
		if (ret) {
			SetPageError(page);
			/*
			 * btrfs_run_delalloc_range should return < 0 for error
			 * but just in case, we use > 0 here meaning the IO is
			 * started, so we don't want to return > 0 unless
			 * things are going well.
			 */
			ret = ret < 0 ? ret : -EIO;
			goto done;
		}
		/*
		 * delalloc_end is already one less than the total length, so
		 * we don't subtract one from PAGE_SIZE
		 */
		delalloc_to_write += (delalloc_end - delalloc_start +
				      PAGE_SIZE) >> PAGE_SHIFT;
		delalloc_start = delalloc_end + 1;
	}
	if (wbc->nr_to_write < delalloc_to_write) {
		int thresh = 8192;

		if (delalloc_to_write < thresh * 2)
			thresh = delalloc_to_write;
		wbc->nr_to_write = min_t(u64, delalloc_to_write,
					 thresh);
	}

	/* did the fill delalloc function already unlock and start
	 * the IO?
	 */
	if (page_started) {
		/*
		 * we've unlocked the page, so we can't update
		 * the mapping's writeback index, just update
		 * nr_to_write.
		 */
		wbc->nr_to_write -= *nr_written;
		return 1;
	}

	ret = 0;

done:
	return ret;
}

/*
 * helper for __extent_writepage.  This calls the writepage start hooks,
 * and does the loop to map the page into extents and bios.
 *
 * We return 1 if the IO is started and the page is unlocked,
 * 0 if all went well (page still locked)
 * < 0 if there were errors (page still locked)
 */
static noinline_for_stack int __extent_writepage_io(struct inode *inode,
				 struct page *page,
				 struct writeback_control *wbc,
				 struct extent_page_data *epd,
				 loff_t i_size,
				 unsigned long nr_written,
				 unsigned int write_flags, int *nr_ret)
{
	struct extent_io_tree *tree = epd->tree;
	u64 start = page_offset(page);
	u64 page_end = start + PAGE_SIZE - 1;
	u64 end;
	u64 cur = start;
	u64 extent_offset;
	u64 block_start;
	u64 iosize;
	struct extent_map *em;
	struct block_device *bdev;
	size_t pg_offset = 0;
	size_t blocksize;
	int ret = 0;
	int nr = 0;
	bool compressed;

	ret = btrfs_writepage_cow_fixup(page, start, page_end);
	if (ret) {
		/* Fixup worker will requeue */
		if (ret == -EBUSY)
			wbc->pages_skipped++;
		else
			redirty_page_for_writepage(wbc, page);

		update_nr_written(wbc, nr_written);
		unlock_page(page);
		return 1;
	}

	/*
	 * we don't want to touch the inode after unlocking the page,
	 * so we update the mapping writeback index now
	 */
	update_nr_written(wbc, nr_written + 1);

	end = page_end;
	if (i_size <= start) {
		btrfs_writepage_endio_finish_ordered(page, start, page_end, 1);
		goto done;
	}

	blocksize = inode->i_sb->s_blocksize;

	while (cur <= end) {
		u64 em_end;
		u64 offset;

		if (cur >= i_size) {
			btrfs_writepage_endio_finish_ordered(page, cur,
							     page_end, 1);
			break;
		}
		em = btrfs_get_extent(BTRFS_I(inode), page, pg_offset, cur,
				     end - cur + 1, 1);
		if (IS_ERR_OR_NULL(em)) {
			SetPageError(page);
			ret = PTR_ERR_OR_ZERO(em);
			break;
		}

		extent_offset = cur - em->start;
		em_end = extent_map_end(em);
		BUG_ON(em_end <= cur);
		BUG_ON(end < cur);
		iosize = min(em_end - cur, end - cur + 1);
		iosize = ALIGN(iosize, blocksize);
		offset = em->block_start + extent_offset;
		bdev = em->bdev;
		block_start = em->block_start;
		compressed = test_bit(EXTENT_FLAG_COMPRESSED, &em->flags);
		free_extent_map(em);
		em = NULL;

		/*
		 * compressed and inline extents are written through other
		 * paths in the FS
		 */
		if (compressed || block_start == EXTENT_MAP_HOLE ||
		    block_start == EXTENT_MAP_INLINE) {
			/*
			 * end_io notification does not happen here for
			 * compressed extents
			 */
			if (!compressed)
				btrfs_writepage_endio_finish_ordered(page, cur,
							    cur + iosize - 1,
							    1);
			else if (compressed) {
				/* we don't want to end_page_writeback on
				 * a compressed extent.  this happens
				 * elsewhere
				 */
				nr++;
			}

			cur += iosize;
			pg_offset += iosize;
			continue;
		}

		btrfs_set_range_writeback(tree, cur, cur + iosize - 1);
		if (!PageWriteback(page)) {
			btrfs_err(BTRFS_I(inode)->root->fs_info,
				   "page %lu not writeback, cur %llu end %llu",
			       page->index, cur, end);
		}

		ret = submit_extent_page(REQ_OP_WRITE | write_flags, tree, wbc,
					 page, offset, iosize, pg_offset,
					 bdev, &epd->bio,
					 end_bio_extent_writepage,
					 0, 0, 0, false);
		if (ret) {
			SetPageError(page);
			if (PageWriteback(page))
				end_page_writeback(page);
		}

		cur = cur + iosize;
		pg_offset += iosize;
		nr++;
	}
done:
	*nr_ret = nr;
	return ret;
}

/*
 * the writepage semantics are similar to regular writepage.  extent
 * records are inserted to lock ranges in the tree, and as dirty areas
 * are found, they are marked writeback.  Then the lock bits are removed
 * and the end_io handler clears the writeback ranges
 *
 * Return 0 if everything goes well.
 * Return <0 for error.
 */
static int __extent_writepage(struct page *page, struct writeback_control *wbc,
			      struct extent_page_data *epd)
{
	struct inode *inode = page->mapping->host;
	u64 start = page_offset(page);
	u64 page_end = start + PAGE_SIZE - 1;
	int ret;
	int nr = 0;
	size_t pg_offset = 0;
	loff_t i_size = i_size_read(inode);
	unsigned long end_index = i_size >> PAGE_SHIFT;
	unsigned int write_flags = 0;
	unsigned long nr_written = 0;

	write_flags = wbc_to_write_flags(wbc);

	trace___extent_writepage(page, inode, wbc);

	WARN_ON(!PageLocked(page));

	ClearPageError(page);

	pg_offset = offset_in_page(i_size);
	if (page->index > end_index ||
	   (page->index == end_index && !pg_offset)) {
		page->mapping->a_ops->invalidatepage(page, 0, PAGE_SIZE);
		unlock_page(page);
		return 0;
	}

	if (page->index == end_index) {
		char *userpage;

		userpage = kmap_atomic(page);
		memset(userpage + pg_offset, 0,
		       PAGE_SIZE - pg_offset);
		kunmap_atomic(userpage);
		flush_dcache_page(page);
	}

	pg_offset = 0;

	set_page_extent_mapped(page);

	if (!epd->extent_locked) {
		ret = writepage_delalloc(inode, page, wbc, start, &nr_written);
		if (ret == 1)
			goto done_unlocked;
		if (ret)
			goto done;
	}

	ret = __extent_writepage_io(inode, page, wbc, epd,
				    i_size, nr_written, write_flags, &nr);
	if (ret == 1)
		goto done_unlocked;

done:
	if (nr == 0) {
		/* make sure the mapping tag for page dirty gets cleared */
		set_page_writeback(page);
		end_page_writeback(page);
	}
	if (PageError(page)) {
		ret = ret < 0 ? ret : -EIO;
		end_extent_writepage(page, ret, start, page_end);
	}
	unlock_page(page);
	ASSERT(ret <= 0);
	return ret;

done_unlocked:
	return 0;
}

void wait_on_extent_buffer_writeback(struct extent_buffer *eb)
{
	wait_on_bit_io(&eb->bflags, EXTENT_BUFFER_WRITEBACK,
		       TASK_UNINTERRUPTIBLE);
}

/*
 * Lock eb pages and flush the bio if we can't the locks
 *
 * Return  0 if nothing went wrong
 * Return >0 is same as 0, except bio is not submitted
 * Return <0 if something went wrong, no page is locked
 */
static noinline_for_stack int lock_extent_buffer_for_io(struct extent_buffer *eb,
			  struct extent_page_data *epd)
{
	struct btrfs_fs_info *fs_info = eb->fs_info;
	int i, num_pages, failed_page_nr;
	int flush = 0;
	int ret = 0;

	if (!btrfs_try_tree_write_lock(eb)) {
		ret = flush_write_bio(epd);
		if (ret < 0)
			return ret;
		flush = 1;
		btrfs_tree_lock(eb);
	}

	if (test_bit(EXTENT_BUFFER_WRITEBACK, &eb->bflags)) {
		btrfs_tree_unlock(eb);
		if (!epd->sync_io)
			return 0;
		if (!flush) {
			ret = flush_write_bio(epd);
			if (ret < 0)
				return ret;
			flush = 1;
		}
		while (1) {
			wait_on_extent_buffer_writeback(eb);
			btrfs_tree_lock(eb);
			if (!test_bit(EXTENT_BUFFER_WRITEBACK, &eb->bflags))
				break;
			btrfs_tree_unlock(eb);
		}
	}

	/*
	 * We need to do this to prevent races in people who check if the eb is
	 * under IO since we can end up having no IO bits set for a short period
	 * of time.
	 */
	spin_lock(&eb->refs_lock);
	if (test_and_clear_bit(EXTENT_BUFFER_DIRTY, &eb->bflags)) {
		set_bit(EXTENT_BUFFER_WRITEBACK, &eb->bflags);
		spin_unlock(&eb->refs_lock);
		btrfs_set_header_flag(eb, BTRFS_HEADER_FLAG_WRITTEN);
		percpu_counter_add_batch(&fs_info->dirty_metadata_bytes,
					 -eb->len,
					 fs_info->dirty_metadata_batch);
		ret = 1;
	} else {
		spin_unlock(&eb->refs_lock);
	}

	btrfs_tree_unlock(eb);

	if (!ret)
		return ret;

	num_pages = num_extent_pages(eb);
	for (i = 0; i < num_pages; i++) {
		struct page *p = eb->pages[i];

		if (!trylock_page(p)) {
			if (!flush) {
				ret = flush_write_bio(epd);
				if (ret < 0) {
					failed_page_nr = i;
					goto err_unlock;
				}
				flush = 1;
			}
			lock_page(p);
		}
	}

	return ret;
err_unlock:
	/* Unlock already locked pages */
	for (i = 0; i < failed_page_nr; i++)
		unlock_page(eb->pages[i]);
	return ret;
}

static void end_extent_buffer_writeback(struct extent_buffer *eb)
{
	clear_bit(EXTENT_BUFFER_WRITEBACK, &eb->bflags);
	smp_mb__after_atomic();
	wake_up_bit(&eb->bflags, EXTENT_BUFFER_WRITEBACK);
}

static void set_btree_ioerr(struct page *page)
{
	struct extent_buffer *eb = (struct extent_buffer *)page->private;

	SetPageError(page);
	if (test_and_set_bit(EXTENT_BUFFER_WRITE_ERR, &eb->bflags))
		return;

	/*
	 * If writeback for a btree extent that doesn't belong to a log tree
	 * failed, increment the counter transaction->eb_write_errors.
	 * We do this because while the transaction is running and before it's
	 * committing (when we call filemap_fdata[write|wait]_range against
	 * the btree inode), we might have
	 * btree_inode->i_mapping->a_ops->writepages() called by the VM - if it
	 * returns an error or an error happens during writeback, when we're
	 * committing the transaction we wouldn't know about it, since the pages
	 * can be no longer dirty nor marked anymore for writeback (if a
	 * subsequent modification to the extent buffer didn't happen before the
	 * transaction commit), which makes filemap_fdata[write|wait]_range not
	 * able to find the pages tagged with SetPageError at transaction
	 * commit time. So if this happens we must abort the transaction,
	 * otherwise we commit a super block with btree roots that point to
	 * btree nodes/leafs whose content on disk is invalid - either garbage
	 * or the content of some node/leaf from a past generation that got
	 * cowed or deleted and is no longer valid.
	 *
	 * Note: setting AS_EIO/AS_ENOSPC in the btree inode's i_mapping would
	 * not be enough - we need to distinguish between log tree extents vs
	 * non-log tree extents, and the next filemap_fdatawait_range() call
	 * will catch and clear such errors in the mapping - and that call might
	 * be from a log sync and not from a transaction commit. Also, checking
	 * for the eb flag EXTENT_BUFFER_WRITE_ERR at transaction commit time is
	 * not done and would not be reliable - the eb might have been released
	 * from memory and reading it back again means that flag would not be
	 * set (since it's a runtime flag, not persisted on disk).
	 *
	 * Using the flags below in the btree inode also makes us achieve the
	 * goal of AS_EIO/AS_ENOSPC when writepages() returns success, started
	 * writeback for all dirty pages and before filemap_fdatawait_range()
	 * is called, the writeback for all dirty pages had already finished
	 * with errors - because we were not using AS_EIO/AS_ENOSPC,
	 * filemap_fdatawait_range() would return success, as it could not know
	 * that writeback errors happened (the pages were no longer tagged for
	 * writeback).
	 */
	switch (eb->log_index) {
	case -1:
		set_bit(BTRFS_FS_BTREE_ERR, &eb->fs_info->flags);
		break;
	case 0:
		set_bit(BTRFS_FS_LOG1_ERR, &eb->fs_info->flags);
		break;
	case 1:
		set_bit(BTRFS_FS_LOG2_ERR, &eb->fs_info->flags);
		break;
	default:
		BUG(); /* unexpected, logic error */
	}
}

static void end_bio_extent_buffer_writepage(struct bio *bio)
{
	struct bio_vec *bvec;
	struct extent_buffer *eb;
<<<<<<< HEAD
	int i, done;
	struct bvec_iter_all iter_all;

	ASSERT(!bio_flagged(bio, BIO_CLONED));
	bio_for_each_segment_all(bvec, bio, i, iter_all) {
=======
	int done;
	struct bvec_iter_all iter_all;

	ASSERT(!bio_flagged(bio, BIO_CLONED));
	bio_for_each_segment_all(bvec, bio, iter_all) {
>>>>>>> 0ecfebd2
		struct page *page = bvec->bv_page;

		eb = (struct extent_buffer *)page->private;
		BUG_ON(!eb);
		done = atomic_dec_and_test(&eb->io_pages);

		if (bio->bi_status ||
		    test_bit(EXTENT_BUFFER_WRITE_ERR, &eb->bflags)) {
			ClearPageUptodate(page);
			set_btree_ioerr(page);
		}

		end_page_writeback(page);

		if (!done)
			continue;

		end_extent_buffer_writeback(eb);
	}

	bio_put(bio);
}

static noinline_for_stack int write_one_eb(struct extent_buffer *eb,
			struct writeback_control *wbc,
			struct extent_page_data *epd)
{
	struct btrfs_fs_info *fs_info = eb->fs_info;
	struct block_device *bdev = fs_info->fs_devices->latest_bdev;
	struct extent_io_tree *tree = &BTRFS_I(fs_info->btree_inode)->io_tree;
	u64 offset = eb->start;
	u32 nritems;
	int i, num_pages;
	unsigned long start, end;
	unsigned int write_flags = wbc_to_write_flags(wbc) | REQ_META;
	int ret = 0;

	clear_bit(EXTENT_BUFFER_WRITE_ERR, &eb->bflags);
	num_pages = num_extent_pages(eb);
	atomic_set(&eb->io_pages, num_pages);

	/* set btree blocks beyond nritems with 0 to avoid stale content. */
	nritems = btrfs_header_nritems(eb);
	if (btrfs_header_level(eb) > 0) {
		end = btrfs_node_key_ptr_offset(nritems);

		memzero_extent_buffer(eb, end, eb->len - end);
	} else {
		/*
		 * leaf:
		 * header 0 1 2 .. N ... data_N .. data_2 data_1 data_0
		 */
		start = btrfs_item_nr_offset(nritems);
		end = BTRFS_LEAF_DATA_OFFSET + leaf_data_end(eb);
		memzero_extent_buffer(eb, start, end - start);
	}

	for (i = 0; i < num_pages; i++) {
		struct page *p = eb->pages[i];

		clear_page_dirty_for_io(p);
		set_page_writeback(p);
		ret = submit_extent_page(REQ_OP_WRITE | write_flags, tree, wbc,
					 p, offset, PAGE_SIZE, 0, bdev,
					 &epd->bio,
					 end_bio_extent_buffer_writepage,
					 0, 0, 0, false);
		if (ret) {
			set_btree_ioerr(p);
			if (PageWriteback(p))
				end_page_writeback(p);
			if (atomic_sub_and_test(num_pages - i, &eb->io_pages))
				end_extent_buffer_writeback(eb);
			ret = -EIO;
			break;
		}
		offset += PAGE_SIZE;
		update_nr_written(wbc, 1);
		unlock_page(p);
	}

	if (unlikely(ret)) {
		for (; i < num_pages; i++) {
			struct page *p = eb->pages[i];
			clear_page_dirty_for_io(p);
			unlock_page(p);
		}
	}

	return ret;
}

int btree_write_cache_pages(struct address_space *mapping,
				   struct writeback_control *wbc)
{
	struct extent_io_tree *tree = &BTRFS_I(mapping->host)->io_tree;
	struct extent_buffer *eb, *prev_eb = NULL;
	struct extent_page_data epd = {
		.bio = NULL,
		.tree = tree,
		.extent_locked = 0,
		.sync_io = wbc->sync_mode == WB_SYNC_ALL,
	};
	int ret = 0;
	int done = 0;
	int nr_to_write_done = 0;
	struct pagevec pvec;
	int nr_pages;
	pgoff_t index;
	pgoff_t end;		/* Inclusive */
	int scanned = 0;
	xa_mark_t tag;

	pagevec_init(&pvec);
	if (wbc->range_cyclic) {
		index = mapping->writeback_index; /* Start from prev offset */
		end = -1;
	} else {
		index = wbc->range_start >> PAGE_SHIFT;
		end = wbc->range_end >> PAGE_SHIFT;
		scanned = 1;
	}
	if (wbc->sync_mode == WB_SYNC_ALL)
		tag = PAGECACHE_TAG_TOWRITE;
	else
		tag = PAGECACHE_TAG_DIRTY;
retry:
	if (wbc->sync_mode == WB_SYNC_ALL)
		tag_pages_for_writeback(mapping, index, end);
	while (!done && !nr_to_write_done && (index <= end) &&
	       (nr_pages = pagevec_lookup_range_tag(&pvec, mapping, &index, end,
			tag))) {
		unsigned i;

		scanned = 1;
		for (i = 0; i < nr_pages; i++) {
			struct page *page = pvec.pages[i];

			if (!PagePrivate(page))
				continue;

			spin_lock(&mapping->private_lock);
			if (!PagePrivate(page)) {
				spin_unlock(&mapping->private_lock);
				continue;
			}

			eb = (struct extent_buffer *)page->private;

			/*
			 * Shouldn't happen and normally this would be a BUG_ON
			 * but no sense in crashing the users box for something
			 * we can survive anyway.
			 */
			if (WARN_ON(!eb)) {
				spin_unlock(&mapping->private_lock);
				continue;
			}

			if (eb == prev_eb) {
				spin_unlock(&mapping->private_lock);
				continue;
			}

			ret = atomic_inc_not_zero(&eb->refs);
			spin_unlock(&mapping->private_lock);
			if (!ret)
				continue;

			prev_eb = eb;
			ret = lock_extent_buffer_for_io(eb, &epd);
			if (!ret) {
				free_extent_buffer(eb);
				continue;
			}

			ret = write_one_eb(eb, wbc, &epd);
			if (ret) {
				done = 1;
				free_extent_buffer(eb);
				break;
			}
			free_extent_buffer(eb);

			/*
			 * the filesystem may choose to bump up nr_to_write.
			 * We have to make sure to honor the new nr_to_write
			 * at any time
			 */
			nr_to_write_done = wbc->nr_to_write <= 0;
		}
		pagevec_release(&pvec);
		cond_resched();
	}
	if (!scanned && !done) {
		/*
		 * We hit the last page and there is more work to be done: wrap
		 * back to the start of the file
		 */
		scanned = 1;
		index = 0;
		goto retry;
	}
	ASSERT(ret <= 0);
	if (ret < 0) {
		end_write_bio(&epd, ret);
		return ret;
	}
	ret = flush_write_bio(&epd);
	return ret;
}

/**
 * write_cache_pages - walk the list of dirty pages of the given address space and write all of them.
 * @mapping: address space structure to write
 * @wbc: subtract the number of written pages from *@wbc->nr_to_write
 * @data: data passed to __extent_writepage function
 *
 * If a page is already under I/O, write_cache_pages() skips it, even
 * if it's dirty.  This is desirable behaviour for memory-cleaning writeback,
 * but it is INCORRECT for data-integrity system calls such as fsync().  fsync()
 * and msync() need to guarantee that all the data which was dirty at the time
 * the call was made get new I/O started against them.  If wbc->sync_mode is
 * WB_SYNC_ALL then we were called for data integrity and we must wait for
 * existing IO to complete.
 */
static int extent_write_cache_pages(struct address_space *mapping,
			     struct writeback_control *wbc,
			     struct extent_page_data *epd)
{
	struct inode *inode = mapping->host;
	int ret = 0;
	int done = 0;
	int nr_to_write_done = 0;
	struct pagevec pvec;
	int nr_pages;
	pgoff_t index;
	pgoff_t end;		/* Inclusive */
	pgoff_t done_index;
	int range_whole = 0;
	int scanned = 0;
	xa_mark_t tag;

	/*
	 * We have to hold onto the inode so that ordered extents can do their
	 * work when the IO finishes.  The alternative to this is failing to add
	 * an ordered extent if the igrab() fails there and that is a huge pain
	 * to deal with, so instead just hold onto the inode throughout the
	 * writepages operation.  If it fails here we are freeing up the inode
	 * anyway and we'd rather not waste our time writing out stuff that is
	 * going to be truncated anyway.
	 */
	if (!igrab(inode))
		return 0;

	pagevec_init(&pvec);
	if (wbc->range_cyclic) {
		index = mapping->writeback_index; /* Start from prev offset */
		end = -1;
	} else {
		index = wbc->range_start >> PAGE_SHIFT;
		end = wbc->range_end >> PAGE_SHIFT;
		if (wbc->range_start == 0 && wbc->range_end == LLONG_MAX)
			range_whole = 1;
		scanned = 1;
	}

	/*
	 * We do the tagged writepage as long as the snapshot flush bit is set
	 * and we are the first one who do the filemap_flush() on this inode.
	 *
	 * The nr_to_write == LONG_MAX is needed to make sure other flushers do
	 * not race in and drop the bit.
	 */
	if (range_whole && wbc->nr_to_write == LONG_MAX &&
	    test_and_clear_bit(BTRFS_INODE_SNAPSHOT_FLUSH,
			       &BTRFS_I(inode)->runtime_flags))
		wbc->tagged_writepages = 1;

	if (wbc->sync_mode == WB_SYNC_ALL || wbc->tagged_writepages)
		tag = PAGECACHE_TAG_TOWRITE;
	else
		tag = PAGECACHE_TAG_DIRTY;
retry:
	if (wbc->sync_mode == WB_SYNC_ALL || wbc->tagged_writepages)
		tag_pages_for_writeback(mapping, index, end);
	done_index = index;
	while (!done && !nr_to_write_done && (index <= end) &&
			(nr_pages = pagevec_lookup_range_tag(&pvec, mapping,
						&index, end, tag))) {
		unsigned i;

		scanned = 1;
		for (i = 0; i < nr_pages; i++) {
			struct page *page = pvec.pages[i];

			done_index = page->index;
			/*
			 * At this point we hold neither the i_pages lock nor
			 * the page lock: the page may be truncated or
			 * invalidated (changing page->mapping to NULL),
			 * or even swizzled back from swapper_space to
			 * tmpfs file mapping
			 */
			if (!trylock_page(page)) {
				ret = flush_write_bio(epd);
				BUG_ON(ret < 0);
				lock_page(page);
			}

			if (unlikely(page->mapping != mapping)) {
				unlock_page(page);
				continue;
			}

			if (wbc->sync_mode != WB_SYNC_NONE) {
				if (PageWriteback(page)) {
					ret = flush_write_bio(epd);
					BUG_ON(ret < 0);
				}
				wait_on_page_writeback(page);
			}

			if (PageWriteback(page) ||
			    !clear_page_dirty_for_io(page)) {
				unlock_page(page);
				continue;
			}

			ret = __extent_writepage(page, wbc, epd);
			if (ret < 0) {
				/*
				 * done_index is set past this page,
				 * so media errors will not choke
				 * background writeout for the entire
				 * file. This has consequences for
				 * range_cyclic semantics (ie. it may
				 * not be suitable for data integrity
				 * writeout).
				 */
				done_index = page->index + 1;
				done = 1;
				break;
			}

			/*
			 * the filesystem may choose to bump up nr_to_write.
			 * We have to make sure to honor the new nr_to_write
			 * at any time
			 */
			nr_to_write_done = wbc->nr_to_write <= 0;
		}
		pagevec_release(&pvec);
		cond_resched();
	}
	if (!scanned && !done) {
		/*
		 * We hit the last page and there is more work to be done: wrap
		 * back to the start of the file
		 */
		scanned = 1;
		index = 0;
		goto retry;
	}

	if (wbc->range_cyclic || (wbc->nr_to_write > 0 && range_whole))
		mapping->writeback_index = done_index;

	btrfs_add_delayed_iput(inode);
	return ret;
}

int extent_write_full_page(struct page *page, struct writeback_control *wbc)
{
	int ret;
	struct extent_page_data epd = {
		.bio = NULL,
		.tree = &BTRFS_I(page->mapping->host)->io_tree,
		.extent_locked = 0,
		.sync_io = wbc->sync_mode == WB_SYNC_ALL,
	};

	ret = __extent_writepage(page, wbc, &epd);
	ASSERT(ret <= 0);
	if (ret < 0) {
		end_write_bio(&epd, ret);
		return ret;
	}

	ret = flush_write_bio(&epd);
	ASSERT(ret <= 0);
	return ret;
}

int extent_write_locked_range(struct inode *inode, u64 start, u64 end,
			      int mode)
{
	int ret = 0;
	struct address_space *mapping = inode->i_mapping;
	struct extent_io_tree *tree = &BTRFS_I(inode)->io_tree;
	struct page *page;
	unsigned long nr_pages = (end - start + PAGE_SIZE) >>
		PAGE_SHIFT;

	struct extent_page_data epd = {
		.bio = NULL,
		.tree = tree,
		.extent_locked = 1,
		.sync_io = mode == WB_SYNC_ALL,
	};
	struct writeback_control wbc_writepages = {
		.sync_mode	= mode,
		.nr_to_write	= nr_pages * 2,
		.range_start	= start,
		.range_end	= end + 1,
	};

	while (start <= end) {
		page = find_get_page(mapping, start >> PAGE_SHIFT);
		if (clear_page_dirty_for_io(page))
			ret = __extent_writepage(page, &wbc_writepages, &epd);
		else {
			btrfs_writepage_endio_finish_ordered(page, start,
						    start + PAGE_SIZE - 1, 1);
			unlock_page(page);
		}
		put_page(page);
		start += PAGE_SIZE;
	}

	ASSERT(ret <= 0);
	if (ret < 0) {
		end_write_bio(&epd, ret);
		return ret;
	}
	ret = flush_write_bio(&epd);
	return ret;
}

int extent_writepages(struct address_space *mapping,
		      struct writeback_control *wbc)
{
	int ret = 0;
	struct extent_page_data epd = {
		.bio = NULL,
		.tree = &BTRFS_I(mapping->host)->io_tree,
		.extent_locked = 0,
		.sync_io = wbc->sync_mode == WB_SYNC_ALL,
	};

	ret = extent_write_cache_pages(mapping, wbc, &epd);
	ASSERT(ret <= 0);
	if (ret < 0) {
		end_write_bio(&epd, ret);
		return ret;
	}
	ret = flush_write_bio(&epd);
	return ret;
}

int extent_readpages(struct address_space *mapping, struct list_head *pages,
		     unsigned nr_pages)
{
	struct bio *bio = NULL;
	unsigned long bio_flags = 0;
	struct page *pagepool[16];
	struct extent_map *em_cached = NULL;
	struct extent_io_tree *tree = &BTRFS_I(mapping->host)->io_tree;
	int nr = 0;
	u64 prev_em_start = (u64)-1;

	while (!list_empty(pages)) {
<<<<<<< HEAD
		for (nr = 0; nr < ARRAY_SIZE(pagepool) && !list_empty(pages);) {
			struct page *page = lru_to_page(pages);

=======
		u64 contig_end = 0;

		for (nr = 0; nr < ARRAY_SIZE(pagepool) && !list_empty(pages);) {
			struct page *page = lru_to_page(pages);

>>>>>>> 0ecfebd2
			prefetchw(&page->flags);
			list_del(&page->lru);
			if (add_to_page_cache_lru(page, mapping, page->index,
						readahead_gfp_mask(mapping))) {
				put_page(page);
<<<<<<< HEAD
				continue;
			}

			pagepool[nr++] = page;
		}

		__extent_readpages(tree, pagepool, nr, &em_cached, &bio,
				   &bio_flags, &prev_em_start);
=======
				break;
			}

			pagepool[nr++] = page;
			contig_end = page_offset(page) + PAGE_SIZE - 1;
		}

		if (nr) {
			u64 contig_start = page_offset(pagepool[0]);

			ASSERT(contig_start + nr * PAGE_SIZE - 1 == contig_end);

			contiguous_readpages(tree, pagepool, nr, contig_start,
				     contig_end, &em_cached, &bio, &bio_flags,
				     &prev_em_start);
		}
>>>>>>> 0ecfebd2
	}

	if (em_cached)
		free_extent_map(em_cached);

	if (bio)
		return submit_one_bio(bio, 0, bio_flags);
	return 0;
}

/*
 * basic invalidatepage code, this waits on any locked or writeback
 * ranges corresponding to the page, and then deletes any extent state
 * records from the tree
 */
int extent_invalidatepage(struct extent_io_tree *tree,
			  struct page *page, unsigned long offset)
{
	struct extent_state *cached_state = NULL;
	u64 start = page_offset(page);
	u64 end = start + PAGE_SIZE - 1;
	size_t blocksize = page->mapping->host->i_sb->s_blocksize;

	start += ALIGN(offset, blocksize);
	if (start > end)
		return 0;

	lock_extent_bits(tree, start, end, &cached_state);
	wait_on_page_writeback(page);
	clear_extent_bit(tree, start, end,
			 EXTENT_LOCKED | EXTENT_DIRTY | EXTENT_DELALLOC |
			 EXTENT_DO_ACCOUNTING,
			 1, 1, &cached_state);
	return 0;
}

/*
 * a helper for releasepage, this tests for areas of the page that
 * are locked or under IO and drops the related state bits if it is safe
 * to drop the page.
 */
static int try_release_extent_state(struct extent_io_tree *tree,
				    struct page *page, gfp_t mask)
{
	u64 start = page_offset(page);
	u64 end = start + PAGE_SIZE - 1;
	int ret = 1;

	if (test_range_bit(tree, start, end, EXTENT_LOCKED, 0, NULL)) {
		ret = 0;
	} else {
		/*
		 * at this point we can safely clear everything except the
		 * locked bit and the nodatasum bit
		 */
		ret = __clear_extent_bit(tree, start, end,
				 ~(EXTENT_LOCKED | EXTENT_NODATASUM),
				 0, 0, NULL, mask, NULL);

		/* if clear_extent_bit failed for enomem reasons,
		 * we can't allow the release to continue.
		 */
		if (ret < 0)
			ret = 0;
		else
			ret = 1;
	}
	return ret;
}

/*
 * a helper for releasepage.  As long as there are no locked extents
 * in the range corresponding to the page, both state records and extent
 * map records are removed
 */
int try_release_extent_mapping(struct page *page, gfp_t mask)
{
	struct extent_map *em;
	u64 start = page_offset(page);
	u64 end = start + PAGE_SIZE - 1;
	struct btrfs_inode *btrfs_inode = BTRFS_I(page->mapping->host);
	struct extent_io_tree *tree = &btrfs_inode->io_tree;
	struct extent_map_tree *map = &btrfs_inode->extent_tree;

	if (gfpflags_allow_blocking(mask) &&
	    page->mapping->host->i_size > SZ_16M) {
		u64 len;
		while (start <= end) {
			len = end - start + 1;
			write_lock(&map->lock);
			em = lookup_extent_mapping(map, start, len);
			if (!em) {
				write_unlock(&map->lock);
				break;
			}
			if (test_bit(EXTENT_FLAG_PINNED, &em->flags) ||
			    em->start != start) {
				write_unlock(&map->lock);
				free_extent_map(em);
				break;
			}
			if (!test_range_bit(tree, em->start,
					    extent_map_end(em) - 1,
					    EXTENT_LOCKED, 0, NULL)) {
				set_bit(BTRFS_INODE_NEEDS_FULL_SYNC,
					&btrfs_inode->runtime_flags);
				remove_extent_mapping(map, em);
				/* once for the rb tree */
				free_extent_map(em);
			}
			start = extent_map_end(em);
			write_unlock(&map->lock);

			/* once for us */
			free_extent_map(em);
		}
	}
	return try_release_extent_state(tree, page, mask);
}

/*
 * helper function for fiemap, which doesn't want to see any holes.
 * This maps until we find something past 'last'
 */
static struct extent_map *get_extent_skip_holes(struct inode *inode,
						u64 offset, u64 last)
{
	u64 sectorsize = btrfs_inode_sectorsize(inode);
	struct extent_map *em;
	u64 len;

	if (offset >= last)
		return NULL;

	while (1) {
		len = last - offset;
		if (len == 0)
			break;
		len = ALIGN(len, sectorsize);
		em = btrfs_get_extent_fiemap(BTRFS_I(inode), offset, len);
		if (IS_ERR_OR_NULL(em))
			return em;

		/* if this isn't a hole return it */
		if (em->block_start != EXTENT_MAP_HOLE)
			return em;

		/* this is a hole, advance to the next extent */
		offset = extent_map_end(em);
		free_extent_map(em);
		if (offset >= last)
			break;
	}
	return NULL;
}

/*
 * To cache previous fiemap extent
 *
 * Will be used for merging fiemap extent
 */
struct fiemap_cache {
	u64 offset;
	u64 phys;
	u64 len;
	u32 flags;
	bool cached;
};

/*
 * Helper to submit fiemap extent.
 *
 * Will try to merge current fiemap extent specified by @offset, @phys,
 * @len and @flags with cached one.
 * And only when we fails to merge, cached one will be submitted as
 * fiemap extent.
 *
 * Return value is the same as fiemap_fill_next_extent().
 */
static int emit_fiemap_extent(struct fiemap_extent_info *fieinfo,
				struct fiemap_cache *cache,
				u64 offset, u64 phys, u64 len, u32 flags)
{
	int ret = 0;

	if (!cache->cached)
		goto assign;

	/*
	 * Sanity check, extent_fiemap() should have ensured that new
	 * fiemap extent won't overlap with cached one.
	 * Not recoverable.
	 *
	 * NOTE: Physical address can overlap, due to compression
	 */
	if (cache->offset + cache->len > offset) {
		WARN_ON(1);
		return -EINVAL;
	}

	/*
	 * Only merges fiemap extents if
	 * 1) Their logical addresses are continuous
	 *
	 * 2) Their physical addresses are continuous
	 *    So truly compressed (physical size smaller than logical size)
	 *    extents won't get merged with each other
	 *
	 * 3) Share same flags except FIEMAP_EXTENT_LAST
	 *    So regular extent won't get merged with prealloc extent
	 */
	if (cache->offset + cache->len  == offset &&
	    cache->phys + cache->len == phys  &&
	    (cache->flags & ~FIEMAP_EXTENT_LAST) ==
			(flags & ~FIEMAP_EXTENT_LAST)) {
		cache->len += len;
		cache->flags |= flags;
		goto try_submit_last;
	}

	/* Not mergeable, need to submit cached one */
	ret = fiemap_fill_next_extent(fieinfo, cache->offset, cache->phys,
				      cache->len, cache->flags);
	cache->cached = false;
	if (ret)
		return ret;
assign:
	cache->cached = true;
	cache->offset = offset;
	cache->phys = phys;
	cache->len = len;
	cache->flags = flags;
try_submit_last:
	if (cache->flags & FIEMAP_EXTENT_LAST) {
		ret = fiemap_fill_next_extent(fieinfo, cache->offset,
				cache->phys, cache->len, cache->flags);
		cache->cached = false;
	}
	return ret;
}

/*
 * Emit last fiemap cache
 *
 * The last fiemap cache may still be cached in the following case:
 * 0		      4k		    8k
 * |<- Fiemap range ->|
 * |<------------  First extent ----------->|
 *
 * In this case, the first extent range will be cached but not emitted.
 * So we must emit it before ending extent_fiemap().
 */
static int emit_last_fiemap_cache(struct fiemap_extent_info *fieinfo,
				  struct fiemap_cache *cache)
{
	int ret;

	if (!cache->cached)
		return 0;

	ret = fiemap_fill_next_extent(fieinfo, cache->offset, cache->phys,
				      cache->len, cache->flags);
	cache->cached = false;
	if (ret > 0)
		ret = 0;
	return ret;
}

int extent_fiemap(struct inode *inode, struct fiemap_extent_info *fieinfo,
		__u64 start, __u64 len)
{
	int ret = 0;
	u64 off = start;
	u64 max = start + len;
	u32 flags = 0;
	u32 found_type;
	u64 last;
	u64 last_for_get_extent = 0;
	u64 disko = 0;
	u64 isize = i_size_read(inode);
	struct btrfs_key found_key;
	struct extent_map *em = NULL;
	struct extent_state *cached_state = NULL;
	struct btrfs_path *path;
	struct btrfs_root *root = BTRFS_I(inode)->root;
	struct fiemap_cache cache = { 0 };
	int end = 0;
	u64 em_start = 0;
	u64 em_len = 0;
	u64 em_end = 0;

	if (len == 0)
		return -EINVAL;

	path = btrfs_alloc_path();
	if (!path)
		return -ENOMEM;
	path->leave_spinning = 1;

	start = round_down(start, btrfs_inode_sectorsize(inode));
	len = round_up(max, btrfs_inode_sectorsize(inode)) - start;

	/*
	 * lookup the last file extent.  We're not using i_size here
	 * because there might be preallocation past i_size
	 */
	ret = btrfs_lookup_file_extent(NULL, root, path,
			btrfs_ino(BTRFS_I(inode)), -1, 0);
	if (ret < 0) {
		btrfs_free_path(path);
		return ret;
	} else {
		WARN_ON(!ret);
		if (ret == 1)
			ret = 0;
	}

	path->slots[0]--;
	btrfs_item_key_to_cpu(path->nodes[0], &found_key, path->slots[0]);
	found_type = found_key.type;

	/* No extents, but there might be delalloc bits */
	if (found_key.objectid != btrfs_ino(BTRFS_I(inode)) ||
	    found_type != BTRFS_EXTENT_DATA_KEY) {
		/* have to trust i_size as the end */
		last = (u64)-1;
		last_for_get_extent = isize;
	} else {
		/*
		 * remember the start of the last extent.  There are a
		 * bunch of different factors that go into the length of the
		 * extent, so its much less complex to remember where it started
		 */
		last = found_key.offset;
		last_for_get_extent = last + 1;
	}
	btrfs_release_path(path);

	/*
	 * we might have some extents allocated but more delalloc past those
	 * extents.  so, we trust isize unless the start of the last extent is
	 * beyond isize
	 */
	if (last < isize) {
		last = (u64)-1;
		last_for_get_extent = isize;
	}

	lock_extent_bits(&BTRFS_I(inode)->io_tree, start, start + len - 1,
			 &cached_state);

	em = get_extent_skip_holes(inode, start, last_for_get_extent);
	if (!em)
		goto out;
	if (IS_ERR(em)) {
		ret = PTR_ERR(em);
		goto out;
	}

	while (!end) {
		u64 offset_in_extent = 0;

		/* break if the extent we found is outside the range */
		if (em->start >= max || extent_map_end(em) < off)
			break;

		/*
		 * get_extent may return an extent that starts before our
		 * requested range.  We have to make sure the ranges
		 * we return to fiemap always move forward and don't
		 * overlap, so adjust the offsets here
		 */
		em_start = max(em->start, off);

		/*
		 * record the offset from the start of the extent
		 * for adjusting the disk offset below.  Only do this if the
		 * extent isn't compressed since our in ram offset may be past
		 * what we have actually allocated on disk.
		 */
		if (!test_bit(EXTENT_FLAG_COMPRESSED, &em->flags))
			offset_in_extent = em_start - em->start;
		em_end = extent_map_end(em);
		em_len = em_end - em_start;
		flags = 0;
		if (em->block_start < EXTENT_MAP_LAST_BYTE)
			disko = em->block_start + offset_in_extent;
		else
			disko = 0;

		/*
		 * bump off for our next call to get_extent
		 */
		off = extent_map_end(em);
		if (off >= max)
			end = 1;

		if (em->block_start == EXTENT_MAP_LAST_BYTE) {
			end = 1;
			flags |= FIEMAP_EXTENT_LAST;
		} else if (em->block_start == EXTENT_MAP_INLINE) {
			flags |= (FIEMAP_EXTENT_DATA_INLINE |
				  FIEMAP_EXTENT_NOT_ALIGNED);
		} else if (em->block_start == EXTENT_MAP_DELALLOC) {
			flags |= (FIEMAP_EXTENT_DELALLOC |
				  FIEMAP_EXTENT_UNKNOWN);
		} else if (fieinfo->fi_extents_max) {
			u64 bytenr = em->block_start -
				(em->start - em->orig_start);

			/*
			 * As btrfs supports shared space, this information
			 * can be exported to userspace tools via
			 * flag FIEMAP_EXTENT_SHARED.  If fi_extents_max == 0
			 * then we're just getting a count and we can skip the
			 * lookup stuff.
			 */
			ret = btrfs_check_shared(root,
						 btrfs_ino(BTRFS_I(inode)),
						 bytenr);
			if (ret < 0)
				goto out_free;
			if (ret)
				flags |= FIEMAP_EXTENT_SHARED;
			ret = 0;
		}
		if (test_bit(EXTENT_FLAG_COMPRESSED, &em->flags))
			flags |= FIEMAP_EXTENT_ENCODED;
		if (test_bit(EXTENT_FLAG_PREALLOC, &em->flags))
			flags |= FIEMAP_EXTENT_UNWRITTEN;

		free_extent_map(em);
		em = NULL;
		if ((em_start >= last) || em_len == (u64)-1 ||
		   (last == (u64)-1 && isize <= em_end)) {
			flags |= FIEMAP_EXTENT_LAST;
			end = 1;
		}

		/* now scan forward to see if this is really the last extent. */
		em = get_extent_skip_holes(inode, off, last_for_get_extent);
		if (IS_ERR(em)) {
			ret = PTR_ERR(em);
			goto out;
		}
		if (!em) {
			flags |= FIEMAP_EXTENT_LAST;
			end = 1;
		}
		ret = emit_fiemap_extent(fieinfo, &cache, em_start, disko,
					   em_len, flags);
		if (ret) {
			if (ret == 1)
				ret = 0;
			goto out_free;
		}
	}
out_free:
	if (!ret)
		ret = emit_last_fiemap_cache(fieinfo, &cache);
	free_extent_map(em);
out:
	btrfs_free_path(path);
	unlock_extent_cached(&BTRFS_I(inode)->io_tree, start, start + len - 1,
			     &cached_state);
	return ret;
}

static void __free_extent_buffer(struct extent_buffer *eb)
{
	btrfs_leak_debug_del(&eb->leak_list);
	kmem_cache_free(extent_buffer_cache, eb);
}

int extent_buffer_under_io(struct extent_buffer *eb)
{
	return (atomic_read(&eb->io_pages) ||
		test_bit(EXTENT_BUFFER_WRITEBACK, &eb->bflags) ||
		test_bit(EXTENT_BUFFER_DIRTY, &eb->bflags));
}

/*
 * Release all pages attached to the extent buffer.
 */
static void btrfs_release_extent_buffer_pages(struct extent_buffer *eb)
{
	int i;
	int num_pages;
	int mapped = !test_bit(EXTENT_BUFFER_UNMAPPED, &eb->bflags);

	BUG_ON(extent_buffer_under_io(eb));

	num_pages = num_extent_pages(eb);
	for (i = 0; i < num_pages; i++) {
		struct page *page = eb->pages[i];

		if (!page)
			continue;
		if (mapped)
			spin_lock(&page->mapping->private_lock);
		/*
		 * We do this since we'll remove the pages after we've
		 * removed the eb from the radix tree, so we could race
		 * and have this page now attached to the new eb.  So
		 * only clear page_private if it's still connected to
		 * this eb.
		 */
		if (PagePrivate(page) &&
		    page->private == (unsigned long)eb) {
			BUG_ON(test_bit(EXTENT_BUFFER_DIRTY, &eb->bflags));
			BUG_ON(PageDirty(page));
			BUG_ON(PageWriteback(page));
			/*
			 * We need to make sure we haven't be attached
			 * to a new eb.
			 */
			ClearPagePrivate(page);
			set_page_private(page, 0);
			/* One for the page private */
			put_page(page);
		}

		if (mapped)
			spin_unlock(&page->mapping->private_lock);

		/* One for when we allocated the page */
		put_page(page);
	}
}

/*
 * Helper for releasing the extent buffer.
 */
static inline void btrfs_release_extent_buffer(struct extent_buffer *eb)
{
	btrfs_release_extent_buffer_pages(eb);
	__free_extent_buffer(eb);
}

static struct extent_buffer *
__alloc_extent_buffer(struct btrfs_fs_info *fs_info, u64 start,
		      unsigned long len)
{
	struct extent_buffer *eb = NULL;

	eb = kmem_cache_zalloc(extent_buffer_cache, GFP_NOFS|__GFP_NOFAIL);
	eb->start = start;
	eb->len = len;
	eb->fs_info = fs_info;
	eb->bflags = 0;
	rwlock_init(&eb->lock);
	atomic_set(&eb->blocking_readers, 0);
	atomic_set(&eb->blocking_writers, 0);
	eb->lock_nested = false;
	init_waitqueue_head(&eb->write_lock_wq);
	init_waitqueue_head(&eb->read_lock_wq);

	btrfs_leak_debug_add(&eb->leak_list, &buffers);

	spin_lock_init(&eb->refs_lock);
	atomic_set(&eb->refs, 1);
	atomic_set(&eb->io_pages, 0);

	/*
	 * Sanity checks, currently the maximum is 64k covered by 16x 4k pages
	 */
	BUILD_BUG_ON(BTRFS_MAX_METADATA_BLOCKSIZE
		> MAX_INLINE_EXTENT_BUFFER_SIZE);
	BUG_ON(len > MAX_INLINE_EXTENT_BUFFER_SIZE);

#ifdef CONFIG_BTRFS_DEBUG
	atomic_set(&eb->spinning_writers, 0);
	atomic_set(&eb->spinning_readers, 0);
	atomic_set(&eb->read_locks, 0);
	atomic_set(&eb->write_locks, 0);
#endif

	return eb;
}

struct extent_buffer *btrfs_clone_extent_buffer(struct extent_buffer *src)
{
	int i;
	struct page *p;
	struct extent_buffer *new;
	int num_pages = num_extent_pages(src);

	new = __alloc_extent_buffer(src->fs_info, src->start, src->len);
	if (new == NULL)
		return NULL;

	for (i = 0; i < num_pages; i++) {
		p = alloc_page(GFP_NOFS);
		if (!p) {
			btrfs_release_extent_buffer(new);
			return NULL;
		}
		attach_extent_buffer_page(new, p);
		WARN_ON(PageDirty(p));
		SetPageUptodate(p);
		new->pages[i] = p;
		copy_page(page_address(p), page_address(src->pages[i]));
	}

	set_bit(EXTENT_BUFFER_UPTODATE, &new->bflags);
	set_bit(EXTENT_BUFFER_UNMAPPED, &new->bflags);

	return new;
}

struct extent_buffer *__alloc_dummy_extent_buffer(struct btrfs_fs_info *fs_info,
						  u64 start, unsigned long len)
{
	struct extent_buffer *eb;
	int num_pages;
	int i;

	eb = __alloc_extent_buffer(fs_info, start, len);
	if (!eb)
		return NULL;

	num_pages = num_extent_pages(eb);
	for (i = 0; i < num_pages; i++) {
		eb->pages[i] = alloc_page(GFP_NOFS);
		if (!eb->pages[i])
			goto err;
	}
	set_extent_buffer_uptodate(eb);
	btrfs_set_header_nritems(eb, 0);
	set_bit(EXTENT_BUFFER_UNMAPPED, &eb->bflags);

	return eb;
err:
	for (; i > 0; i--)
		__free_page(eb->pages[i - 1]);
	__free_extent_buffer(eb);
	return NULL;
}

struct extent_buffer *alloc_dummy_extent_buffer(struct btrfs_fs_info *fs_info,
						u64 start)
{
	return __alloc_dummy_extent_buffer(fs_info, start, fs_info->nodesize);
}

static void check_buffer_tree_ref(struct extent_buffer *eb)
{
	int refs;
	/* the ref bit is tricky.  We have to make sure it is set
	 * if we have the buffer dirty.   Otherwise the
	 * code to free a buffer can end up dropping a dirty
	 * page
	 *
	 * Once the ref bit is set, it won't go away while the
	 * buffer is dirty or in writeback, and it also won't
	 * go away while we have the reference count on the
	 * eb bumped.
	 *
	 * We can't just set the ref bit without bumping the
	 * ref on the eb because free_extent_buffer might
	 * see the ref bit and try to clear it.  If this happens
	 * free_extent_buffer might end up dropping our original
	 * ref by mistake and freeing the page before we are able
	 * to add one more ref.
	 *
	 * So bump the ref count first, then set the bit.  If someone
	 * beat us to it, drop the ref we added.
	 */
	refs = atomic_read(&eb->refs);
	if (refs >= 2 && test_bit(EXTENT_BUFFER_TREE_REF, &eb->bflags))
		return;

	spin_lock(&eb->refs_lock);
	if (!test_and_set_bit(EXTENT_BUFFER_TREE_REF, &eb->bflags))
		atomic_inc(&eb->refs);
	spin_unlock(&eb->refs_lock);
}

static void mark_extent_buffer_accessed(struct extent_buffer *eb,
		struct page *accessed)
{
	int num_pages, i;

	check_buffer_tree_ref(eb);

	num_pages = num_extent_pages(eb);
	for (i = 0; i < num_pages; i++) {
		struct page *p = eb->pages[i];

		if (p != accessed)
			mark_page_accessed(p);
	}
}

struct extent_buffer *find_extent_buffer(struct btrfs_fs_info *fs_info,
					 u64 start)
{
	struct extent_buffer *eb;

	rcu_read_lock();
	eb = radix_tree_lookup(&fs_info->buffer_radix,
			       start >> PAGE_SHIFT);
	if (eb && atomic_inc_not_zero(&eb->refs)) {
		rcu_read_unlock();
		/*
		 * Lock our eb's refs_lock to avoid races with
		 * free_extent_buffer. When we get our eb it might be flagged
		 * with EXTENT_BUFFER_STALE and another task running
		 * free_extent_buffer might have seen that flag set,
		 * eb->refs == 2, that the buffer isn't under IO (dirty and
		 * writeback flags not set) and it's still in the tree (flag
		 * EXTENT_BUFFER_TREE_REF set), therefore being in the process
		 * of decrementing the extent buffer's reference count twice.
		 * So here we could race and increment the eb's reference count,
		 * clear its stale flag, mark it as dirty and drop our reference
		 * before the other task finishes executing free_extent_buffer,
		 * which would later result in an attempt to free an extent
		 * buffer that is dirty.
		 */
		if (test_bit(EXTENT_BUFFER_STALE, &eb->bflags)) {
			spin_lock(&eb->refs_lock);
			spin_unlock(&eb->refs_lock);
		}
		mark_extent_buffer_accessed(eb, NULL);
		return eb;
	}
	rcu_read_unlock();

	return NULL;
}

#ifdef CONFIG_BTRFS_FS_RUN_SANITY_TESTS
struct extent_buffer *alloc_test_extent_buffer(struct btrfs_fs_info *fs_info,
					u64 start)
{
	struct extent_buffer *eb, *exists = NULL;
	int ret;

	eb = find_extent_buffer(fs_info, start);
	if (eb)
		return eb;
	eb = alloc_dummy_extent_buffer(fs_info, start);
	if (!eb)
		return NULL;
	eb->fs_info = fs_info;
again:
	ret = radix_tree_preload(GFP_NOFS);
	if (ret)
		goto free_eb;
	spin_lock(&fs_info->buffer_lock);
	ret = radix_tree_insert(&fs_info->buffer_radix,
				start >> PAGE_SHIFT, eb);
	spin_unlock(&fs_info->buffer_lock);
	radix_tree_preload_end();
	if (ret == -EEXIST) {
		exists = find_extent_buffer(fs_info, start);
		if (exists)
			goto free_eb;
		else
			goto again;
	}
	check_buffer_tree_ref(eb);
	set_bit(EXTENT_BUFFER_IN_TREE, &eb->bflags);

	return eb;
free_eb:
	btrfs_release_extent_buffer(eb);
	return exists;
}
#endif

struct extent_buffer *alloc_extent_buffer(struct btrfs_fs_info *fs_info,
					  u64 start)
{
	unsigned long len = fs_info->nodesize;
	int num_pages;
	int i;
	unsigned long index = start >> PAGE_SHIFT;
	struct extent_buffer *eb;
	struct extent_buffer *exists = NULL;
	struct page *p;
	struct address_space *mapping = fs_info->btree_inode->i_mapping;
	int uptodate = 1;
	int ret;

	if (!IS_ALIGNED(start, fs_info->sectorsize)) {
		btrfs_err(fs_info, "bad tree block start %llu", start);
		return ERR_PTR(-EINVAL);
	}

	eb = find_extent_buffer(fs_info, start);
	if (eb)
		return eb;

	eb = __alloc_extent_buffer(fs_info, start, len);
	if (!eb)
		return ERR_PTR(-ENOMEM);

	num_pages = num_extent_pages(eb);
	for (i = 0; i < num_pages; i++, index++) {
		p = find_or_create_page(mapping, index, GFP_NOFS|__GFP_NOFAIL);
		if (!p) {
			exists = ERR_PTR(-ENOMEM);
			goto free_eb;
		}

		spin_lock(&mapping->private_lock);
		if (PagePrivate(p)) {
			/*
			 * We could have already allocated an eb for this page
			 * and attached one so lets see if we can get a ref on
			 * the existing eb, and if we can we know it's good and
			 * we can just return that one, else we know we can just
			 * overwrite page->private.
			 */
			exists = (struct extent_buffer *)p->private;
			if (atomic_inc_not_zero(&exists->refs)) {
				spin_unlock(&mapping->private_lock);
				unlock_page(p);
				put_page(p);
				mark_extent_buffer_accessed(exists, p);
				goto free_eb;
			}
			exists = NULL;

			/*
			 * Do this so attach doesn't complain and we need to
			 * drop the ref the old guy had.
			 */
			ClearPagePrivate(p);
			WARN_ON(PageDirty(p));
			put_page(p);
		}
		attach_extent_buffer_page(eb, p);
		spin_unlock(&mapping->private_lock);
		WARN_ON(PageDirty(p));
		eb->pages[i] = p;
		if (!PageUptodate(p))
			uptodate = 0;

		/*
		 * We can't unlock the pages just yet since the extent buffer
		 * hasn't been properly inserted in the radix tree, this
		 * opens a race with btree_releasepage which can free a page
		 * while we are still filling in all pages for the buffer and
		 * we could crash.
		 */
	}
	if (uptodate)
		set_bit(EXTENT_BUFFER_UPTODATE, &eb->bflags);
again:
	ret = radix_tree_preload(GFP_NOFS);
	if (ret) {
		exists = ERR_PTR(ret);
		goto free_eb;
	}

	spin_lock(&fs_info->buffer_lock);
	ret = radix_tree_insert(&fs_info->buffer_radix,
				start >> PAGE_SHIFT, eb);
	spin_unlock(&fs_info->buffer_lock);
	radix_tree_preload_end();
	if (ret == -EEXIST) {
		exists = find_extent_buffer(fs_info, start);
		if (exists)
			goto free_eb;
		else
			goto again;
	}
	/* add one reference for the tree */
	check_buffer_tree_ref(eb);
	set_bit(EXTENT_BUFFER_IN_TREE, &eb->bflags);

	/*
	 * Now it's safe to unlock the pages because any calls to
	 * btree_releasepage will correctly detect that a page belongs to a
	 * live buffer and won't free them prematurely.
	 */
	for (i = 0; i < num_pages; i++)
		unlock_page(eb->pages[i]);
	return eb;

free_eb:
	WARN_ON(!atomic_dec_and_test(&eb->refs));
	for (i = 0; i < num_pages; i++) {
		if (eb->pages[i])
			unlock_page(eb->pages[i]);
	}

	btrfs_release_extent_buffer(eb);
	return exists;
}

static inline void btrfs_release_extent_buffer_rcu(struct rcu_head *head)
{
	struct extent_buffer *eb =
			container_of(head, struct extent_buffer, rcu_head);

	__free_extent_buffer(eb);
}

static int release_extent_buffer(struct extent_buffer *eb)
{
	lockdep_assert_held(&eb->refs_lock);

	WARN_ON(atomic_read(&eb->refs) == 0);
	if (atomic_dec_and_test(&eb->refs)) {
		if (test_and_clear_bit(EXTENT_BUFFER_IN_TREE, &eb->bflags)) {
			struct btrfs_fs_info *fs_info = eb->fs_info;

			spin_unlock(&eb->refs_lock);

			spin_lock(&fs_info->buffer_lock);
			radix_tree_delete(&fs_info->buffer_radix,
					  eb->start >> PAGE_SHIFT);
			spin_unlock(&fs_info->buffer_lock);
		} else {
			spin_unlock(&eb->refs_lock);
		}

		/* Should be safe to release our pages at this point */
		btrfs_release_extent_buffer_pages(eb);
#ifdef CONFIG_BTRFS_FS_RUN_SANITY_TESTS
		if (unlikely(test_bit(EXTENT_BUFFER_UNMAPPED, &eb->bflags))) {
			__free_extent_buffer(eb);
			return 1;
		}
#endif
		call_rcu(&eb->rcu_head, btrfs_release_extent_buffer_rcu);
		return 1;
	}
	spin_unlock(&eb->refs_lock);

	return 0;
}

void free_extent_buffer(struct extent_buffer *eb)
{
	int refs;
	int old;
	if (!eb)
		return;

	while (1) {
		refs = atomic_read(&eb->refs);
		if ((!test_bit(EXTENT_BUFFER_UNMAPPED, &eb->bflags) && refs <= 3)
		    || (test_bit(EXTENT_BUFFER_UNMAPPED, &eb->bflags) &&
			refs == 1))
			break;
		old = atomic_cmpxchg(&eb->refs, refs, refs - 1);
		if (old == refs)
			return;
	}

	spin_lock(&eb->refs_lock);
	if (atomic_read(&eb->refs) == 2 &&
	    test_bit(EXTENT_BUFFER_STALE, &eb->bflags) &&
	    !extent_buffer_under_io(eb) &&
	    test_and_clear_bit(EXTENT_BUFFER_TREE_REF, &eb->bflags))
		atomic_dec(&eb->refs);

	/*
	 * I know this is terrible, but it's temporary until we stop tracking
	 * the uptodate bits and such for the extent buffers.
	 */
	release_extent_buffer(eb);
}

void free_extent_buffer_stale(struct extent_buffer *eb)
{
	if (!eb)
		return;

	spin_lock(&eb->refs_lock);
	set_bit(EXTENT_BUFFER_STALE, &eb->bflags);

	if (atomic_read(&eb->refs) == 2 && !extent_buffer_under_io(eb) &&
	    test_and_clear_bit(EXTENT_BUFFER_TREE_REF, &eb->bflags))
		atomic_dec(&eb->refs);
	release_extent_buffer(eb);
}

void clear_extent_buffer_dirty(struct extent_buffer *eb)
{
	int i;
	int num_pages;
	struct page *page;

	num_pages = num_extent_pages(eb);

	for (i = 0; i < num_pages; i++) {
		page = eb->pages[i];
		if (!PageDirty(page))
			continue;

		lock_page(page);
		WARN_ON(!PagePrivate(page));

		clear_page_dirty_for_io(page);
		xa_lock_irq(&page->mapping->i_pages);
		if (!PageDirty(page))
			__xa_clear_mark(&page->mapping->i_pages,
					page_index(page), PAGECACHE_TAG_DIRTY);
		xa_unlock_irq(&page->mapping->i_pages);
		ClearPageError(page);
		unlock_page(page);
	}
	WARN_ON(atomic_read(&eb->refs) == 0);
}

bool set_extent_buffer_dirty(struct extent_buffer *eb)
{
	int i;
	int num_pages;
	bool was_dirty;

	check_buffer_tree_ref(eb);

	was_dirty = test_and_set_bit(EXTENT_BUFFER_DIRTY, &eb->bflags);

	num_pages = num_extent_pages(eb);
	WARN_ON(atomic_read(&eb->refs) == 0);
	WARN_ON(!test_bit(EXTENT_BUFFER_TREE_REF, &eb->bflags));

	if (!was_dirty)
		for (i = 0; i < num_pages; i++)
			set_page_dirty(eb->pages[i]);

#ifdef CONFIG_BTRFS_DEBUG
	for (i = 0; i < num_pages; i++)
		ASSERT(PageDirty(eb->pages[i]));
#endif

	return was_dirty;
}

void clear_extent_buffer_uptodate(struct extent_buffer *eb)
{
	int i;
	struct page *page;
	int num_pages;

	clear_bit(EXTENT_BUFFER_UPTODATE, &eb->bflags);
	num_pages = num_extent_pages(eb);
	for (i = 0; i < num_pages; i++) {
		page = eb->pages[i];
		if (page)
			ClearPageUptodate(page);
	}
}

void set_extent_buffer_uptodate(struct extent_buffer *eb)
{
	int i;
	struct page *page;
	int num_pages;

	set_bit(EXTENT_BUFFER_UPTODATE, &eb->bflags);
	num_pages = num_extent_pages(eb);
	for (i = 0; i < num_pages; i++) {
		page = eb->pages[i];
		SetPageUptodate(page);
	}
}

int read_extent_buffer_pages(struct extent_buffer *eb, int wait, int mirror_num)
{
	int i;
	struct page *page;
	int err;
	int ret = 0;
	int locked_pages = 0;
	int all_uptodate = 1;
	int num_pages;
	unsigned long num_reads = 0;
	struct bio *bio = NULL;
	unsigned long bio_flags = 0;
	struct extent_io_tree *tree = &BTRFS_I(eb->fs_info->btree_inode)->io_tree;

	if (test_bit(EXTENT_BUFFER_UPTODATE, &eb->bflags))
		return 0;

	num_pages = num_extent_pages(eb);
	for (i = 0; i < num_pages; i++) {
		page = eb->pages[i];
		if (wait == WAIT_NONE) {
			if (!trylock_page(page))
				goto unlock_exit;
		} else {
			lock_page(page);
		}
		locked_pages++;
	}
	/*
	 * We need to firstly lock all pages to make sure that
	 * the uptodate bit of our pages won't be affected by
	 * clear_extent_buffer_uptodate().
	 */
	for (i = 0; i < num_pages; i++) {
		page = eb->pages[i];
		if (!PageUptodate(page)) {
			num_reads++;
			all_uptodate = 0;
		}
	}

	if (all_uptodate) {
		set_bit(EXTENT_BUFFER_UPTODATE, &eb->bflags);
		goto unlock_exit;
	}

	clear_bit(EXTENT_BUFFER_READ_ERR, &eb->bflags);
	eb->read_mirror = 0;
	atomic_set(&eb->io_pages, num_reads);
	for (i = 0; i < num_pages; i++) {
		page = eb->pages[i];

		if (!PageUptodate(page)) {
			if (ret) {
				atomic_dec(&eb->io_pages);
				unlock_page(page);
				continue;
			}

			ClearPageError(page);
			err = __extent_read_full_page(tree, page,
						      btree_get_extent, &bio,
						      mirror_num, &bio_flags,
						      REQ_META);
			if (err) {
				ret = err;
				/*
				 * We use &bio in above __extent_read_full_page,
				 * so we ensure that if it returns error, the
				 * current page fails to add itself to bio and
				 * it's been unlocked.
				 *
				 * We must dec io_pages by ourselves.
				 */
				atomic_dec(&eb->io_pages);
			}
		} else {
			unlock_page(page);
		}
	}

	if (bio) {
		err = submit_one_bio(bio, mirror_num, bio_flags);
		if (err)
			return err;
	}

	if (ret || wait != WAIT_COMPLETE)
		return ret;

	for (i = 0; i < num_pages; i++) {
		page = eb->pages[i];
		wait_on_page_locked(page);
		if (!PageUptodate(page))
			ret = -EIO;
	}

	return ret;

unlock_exit:
	while (locked_pages > 0) {
		locked_pages--;
		page = eb->pages[locked_pages];
		unlock_page(page);
	}
	return ret;
}

void read_extent_buffer(const struct extent_buffer *eb, void *dstv,
			unsigned long start, unsigned long len)
{
	size_t cur;
	size_t offset;
	struct page *page;
	char *kaddr;
	char *dst = (char *)dstv;
	size_t start_offset = offset_in_page(eb->start);
	unsigned long i = (start_offset + start) >> PAGE_SHIFT;

	if (start + len > eb->len) {
		WARN(1, KERN_ERR "btrfs bad mapping eb start %llu len %lu, wanted %lu %lu\n",
		     eb->start, eb->len, start, len);
		memset(dst, 0, len);
		return;
	}

	offset = offset_in_page(start_offset + start);

	while (len > 0) {
		page = eb->pages[i];

		cur = min(len, (PAGE_SIZE - offset));
		kaddr = page_address(page);
		memcpy(dst, kaddr + offset, cur);

		dst += cur;
		len -= cur;
		offset = 0;
		i++;
	}
}

int read_extent_buffer_to_user(const struct extent_buffer *eb,
			       void __user *dstv,
			       unsigned long start, unsigned long len)
{
	size_t cur;
	size_t offset;
	struct page *page;
	char *kaddr;
	char __user *dst = (char __user *)dstv;
	size_t start_offset = offset_in_page(eb->start);
	unsigned long i = (start_offset + start) >> PAGE_SHIFT;
	int ret = 0;

	WARN_ON(start > eb->len);
	WARN_ON(start + len > eb->start + eb->len);

	offset = offset_in_page(start_offset + start);

	while (len > 0) {
		page = eb->pages[i];

		cur = min(len, (PAGE_SIZE - offset));
		kaddr = page_address(page);
		if (copy_to_user(dst, kaddr + offset, cur)) {
			ret = -EFAULT;
			break;
		}

		dst += cur;
		len -= cur;
		offset = 0;
		i++;
	}

	return ret;
}

/*
 * return 0 if the item is found within a page.
 * return 1 if the item spans two pages.
 * return -EINVAL otherwise.
 */
int map_private_extent_buffer(const struct extent_buffer *eb,
			      unsigned long start, unsigned long min_len,
			      char **map, unsigned long *map_start,
			      unsigned long *map_len)
{
	size_t offset;
	char *kaddr;
	struct page *p;
	size_t start_offset = offset_in_page(eb->start);
	unsigned long i = (start_offset + start) >> PAGE_SHIFT;
	unsigned long end_i = (start_offset + start + min_len - 1) >>
		PAGE_SHIFT;

	if (start + min_len > eb->len) {
		WARN(1, KERN_ERR "btrfs bad mapping eb start %llu len %lu, wanted %lu %lu\n",
		       eb->start, eb->len, start, min_len);
		return -EINVAL;
	}

	if (i != end_i)
		return 1;

	if (i == 0) {
		offset = start_offset;
		*map_start = 0;
	} else {
		offset = 0;
		*map_start = ((u64)i << PAGE_SHIFT) - start_offset;
	}

	p = eb->pages[i];
	kaddr = page_address(p);
	*map = kaddr + offset;
	*map_len = PAGE_SIZE - offset;
	return 0;
}

int memcmp_extent_buffer(const struct extent_buffer *eb, const void *ptrv,
			 unsigned long start, unsigned long len)
{
	size_t cur;
	size_t offset;
	struct page *page;
	char *kaddr;
	char *ptr = (char *)ptrv;
	size_t start_offset = offset_in_page(eb->start);
	unsigned long i = (start_offset + start) >> PAGE_SHIFT;
	int ret = 0;

	WARN_ON(start > eb->len);
	WARN_ON(start + len > eb->start + eb->len);

	offset = offset_in_page(start_offset + start);

	while (len > 0) {
		page = eb->pages[i];

		cur = min(len, (PAGE_SIZE - offset));

		kaddr = page_address(page);
		ret = memcmp(ptr, kaddr + offset, cur);
		if (ret)
			break;

		ptr += cur;
		len -= cur;
		offset = 0;
		i++;
	}
	return ret;
}

void write_extent_buffer_chunk_tree_uuid(struct extent_buffer *eb,
		const void *srcv)
{
	char *kaddr;

	WARN_ON(!PageUptodate(eb->pages[0]));
	kaddr = page_address(eb->pages[0]);
	memcpy(kaddr + offsetof(struct btrfs_header, chunk_tree_uuid), srcv,
			BTRFS_FSID_SIZE);
}

void write_extent_buffer_fsid(struct extent_buffer *eb, const void *srcv)
{
	char *kaddr;

	WARN_ON(!PageUptodate(eb->pages[0]));
	kaddr = page_address(eb->pages[0]);
	memcpy(kaddr + offsetof(struct btrfs_header, fsid), srcv,
			BTRFS_FSID_SIZE);
}

void write_extent_buffer(struct extent_buffer *eb, const void *srcv,
			 unsigned long start, unsigned long len)
{
	size_t cur;
	size_t offset;
	struct page *page;
	char *kaddr;
	char *src = (char *)srcv;
	size_t start_offset = offset_in_page(eb->start);
	unsigned long i = (start_offset + start) >> PAGE_SHIFT;

	WARN_ON(start > eb->len);
	WARN_ON(start + len > eb->start + eb->len);

	offset = offset_in_page(start_offset + start);

	while (len > 0) {
		page = eb->pages[i];
		WARN_ON(!PageUptodate(page));

		cur = min(len, PAGE_SIZE - offset);
		kaddr = page_address(page);
		memcpy(kaddr + offset, src, cur);

		src += cur;
		len -= cur;
		offset = 0;
		i++;
	}
}

void memzero_extent_buffer(struct extent_buffer *eb, unsigned long start,
		unsigned long len)
{
	size_t cur;
	size_t offset;
	struct page *page;
	char *kaddr;
	size_t start_offset = offset_in_page(eb->start);
	unsigned long i = (start_offset + start) >> PAGE_SHIFT;

	WARN_ON(start > eb->len);
	WARN_ON(start + len > eb->start + eb->len);

	offset = offset_in_page(start_offset + start);

	while (len > 0) {
		page = eb->pages[i];
		WARN_ON(!PageUptodate(page));

		cur = min(len, PAGE_SIZE - offset);
		kaddr = page_address(page);
		memset(kaddr + offset, 0, cur);

		len -= cur;
		offset = 0;
		i++;
	}
}

void copy_extent_buffer_full(struct extent_buffer *dst,
			     struct extent_buffer *src)
{
	int i;
	int num_pages;

	ASSERT(dst->len == src->len);

	num_pages = num_extent_pages(dst);
	for (i = 0; i < num_pages; i++)
		copy_page(page_address(dst->pages[i]),
				page_address(src->pages[i]));
}

void copy_extent_buffer(struct extent_buffer *dst, struct extent_buffer *src,
			unsigned long dst_offset, unsigned long src_offset,
			unsigned long len)
{
	u64 dst_len = dst->len;
	size_t cur;
	size_t offset;
	struct page *page;
	char *kaddr;
	size_t start_offset = offset_in_page(dst->start);
	unsigned long i = (start_offset + dst_offset) >> PAGE_SHIFT;

	WARN_ON(src->len != dst_len);

	offset = offset_in_page(start_offset + dst_offset);

	while (len > 0) {
		page = dst->pages[i];
		WARN_ON(!PageUptodate(page));

		cur = min(len, (unsigned long)(PAGE_SIZE - offset));

		kaddr = page_address(page);
		read_extent_buffer(src, kaddr + offset, src_offset, cur);

		src_offset += cur;
		len -= cur;
		offset = 0;
		i++;
	}
}

/*
 * eb_bitmap_offset() - calculate the page and offset of the byte containing the
 * given bit number
 * @eb: the extent buffer
 * @start: offset of the bitmap item in the extent buffer
 * @nr: bit number
 * @page_index: return index of the page in the extent buffer that contains the
 * given bit number
 * @page_offset: return offset into the page given by page_index
 *
 * This helper hides the ugliness of finding the byte in an extent buffer which
 * contains a given bit.
 */
static inline void eb_bitmap_offset(struct extent_buffer *eb,
				    unsigned long start, unsigned long nr,
				    unsigned long *page_index,
				    size_t *page_offset)
{
	size_t start_offset = offset_in_page(eb->start);
	size_t byte_offset = BIT_BYTE(nr);
	size_t offset;

	/*
	 * The byte we want is the offset of the extent buffer + the offset of
	 * the bitmap item in the extent buffer + the offset of the byte in the
	 * bitmap item.
	 */
	offset = start_offset + start + byte_offset;

	*page_index = offset >> PAGE_SHIFT;
	*page_offset = offset_in_page(offset);
}

/**
 * extent_buffer_test_bit - determine whether a bit in a bitmap item is set
 * @eb: the extent buffer
 * @start: offset of the bitmap item in the extent buffer
 * @nr: bit number to test
 */
int extent_buffer_test_bit(struct extent_buffer *eb, unsigned long start,
			   unsigned long nr)
{
	u8 *kaddr;
	struct page *page;
	unsigned long i;
	size_t offset;

	eb_bitmap_offset(eb, start, nr, &i, &offset);
	page = eb->pages[i];
	WARN_ON(!PageUptodate(page));
	kaddr = page_address(page);
	return 1U & (kaddr[offset] >> (nr & (BITS_PER_BYTE - 1)));
}

/**
 * extent_buffer_bitmap_set - set an area of a bitmap
 * @eb: the extent buffer
 * @start: offset of the bitmap item in the extent buffer
 * @pos: bit number of the first bit
 * @len: number of bits to set
 */
void extent_buffer_bitmap_set(struct extent_buffer *eb, unsigned long start,
			      unsigned long pos, unsigned long len)
{
	u8 *kaddr;
	struct page *page;
	unsigned long i;
	size_t offset;
	const unsigned int size = pos + len;
	int bits_to_set = BITS_PER_BYTE - (pos % BITS_PER_BYTE);
	u8 mask_to_set = BITMAP_FIRST_BYTE_MASK(pos);

	eb_bitmap_offset(eb, start, pos, &i, &offset);
	page = eb->pages[i];
	WARN_ON(!PageUptodate(page));
	kaddr = page_address(page);

	while (len >= bits_to_set) {
		kaddr[offset] |= mask_to_set;
		len -= bits_to_set;
		bits_to_set = BITS_PER_BYTE;
		mask_to_set = ~0;
		if (++offset >= PAGE_SIZE && len > 0) {
			offset = 0;
			page = eb->pages[++i];
			WARN_ON(!PageUptodate(page));
			kaddr = page_address(page);
		}
	}
	if (len) {
		mask_to_set &= BITMAP_LAST_BYTE_MASK(size);
		kaddr[offset] |= mask_to_set;
	}
}


/**
 * extent_buffer_bitmap_clear - clear an area of a bitmap
 * @eb: the extent buffer
 * @start: offset of the bitmap item in the extent buffer
 * @pos: bit number of the first bit
 * @len: number of bits to clear
 */
void extent_buffer_bitmap_clear(struct extent_buffer *eb, unsigned long start,
				unsigned long pos, unsigned long len)
{
	u8 *kaddr;
	struct page *page;
	unsigned long i;
	size_t offset;
	const unsigned int size = pos + len;
	int bits_to_clear = BITS_PER_BYTE - (pos % BITS_PER_BYTE);
	u8 mask_to_clear = BITMAP_FIRST_BYTE_MASK(pos);

	eb_bitmap_offset(eb, start, pos, &i, &offset);
	page = eb->pages[i];
	WARN_ON(!PageUptodate(page));
	kaddr = page_address(page);

	while (len >= bits_to_clear) {
		kaddr[offset] &= ~mask_to_clear;
		len -= bits_to_clear;
		bits_to_clear = BITS_PER_BYTE;
		mask_to_clear = ~0;
		if (++offset >= PAGE_SIZE && len > 0) {
			offset = 0;
			page = eb->pages[++i];
			WARN_ON(!PageUptodate(page));
			kaddr = page_address(page);
		}
	}
	if (len) {
		mask_to_clear &= BITMAP_LAST_BYTE_MASK(size);
		kaddr[offset] &= ~mask_to_clear;
	}
}

static inline bool areas_overlap(unsigned long src, unsigned long dst, unsigned long len)
{
	unsigned long distance = (src > dst) ? src - dst : dst - src;
	return distance < len;
}

static void copy_pages(struct page *dst_page, struct page *src_page,
		       unsigned long dst_off, unsigned long src_off,
		       unsigned long len)
{
	char *dst_kaddr = page_address(dst_page);
	char *src_kaddr;
	int must_memmove = 0;

	if (dst_page != src_page) {
		src_kaddr = page_address(src_page);
	} else {
		src_kaddr = dst_kaddr;
		if (areas_overlap(src_off, dst_off, len))
			must_memmove = 1;
	}

	if (must_memmove)
		memmove(dst_kaddr + dst_off, src_kaddr + src_off, len);
	else
		memcpy(dst_kaddr + dst_off, src_kaddr + src_off, len);
}

void memcpy_extent_buffer(struct extent_buffer *dst, unsigned long dst_offset,
			   unsigned long src_offset, unsigned long len)
{
	struct btrfs_fs_info *fs_info = dst->fs_info;
	size_t cur;
	size_t dst_off_in_page;
	size_t src_off_in_page;
	size_t start_offset = offset_in_page(dst->start);
	unsigned long dst_i;
	unsigned long src_i;

	if (src_offset + len > dst->len) {
		btrfs_err(fs_info,
			"memmove bogus src_offset %lu move len %lu dst len %lu",
			 src_offset, len, dst->len);
		BUG();
	}
	if (dst_offset + len > dst->len) {
		btrfs_err(fs_info,
			"memmove bogus dst_offset %lu move len %lu dst len %lu",
			 dst_offset, len, dst->len);
		BUG();
	}

	while (len > 0) {
		dst_off_in_page = offset_in_page(start_offset + dst_offset);
		src_off_in_page = offset_in_page(start_offset + src_offset);

		dst_i = (start_offset + dst_offset) >> PAGE_SHIFT;
		src_i = (start_offset + src_offset) >> PAGE_SHIFT;

		cur = min(len, (unsigned long)(PAGE_SIZE -
					       src_off_in_page));
		cur = min_t(unsigned long, cur,
			(unsigned long)(PAGE_SIZE - dst_off_in_page));

		copy_pages(dst->pages[dst_i], dst->pages[src_i],
			   dst_off_in_page, src_off_in_page, cur);

		src_offset += cur;
		dst_offset += cur;
		len -= cur;
	}
}

void memmove_extent_buffer(struct extent_buffer *dst, unsigned long dst_offset,
			   unsigned long src_offset, unsigned long len)
{
	struct btrfs_fs_info *fs_info = dst->fs_info;
	size_t cur;
	size_t dst_off_in_page;
	size_t src_off_in_page;
	unsigned long dst_end = dst_offset + len - 1;
	unsigned long src_end = src_offset + len - 1;
	size_t start_offset = offset_in_page(dst->start);
	unsigned long dst_i;
	unsigned long src_i;

	if (src_offset + len > dst->len) {
		btrfs_err(fs_info,
			  "memmove bogus src_offset %lu move len %lu len %lu",
			  src_offset, len, dst->len);
		BUG();
	}
	if (dst_offset + len > dst->len) {
		btrfs_err(fs_info,
			  "memmove bogus dst_offset %lu move len %lu len %lu",
			  dst_offset, len, dst->len);
		BUG();
	}
	if (dst_offset < src_offset) {
		memcpy_extent_buffer(dst, dst_offset, src_offset, len);
		return;
	}
	while (len > 0) {
		dst_i = (start_offset + dst_end) >> PAGE_SHIFT;
		src_i = (start_offset + src_end) >> PAGE_SHIFT;

		dst_off_in_page = offset_in_page(start_offset + dst_end);
		src_off_in_page = offset_in_page(start_offset + src_end);

		cur = min_t(unsigned long, len, src_off_in_page + 1);
		cur = min(cur, dst_off_in_page + 1);
		copy_pages(dst->pages[dst_i], dst->pages[src_i],
			   dst_off_in_page - cur + 1,
			   src_off_in_page - cur + 1, cur);

		dst_end -= cur;
		src_end -= cur;
		len -= cur;
	}
}

int try_release_extent_buffer(struct page *page)
{
	struct extent_buffer *eb;

	/*
	 * We need to make sure nobody is attaching this page to an eb right
	 * now.
	 */
	spin_lock(&page->mapping->private_lock);
	if (!PagePrivate(page)) {
		spin_unlock(&page->mapping->private_lock);
		return 1;
	}

	eb = (struct extent_buffer *)page->private;
	BUG_ON(!eb);

	/*
	 * This is a little awful but should be ok, we need to make sure that
	 * the eb doesn't disappear out from under us while we're looking at
	 * this page.
	 */
	spin_lock(&eb->refs_lock);
	if (atomic_read(&eb->refs) != 1 || extent_buffer_under_io(eb)) {
		spin_unlock(&eb->refs_lock);
		spin_unlock(&page->mapping->private_lock);
		return 0;
	}
	spin_unlock(&page->mapping->private_lock);

	/*
	 * If tree ref isn't set then we know the ref on this eb is a real ref,
	 * so just return, this page will likely be freed soon anyway.
	 */
	if (!test_and_clear_bit(EXTENT_BUFFER_TREE_REF, &eb->bflags)) {
		spin_unlock(&eb->refs_lock);
		return 0;
	}

	return release_extent_buffer(eb);
}<|MERGE_RESOLUTION|>--- conflicted
+++ resolved
@@ -149,44 +149,19 @@
 				       unsigned long bio_flags)
 {
 	blk_status_t ret = 0;
-<<<<<<< HEAD
-	struct bio_vec *bvec = bio_last_bvec_all(bio);
-	struct bio_vec bv;
 	struct extent_io_tree *tree = bio->bi_private;
-	u64 start;
-
-	mp_bvec_last_segment(bvec, &bv);
-	start = page_offset(bv.bv_page) + bv.bv_offset;
-=======
-	struct extent_io_tree *tree = bio->bi_private;
->>>>>>> 0ecfebd2
 
 	bio->bi_private = NULL;
 
 	if (tree->ops)
 		ret = tree->ops->submit_bio_hook(tree->private_data, bio,
-<<<<<<< HEAD
-					   mirror_num, bio_flags, start);
-=======
 						 mirror_num, bio_flags);
->>>>>>> 0ecfebd2
 	else
 		btrfsic_submit_bio(bio);
 
 	return blk_status_to_errno(ret);
 }
 
-<<<<<<< HEAD
-static void flush_write_bio(struct extent_page_data *epd)
-{
-	if (epd->bio) {
-		int ret;
-
-		ret = submit_one_bio(epd->bio, 0, 0);
-		BUG_ON(ret < 0); /* -ENOMEM */
-		epd->bio = NULL;
-	}
-=======
 /* Cleanup unsubmitted bios */
 static void end_write_bio(struct extent_page_data *epd, int ret)
 {
@@ -219,7 +194,6 @@
 		epd->bio = NULL;
 	}
 	return ret;
->>>>>>> 0ecfebd2
 }
 
 int __init extent_io_init(void)
@@ -2608,18 +2582,10 @@
 	struct bio_vec *bvec;
 	u64 start;
 	u64 end;
-<<<<<<< HEAD
-	int i;
-	struct bvec_iter_all iter_all;
-
-	ASSERT(!bio_flagged(bio, BIO_CLONED));
-	bio_for_each_segment_all(bvec, bio, i, iter_all) {
-=======
 	struct bvec_iter_all iter_all;
 
 	ASSERT(!bio_flagged(bio, BIO_CLONED));
 	bio_for_each_segment_all(bvec, bio, iter_all) {
->>>>>>> 0ecfebd2
 		struct page *page = bvec->bv_page;
 		struct inode *inode = page->mapping->host;
 		struct btrfs_fs_info *fs_info = btrfs_sb(inode->i_sb);
@@ -2687,18 +2653,10 @@
 	u64 extent_len = 0;
 	int mirror;
 	int ret;
-<<<<<<< HEAD
-	int i;
-	struct bvec_iter_all iter_all;
-
-	ASSERT(!bio_flagged(bio, BIO_CLONED));
-	bio_for_each_segment_all(bvec, bio, i, iter_all) {
-=======
 	struct bvec_iter_all iter_all;
 
 	ASSERT(!bio_flagged(bio, BIO_CLONED));
 	bio_for_each_segment_all(bvec, bio, iter_all) {
->>>>>>> 0ecfebd2
 		struct page *page = bvec->bv_page;
 		struct inode *inode = page->mapping->host;
 		struct btrfs_fs_info *fs_info = btrfs_sb(inode->i_sb);
@@ -2778,11 +2736,6 @@
 			if (test_and_clear_bit(EXTENT_BUFFER_READAHEAD,
 					       &eb->bflags))
 				btree_readahead_hook(eb, -EIO);
-<<<<<<< HEAD
-
-			ret = -EIO;
-=======
->>>>>>> 0ecfebd2
 		}
 readpage_ok:
 		if (likely(uptodate)) {
@@ -3800,19 +3753,11 @@
 {
 	struct bio_vec *bvec;
 	struct extent_buffer *eb;
-<<<<<<< HEAD
-	int i, done;
-	struct bvec_iter_all iter_all;
-
-	ASSERT(!bio_flagged(bio, BIO_CLONED));
-	bio_for_each_segment_all(bvec, bio, i, iter_all) {
-=======
 	int done;
 	struct bvec_iter_all iter_all;
 
 	ASSERT(!bio_flagged(bio, BIO_CLONED));
 	bio_for_each_segment_all(bvec, bio, iter_all) {
->>>>>>> 0ecfebd2
 		struct page *page = bvec->bv_page;
 
 		eb = (struct extent_buffer *)page->private;
@@ -4285,32 +4230,16 @@
 	u64 prev_em_start = (u64)-1;
 
 	while (!list_empty(pages)) {
-<<<<<<< HEAD
+		u64 contig_end = 0;
+
 		for (nr = 0; nr < ARRAY_SIZE(pagepool) && !list_empty(pages);) {
 			struct page *page = lru_to_page(pages);
 
-=======
-		u64 contig_end = 0;
-
-		for (nr = 0; nr < ARRAY_SIZE(pagepool) && !list_empty(pages);) {
-			struct page *page = lru_to_page(pages);
-
->>>>>>> 0ecfebd2
 			prefetchw(&page->flags);
 			list_del(&page->lru);
 			if (add_to_page_cache_lru(page, mapping, page->index,
 						readahead_gfp_mask(mapping))) {
 				put_page(page);
-<<<<<<< HEAD
-				continue;
-			}
-
-			pagepool[nr++] = page;
-		}
-
-		__extent_readpages(tree, pagepool, nr, &em_cached, &bio,
-				   &bio_flags, &prev_em_start);
-=======
 				break;
 			}
 
@@ -4327,7 +4256,6 @@
 				     contig_end, &em_cached, &bio, &bio_flags,
 				     &prev_em_start);
 		}
->>>>>>> 0ecfebd2
 	}
 
 	if (em_cached)
