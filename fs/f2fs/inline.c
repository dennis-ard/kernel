--- conflicted
+++ resolved
@@ -65,12 +65,8 @@
 		SetPageUptodate(page);
 }
 
-<<<<<<< HEAD
-void truncate_inline_inode(struct inode *inode, struct page *ipage, u64 from)
-=======
 void f2fs_truncate_inline_inode(struct inode *inode,
 					struct page *ipage, u64 from)
->>>>>>> 8fd9c723
 {
 	void *addr;
 
@@ -102,11 +98,7 @@
 						path, current->comm);
 	}
 
-<<<<<<< HEAD
-	ipage = get_node_page(F2FS_I_SB(inode), inode->i_ino);
-=======
 	ipage = f2fs_get_node_page(F2FS_I_SB(inode), inode->i_ino);
->>>>>>> 8fd9c723
 	if (IS_ERR(ipage)) {
 		trace_android_fs_dataread_end(inode, page_offset(page),
 					      PAGE_SIZE);
@@ -157,11 +149,6 @@
 	if (err)
 		return err;
 
-<<<<<<< HEAD
-	f2fs_bug_on(F2FS_P_SB(page), PageWriteback(page));
-
-	read_inline_data(page, dn->inode_page);
-=======
 	err = f2fs_get_node_info(fio.sbi, dn->nid, &ni);
 	if (err) {
 		f2fs_put_dnode(dn);
@@ -183,7 +170,6 @@
 	f2fs_bug_on(F2FS_P_SB(page), PageWriteback(page));
 
 	f2fs_do_read_inline_data(page, dn->inode_page);
->>>>>>> 8fd9c723
 	set_page_dirty(page);
 
 	/* clear dirty state */
@@ -194,30 +180,18 @@
 	ClearPageError(page);
 	fio.old_blkaddr = dn->data_blkaddr;
 	set_inode_flag(dn->inode, FI_HOT_DATA);
-<<<<<<< HEAD
-	write_data_page(dn, &fio);
-	f2fs_wait_on_page_writeback(page, DATA, true);
-	if (dirty) {
-		inode_dec_dirty_pages(dn->inode);
-		remove_dirty_inode(dn->inode);
-=======
 	f2fs_outplace_write_data(dn, &fio);
 	f2fs_wait_on_page_writeback(page, DATA, true);
 	if (dirty) {
 		inode_dec_dirty_pages(dn->inode);
 		f2fs_remove_dirty_inode(dn->inode);
->>>>>>> 8fd9c723
 	}
 
 	/* this converted inline_data should be recovered. */
 	set_inode_flag(dn->inode, FI_APPEND_WRITE);
 
 	/* clear inline data and flag after data writeback */
-<<<<<<< HEAD
-	truncate_inline_inode(dn->inode, dn->inode_page, 0);
-=======
 	f2fs_truncate_inline_inode(dn->inode, dn->inode_page, 0);
->>>>>>> 8fd9c723
 	clear_inline_node(dn->inode_page);
 clear_out:
 	stat_dec_inline_inode(dn->inode);
@@ -268,8 +242,6 @@
 {
 	void *src_addr, *dst_addr;
 	struct dnode_of_data dn;
-	struct address_space *mapping = page_mapping(page);
-	unsigned long flags;
 	int err;
 
 	set_new_dnode(&dn, inode, NULL, NULL, 0);
@@ -291,14 +263,7 @@
 	kunmap_atomic(src_addr);
 	set_page_dirty(dn.inode_page);
 
-<<<<<<< HEAD
-	spin_lock_irqsave(&mapping->tree_lock, flags);
-	radix_tree_tag_clear(&mapping->page_tree, page_index(page),
-			     PAGECACHE_TAG_DIRTY);
-	spin_unlock_irqrestore(&mapping->tree_lock, flags);
-=======
 	f2fs_clear_radix_tree_dirty_tag(page);
->>>>>>> 8fd9c723
 
 	set_inode_flag(inode, FI_APPEND_WRITE);
 	set_inode_flag(inode, FI_DATA_EXIST);
@@ -349,11 +314,7 @@
 	if (f2fs_has_inline_data(inode)) {
 		ipage = f2fs_get_node_page(sbi, inode->i_ino);
 		f2fs_bug_on(sbi, IS_ERR(ipage));
-<<<<<<< HEAD
-		truncate_inline_inode(inode, ipage, 0);
-=======
 		f2fs_truncate_inline_inode(inode, ipage, 0);
->>>>>>> 8fd9c723
 		clear_inode_flag(inode, FI_INLINE_DATA);
 		f2fs_put_page(ipage, 1);
 	} else if (ri && (ri->i_inline & F2FS_INLINE_DATA)) {
@@ -364,11 +325,7 @@
 	return false;
 }
 
-<<<<<<< HEAD
-struct f2fs_dir_entry *find_in_inline_dir(struct inode *dir,
-=======
 struct f2fs_dir_entry *f2fs_find_in_inline_dir(struct inode *dir,
->>>>>>> 8fd9c723
 			struct fscrypt_name *fname, struct page **res_page)
 {
 	struct f2fs_sb_info *sbi = F2FS_SB(dir->i_sb);
@@ -379,11 +336,7 @@
 	void *inline_dentry;
 	f2fs_hash_t namehash;
 
-<<<<<<< HEAD
-	ipage = get_node_page(sbi, dir->i_ino);
-=======
 	ipage = f2fs_get_node_page(sbi, dir->i_ino);
->>>>>>> 8fd9c723
 	if (IS_ERR(ipage)) {
 		*res_page = ipage;
 		return NULL;
@@ -394,11 +347,7 @@
 	inline_dentry = inline_data_addr(dir, ipage);
 
 	make_dentry_ptr_inline(dir, &d, inline_dentry);
-<<<<<<< HEAD
-	de = find_target_dentry(fname, namehash, NULL, &d);
-=======
 	de = f2fs_find_target_dentry(fname, namehash, NULL, &d);
->>>>>>> 8fd9c723
 	unlock_page(ipage);
 	if (de)
 		*res_page = ipage;
@@ -408,11 +357,7 @@
 	return de;
 }
 
-<<<<<<< HEAD
-int make_empty_inline_dir(struct inode *inode, struct inode *parent,
-=======
 int f2fs_make_empty_inline_dir(struct inode *inode, struct inode *parent,
->>>>>>> 8fd9c723
 							struct page *ipage)
 {
 	struct f2fs_dentry_ptr d;
@@ -421,11 +366,7 @@
 	inline_dentry = inline_data_addr(inode, ipage);
 
 	make_dentry_ptr_inline(inode, &d, inline_dentry);
-<<<<<<< HEAD
-	do_make_empty_dir(inode, parent, &d);
-=======
 	f2fs_do_make_empty_dir(inode, parent, &d);
->>>>>>> 8fd9c723
 
 	set_page_dirty(ipage);
 
@@ -459,13 +400,6 @@
 	if (err)
 		goto out;
 
-<<<<<<< HEAD
-	f2fs_wait_on_page_writeback(page, DATA, true);
-	zero_user_segment(page, MAX_INLINE_DATA(dir), PAGE_SIZE);
-
-	dentry_blk = page_address(page);
-
-=======
 	if (unlikely(dn.data_blkaddr != NEW_ADDR)) {
 		f2fs_put_dnode(&dn);
 		set_sbi_flag(F2FS_P_SB(page), SBI_NEED_FSCK);
@@ -481,7 +415,6 @@
 
 	dentry_blk = page_address(page);
 
->>>>>>> 8fd9c723
 	make_dentry_ptr_inline(dir, &src, inline_dentry);
 	make_dentry_ptr_block(dir, &dst, dentry_blk);
 
@@ -502,11 +435,7 @@
 	set_page_dirty(page);
 
 	/* clear inline dir and flag after data writeback */
-<<<<<<< HEAD
-	truncate_inline_inode(dir, ipage, 0);
-=======
 	f2fs_truncate_inline_inode(dir, ipage, 0);
->>>>>>> 8fd9c723
 
 	stat_dec_inline_dir(dir);
 	clear_inode_flag(dir, FI_INLINE_DENTRY);
@@ -549,11 +478,7 @@
 		new_name.len = le16_to_cpu(de->name_len);
 
 		ino = le32_to_cpu(de->ino);
-<<<<<<< HEAD
-		fake_mode = get_de_type(de) << S_SHIFT;
-=======
 		fake_mode = f2fs_get_de_type(de) << S_SHIFT;
->>>>>>> 8fd9c723
 
 		err = f2fs_add_regular_entry(dir, &new_name, NULL, NULL,
 							ino, fake_mode);
@@ -565,13 +490,8 @@
 	return 0;
 punch_dentry_pages:
 	truncate_inode_pages(&dir->i_data, 0);
-<<<<<<< HEAD
-	truncate_blocks(dir, 0, false);
-	remove_dirty_inode(dir);
-=======
 	f2fs_truncate_blocks(dir, 0, false);
 	f2fs_remove_dirty_inode(dir);
->>>>>>> 8fd9c723
 	return err;
 }
 
@@ -589,11 +509,7 @@
 	}
 
 	memcpy(backup_dentry, inline_dentry, MAX_INLINE_DATA(dir));
-<<<<<<< HEAD
-	truncate_inline_inode(dir, ipage, 0);
-=======
 	f2fs_truncate_inline_inode(dir, ipage, 0);
->>>>>>> 8fd9c723
 
 	unlock_page(ipage);
 
@@ -609,10 +525,7 @@
 	return 0;
 recover:
 	lock_page(ipage);
-<<<<<<< HEAD
-=======
 	f2fs_wait_on_page_writeback(ipage, NODE, true);
->>>>>>> 8fd9c723
 	memcpy(inline_dentry, backup_dentry, MAX_INLINE_DATA(dir));
 	f2fs_i_depth_write(dir, 0);
 	f2fs_i_size_write(dir, MAX_INLINE_DATA(dir));
@@ -653,11 +566,7 @@
 	inline_dentry = inline_data_addr(dir, ipage);
 	make_dentry_ptr_inline(dir, &d, inline_dentry);
 
-<<<<<<< HEAD
-	bit_pos = room_for_filename(d.bitmap, slots, d.max);
-=======
 	bit_pos = f2fs_room_for_filename(d.bitmap, slots, d.max);
->>>>>>> 8fd9c723
 	if (bit_pos >= d.max) {
 		err = f2fs_convert_inline_dir(dir, ipage, inline_dentry);
 		if (err)
@@ -668,11 +577,7 @@
 
 	if (inode) {
 		down_write(&F2FS_I(inode)->i_sem);
-<<<<<<< HEAD
-		page = init_inode_metadata(inode, dir, new_name,
-=======
 		page = f2fs_init_inode_metadata(inode, dir, new_name,
->>>>>>> 8fd9c723
 						orig_name, ipage);
 		if (IS_ERR(page)) {
 			err = PTR_ERR(page);
@@ -764,15 +669,9 @@
 	struct f2fs_dentry_ptr d;
 	void *inline_dentry = NULL;
 	int err;
-<<<<<<< HEAD
 
 	make_dentry_ptr_inline(inode, &d, inline_dentry);
 
-=======
-
-	make_dentry_ptr_inline(inode, &d, inline_dentry);
-
->>>>>>> 8fd9c723
 	if (ctx->pos == d.max)
 		return 0;
 
