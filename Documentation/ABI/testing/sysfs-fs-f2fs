--- conflicted
+++ resolved
@@ -410,14 +410,11 @@
 		and set the I/O priority within valid range of it. "," delimiter
 		is necessary in between I/O class and priority number.
 
-<<<<<<< HEAD
-=======
 What:		/sys/fs/f2fs/<disk>/ovp_segments
 Date:		March 2021
 Contact:	"Jaegeuk Kim" <jaegeuk@kernel.org>
 Description:	Shows the number of overprovision segments.
 
->>>>>>> 030ee5e6
 What:		/sys/fs/f2fs/<disk>/compr_written_block
 Date:		March 2021
 Contact:	"Daeho Jeong" <daehojeong@google.com>
