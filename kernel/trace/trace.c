--- conflicted
+++ resolved
@@ -1359,7 +1359,6 @@
 
 #define SAVED_CMDLINES_DEFAULT 128
 #define NO_CMDLINE_MAP UINT_MAX
-static unsigned saved_tgids[SAVED_CMDLINES_DEFAULT];
 static arch_spinlock_t trace_cmdline_lock = __ARCH_SPIN_LOCK_UNLOCKED;
 struct saved_cmdlines_buffer {
 	unsigned map_pid_to_cmdline[PID_MAX_DEFAULT+1];
@@ -1613,11 +1612,7 @@
 	}
 
 	set_cmdline(idx, tsk->comm);
-<<<<<<< HEAD
-	saved_tgids[idx] = tsk->tgid;
-=======
 	savedcmd->map_cmdline_to_tgid[idx] = tsk->tgid;
->>>>>>> 8fd9c723
 	arch_spin_unlock(&trace_cmdline_lock);
 	preempt_enable();
 
@@ -1661,25 +1656,11 @@
 	preempt_enable();
 }
 
-<<<<<<< HEAD
-int trace_find_tgid(int pid)
-=======
 static int __find_tgid_locked(int pid)
->>>>>>> 8fd9c723
 {
 	unsigned map;
 	int tgid;
 
-<<<<<<< HEAD
-	preempt_disable();
-	arch_spin_lock(&trace_cmdline_lock);
-	map = savedcmd->map_pid_to_cmdline[pid];
-	if (map != NO_CMDLINE_MAP)
-		tgid = saved_tgids[map];
-	else
-		tgid = -1;
-
-=======
 	map = savedcmd->map_pid_to_cmdline[pid];
 	if (map != NO_CMDLINE_MAP)
 		tgid = savedcmd->map_cmdline_to_tgid[map];
@@ -1698,7 +1679,6 @@
 
 	tgid = __find_tgid_locked(pid);
 
->>>>>>> 8fd9c723
 	arch_spin_unlock(&trace_cmdline_lock);
 	preempt_enable();
 
@@ -4273,20 +4253,6 @@
 	char *file_buf;
 	char *buf;
 	int len = 0;
-<<<<<<< HEAD
-	int pid;
-	int i;
-
-	file_buf = kmalloc(SAVED_CMDLINES_DEFAULT*(16+1+16), GFP_KERNEL);
-	if (!file_buf)
-		return -ENOMEM;
-
-	buf = file_buf;
-
-	for (i = 0; i < SAVED_CMDLINES_DEFAULT; i++) {
-		int tgid;
-		int r;
-=======
 	int i;
 	int *pids;
 	int n = 0;
@@ -4303,24 +4269,11 @@
 
 	for (i = 0; i < savedcmd->cmdline_num; i++) {
 		int pid;
->>>>>>> 8fd9c723
 
 		pid = savedcmd->map_cmdline_to_pid[i];
 		if (pid == -1 || pid == NO_CMDLINE_MAP)
 			continue;
 
-<<<<<<< HEAD
-		tgid = trace_find_tgid(pid);
-		r = sprintf(buf, "%d %d\n", pid, tgid);
-		buf += r;
-		len += r;
-	}
-
-	len = simple_read_from_buffer(ubuf, cnt, ppos,
-				      file_buf, len);
-
-	kfree(file_buf);
-=======
 		pids[n] = pid;
 		pids[n+1] = __find_tgid_locked(pid);
 		n += 2;
@@ -4355,7 +4308,6 @@
 
 	kfree(file_buf);
 	kfree(pids);
->>>>>>> 8fd9c723
 
 	return len;
 }
