#
# ARM CPU Frequency scaling drivers
#

config ARM_BIG_LITTLE_CPUFREQ
	tristate "Generic ARM big LITTLE CPUfreq driver"
<<<<<<< HEAD
	depends on ARM_CPU_TOPOLOGY && PM_OPP && HAVE_CLK && BIG_LITTLE
=======
	depends on ARM_CPU_TOPOLOGY || (ARM64 && SMP)
	depends on PM_OPP && HAVE_CLK
>>>>>>> 3e692693
	help
	  This enables the Generic CPUfreq driver for ARM big.LITTLE platforms.

config ARM_DT_BL_CPUFREQ
	tristate "Generic probing via DT for ARM big LITTLE CPUfreq driver"
	depends on ARM_BIG_LITTLE_CPUFREQ && OF
	help
	  This enables probing via DT for Generic CPUfreq driver for ARM
	  big.LITTLE platform. This gets frequency tables from DT.

config ARM_VEXPRESS_BL_CPUFREQ
	tristate "ARM Vexpress big LITTLE CPUfreq driver"
	select ARM_BIG_LITTLE_CPUFREQ
	depends on VEXPRESS_SPC
	help
	  This enables the CPUfreq driver for ARM Vexpress big.LITTLE platform.
	  If in doubt, say N.

config ARM_EXYNOS_CPUFREQ
	bool "SAMSUNG EXYNOS SoCs"
	depends on ARCH_EXYNOS
	default y
	help
	  This adds the CPUFreq driver common part for Samsung
	  EXYNOS SoCs.

	  If in doubt, say N.

config ARM_EXYNOS4210_CPUFREQ
	def_bool CPU_EXYNOS4210
	help
	  This adds the CPUFreq driver for Samsung EXYNOS4210
	  SoC (S5PV310 or S5PC210).

config ARM_EXYNOS4X12_CPUFREQ
	def_bool (SOC_EXYNOS4212 || SOC_EXYNOS4412)
	help
	  This adds the CPUFreq driver for Samsung EXYNOS4X12
	  SoC (EXYNOS4212 or EXYNOS4412).

config ARM_EXYNOS5250_CPUFREQ
	def_bool SOC_EXYNOS5250
	help
	  This adds the CPUFreq driver for Samsung EXYNOS5250
	  SoC.

config ARM_EXYNOS5440_CPUFREQ
	def_bool SOC_EXYNOS5440
	depends on HAVE_CLK && PM_OPP && OF
	help
	  This adds the CPUFreq driver for Samsung EXYNOS5440
	  SoC. The nature of exynos5440 clock controller is
	  different than previous exynos controllers so not using
	  the common exynos framework.

config ARM_HIGHBANK_CPUFREQ
	tristate "Calxeda Highbank-based"
	depends on ARCH_HIGHBANK
	select CPU_FREQ_TABLE
	select GENERIC_CPUFREQ_CPU0
	select PM_OPP
	select REGULATOR

	default m
	help
	  This adds the CPUFreq driver for Calxeda Highbank SoC
	  based boards.

	  If in doubt, say N.

config ARM_IMX6Q_CPUFREQ
	tristate "Freescale i.MX6Q cpufreq support"
	depends on SOC_IMX6Q
	depends on REGULATOR_ANATOP
	help
	  This adds cpufreq driver support for Freescale i.MX6Q SOC.

	  If in doubt, say N.

config ARM_INTEGRATOR
	tristate "CPUfreq driver for ARM Integrator CPUs"
	depends on ARCH_INTEGRATOR
	default y
	help
	  This enables the CPUfreq driver for ARM Integrator CPUs.
	  If in doubt, say Y.

config ARM_KIRKWOOD_CPUFREQ
	def_bool ARCH_KIRKWOOD && OF
	help
	  This adds the CPUFreq driver for Marvell Kirkwood
	  SoCs.

config ARM_OMAP2PLUS_CPUFREQ
	bool "TI OMAP2+"
	depends on ARCH_OMAP2PLUS
	default ARCH_OMAP2PLUS
	select CPU_FREQ_TABLE

config ARM_S3C2416_CPUFREQ
	bool "S3C2416 CPU Frequency scaling support"
	depends on CPU_S3C2416
	help
	  This adds the CPUFreq driver for the Samsung S3C2416 and
	  S3C2450 SoC. The S3C2416 supports changing the rate of the
	  armdiv clock source and also entering a so called dynamic
	  voltage scaling mode in which it is possible to reduce the
	  core voltage of the cpu.

	  If in doubt, say N.

config ARM_S3C2416_CPUFREQ_VCORESCALE
	bool "Allow voltage scaling for S3C2416 arm core"
	depends on ARM_S3C2416_CPUFREQ && REGULATOR
	help
	  Enable CPU voltage scaling when entering the dvs mode.
	  It uses information gathered through existing hardware and
	  tests but not documented in any datasheet.

	  If in doubt, say N.

config ARM_S3C64XX_CPUFREQ
	bool "Samsung S3C64XX"
	depends on CPU_S3C6410
	default y
	help
	  This adds the CPUFreq driver for Samsung S3C6410 SoC.

	  If in doubt, say N.

config ARM_S5PV210_CPUFREQ
	bool "Samsung S5PV210 and S5PC110"
	depends on CPU_S5PV210
	select CPU_FREQ_TABLE
	default y
	help
	  This adds the CPUFreq driver for Samsung S5PV210 and
	  S5PC110 SoCs.

	  If in doubt, say N.

config ARM_SA1100_CPUFREQ
	bool

config ARM_SA1110_CPUFREQ
	bool

config ARM_SPEAR_CPUFREQ
	bool "SPEAr CPUFreq support"
	depends on PLAT_SPEAR
	default y
	help
	  This adds the CPUFreq driver support for SPEAr SOCs.<|MERGE_RESOLUTION|>--- conflicted
+++ resolved
@@ -4,12 +4,8 @@
 
 config ARM_BIG_LITTLE_CPUFREQ
 	tristate "Generic ARM big LITTLE CPUfreq driver"
-<<<<<<< HEAD
-	depends on ARM_CPU_TOPOLOGY && PM_OPP && HAVE_CLK && BIG_LITTLE
-=======
-	depends on ARM_CPU_TOPOLOGY || (ARM64 && SMP)
+	depends on (ARM_CPU_TOPOLOGY && BIG_LITTLE) || (ARM64 && SMP)
 	depends on PM_OPP && HAVE_CLK
->>>>>>> 3e692693
 	help
 	  This enables the Generic CPUfreq driver for ARM big.LITTLE platforms.
 
