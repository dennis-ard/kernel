config DRM_EXYNOS
	tristate "DRM Support for Samsung SoC EXYNOS Series"
	depends on DRM && PLAT_SAMSUNG
	select DRM_KMS_HELPER
	select FB_CFB_FILLRECT
	select FB_CFB_COPYAREA
	select FB_CFB_IMAGEBLIT
	select VT_HW_CONSOLE_BINDING if FRAMEBUFFER_CONSOLE
	help
	  Choose this option if you have a Samsung SoC EXYNOS chipset.
	  If M is selected the module will be called exynosdrm.

config DRM_EXYNOS_FIMD
<<<<<<< HEAD
	tristate "Exynos DRM FIMD"
	depends on DRM_EXYNOS && !FB_S3C
	default n
=======
	bool "Exynos DRM FIMD"
	depends on DRM_EXYNOS && !FB_S3C
>>>>>>> e9676695
	help
	  Choose this option if you want to use Exynos FIMD for DRM.

config DRM_EXYNOS_HDMI
<<<<<<< HEAD
	tristate "Exynos DRM HDMI"
=======
	bool "Exynos DRM HDMI"
>>>>>>> e9676695
	depends on DRM_EXYNOS && !VIDEO_SAMSUNG_S5P_TV
	help
	  Choose this option if you want to use Exynos HDMI for DRM.

config DRM_EXYNOS_VIDI
	bool "Exynos DRM Virtual Display"
	depends on DRM_EXYNOS
	help
	  Choose this option if you want to use Exynos VIDI for DRM.<|MERGE_RESOLUTION|>--- conflicted
+++ resolved
@@ -11,23 +11,13 @@
 	  If M is selected the module will be called exynosdrm.
 
 config DRM_EXYNOS_FIMD
-<<<<<<< HEAD
-	tristate "Exynos DRM FIMD"
-	depends on DRM_EXYNOS && !FB_S3C
-	default n
-=======
 	bool "Exynos DRM FIMD"
 	depends on DRM_EXYNOS && !FB_S3C
->>>>>>> e9676695
 	help
 	  Choose this option if you want to use Exynos FIMD for DRM.
 
 config DRM_EXYNOS_HDMI
-<<<<<<< HEAD
-	tristate "Exynos DRM HDMI"
-=======
 	bool "Exynos DRM HDMI"
->>>>>>> e9676695
 	depends on DRM_EXYNOS && !VIDEO_SAMSUNG_S5P_TV
 	help
 	  Choose this option if you want to use Exynos HDMI for DRM.
