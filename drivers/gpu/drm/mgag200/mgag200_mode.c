/*
 * Copyright 2010 Matt Turner.
 * Copyright 2012 Red Hat
 *
 * This file is subject to the terms and conditions of the GNU General
 * Public License version 2. See the file COPYING in the main
 * directory of this archive for more details.
 *
 * Authors: Matthew Garrett
 *	    Matt Turner
 *	    Dave Airlie
 */

#include <linux/delay.h>

#include <drm/drmP.h>
#include <drm/drm_crtc_helper.h>

#include "mgag200_drv.h"

#define MGAG200_LUT_SIZE 256

/*
 * This file contains setup code for the CRTC.
 */

static void mga_crtc_load_lut(struct drm_crtc *crtc)
{
	struct mga_crtc *mga_crtc = to_mga_crtc(crtc);
	struct drm_device *dev = crtc->dev;
	struct mga_device *mdev = dev->dev_private;
	int i;

	if (!crtc->enabled)
		return;

	WREG8(DAC_INDEX + MGA1064_INDEX, 0);

	for (i = 0; i < MGAG200_LUT_SIZE; i++) {
		/* VGA registers */
		WREG8(DAC_INDEX + MGA1064_COL_PAL, mga_crtc->lut_r[i]);
		WREG8(DAC_INDEX + MGA1064_COL_PAL, mga_crtc->lut_g[i]);
		WREG8(DAC_INDEX + MGA1064_COL_PAL, mga_crtc->lut_b[i]);
	}
}

static inline void mga_wait_vsync(struct mga_device *mdev)
{
	unsigned long timeout = jiffies + HZ/10;
	unsigned int status = 0;

	do {
		status = RREG32(MGAREG_Status);
	} while ((status & 0x08) && time_before(jiffies, timeout));
	timeout = jiffies + HZ/10;
	status = 0;
	do {
		status = RREG32(MGAREG_Status);
	} while (!(status & 0x08) && time_before(jiffies, timeout));
}

static inline void mga_wait_busy(struct mga_device *mdev)
{
	unsigned long timeout = jiffies + HZ;
	unsigned int status = 0;
	do {
		status = RREG8(MGAREG_Status + 2);
	} while ((status & 0x01) && time_before(jiffies, timeout));
}

/*
 * The core passes the desired mode to the CRTC code to see whether any
 * CRTC-specific modifications need to be made to it. We're in a position
 * to just pass that straight through, so this does nothing
 */
static bool mga_crtc_mode_fixup(struct drm_crtc *crtc,
				const struct drm_display_mode *mode,
				struct drm_display_mode *adjusted_mode)
{
	return true;
}

static int mga_g200se_set_plls(struct mga_device *mdev, long clock)
{
	unsigned int vcomax, vcomin, pllreffreq;
	unsigned int delta, tmpdelta, permitteddelta;
	unsigned int testp, testm, testn;
	unsigned int p, m, n;
	unsigned int computed;

	m = n = p = 0;
	vcomax = 320000;
	vcomin = 160000;
	pllreffreq = 25000;

	delta = 0xffffffff;
	permitteddelta = clock * 5 / 1000;

	for (testp = 8; testp > 0; testp /= 2) {
		if (clock * testp > vcomax)
			continue;
		if (clock * testp < vcomin)
			continue;

		for (testn = 17; testn < 256; testn++) {
			for (testm = 1; testm < 32; testm++) {
				computed = (pllreffreq * testn) /
					(testm * testp);
				if (computed > clock)
					tmpdelta = computed - clock;
				else
					tmpdelta = clock - computed;
				if (tmpdelta < delta) {
					delta = tmpdelta;
					m = testm - 1;
					n = testn - 1;
					p = testp - 1;
				}
			}
		}
	}

	if (delta > permitteddelta) {
		printk(KERN_WARNING "PLL delta too large\n");
		return 1;
	}

	WREG_DAC(MGA1064_PIX_PLLC_M, m);
	WREG_DAC(MGA1064_PIX_PLLC_N, n);
	WREG_DAC(MGA1064_PIX_PLLC_P, p);
	return 0;
}

static int mga_g200wb_set_plls(struct mga_device *mdev, long clock)
{
	unsigned int vcomax, vcomin, pllreffreq;
	unsigned int delta, tmpdelta, permitteddelta;
	unsigned int testp, testm, testn;
	unsigned int p, m, n;
	unsigned int computed;
	int i, j, tmpcount, vcount;
	bool pll_locked = false;
	u8 tmp;

	m = n = p = 0;
	vcomax = 550000;
	vcomin = 150000;
	pllreffreq = 48000;

	delta = 0xffffffff;
	permitteddelta = clock * 5 / 1000;

	for (testp = 1; testp < 9; testp++) {
		if (clock * testp > vcomax)
			continue;
		if (clock * testp < vcomin)
			continue;

		for (testm = 1; testm < 17; testm++) {
			for (testn = 1; testn < 151; testn++) {
				computed = (pllreffreq * testn) /
					(testm * testp);
				if (computed > clock)
					tmpdelta = computed - clock;
				else
					tmpdelta = clock - computed;
				if (tmpdelta < delta) {
					delta = tmpdelta;
					n = testn - 1;
					m = (testm - 1) | ((n >> 1) & 0x80);
					p = testp - 1;
				}
			}
		}
	}

	for (i = 0; i <= 32 && pll_locked == false; i++) {
		if (i > 0) {
			WREG8(MGAREG_CRTC_INDEX, 0x1e);
			tmp = RREG8(MGAREG_CRTC_DATA);
			if (tmp < 0xff)
				WREG8(MGAREG_CRTC_DATA, tmp+1);
		}

		/* set pixclkdis to 1 */
		WREG8(DAC_INDEX, MGA1064_PIX_CLK_CTL);
		tmp = RREG8(DAC_DATA);
		tmp |= MGA1064_PIX_CLK_CTL_CLK_DIS;
		WREG8(DAC_DATA, tmp);

		WREG8(DAC_INDEX, MGA1064_REMHEADCTL);
		tmp = RREG8(DAC_DATA);
		tmp |= MGA1064_REMHEADCTL_CLKDIS;
		WREG8(DAC_DATA, tmp);

		/* select PLL Set C */
		tmp = RREG8(MGAREG_MEM_MISC_READ);
		tmp |= 0x3 << 2;
		WREG8(MGAREG_MEM_MISC_WRITE, tmp);

		WREG8(DAC_INDEX, MGA1064_PIX_CLK_CTL);
		tmp = RREG8(DAC_DATA);
		tmp |= MGA1064_PIX_CLK_CTL_CLK_POW_DOWN | 0x80;
		WREG8(DAC_DATA, tmp);

		udelay(500);

		/* reset the PLL */
		WREG8(DAC_INDEX, MGA1064_VREF_CTL);
		tmp = RREG8(DAC_DATA);
		tmp &= ~0x04;
		WREG8(DAC_DATA, tmp);

		udelay(50);

		/* program pixel pll register */
		WREG_DAC(MGA1064_WB_PIX_PLLC_N, n);
		WREG_DAC(MGA1064_WB_PIX_PLLC_M, m);
		WREG_DAC(MGA1064_WB_PIX_PLLC_P, p);

		udelay(50);

		/* turn pll on */
		WREG8(DAC_INDEX, MGA1064_VREF_CTL);
		tmp = RREG8(DAC_DATA);
		tmp |= 0x04;
		WREG_DAC(MGA1064_VREF_CTL, tmp);

		udelay(500);

		/* select the pixel pll */
		WREG8(DAC_INDEX, MGA1064_PIX_CLK_CTL);
		tmp = RREG8(DAC_DATA);
		tmp &= ~MGA1064_PIX_CLK_CTL_SEL_MSK;
		tmp |= MGA1064_PIX_CLK_CTL_SEL_PLL;
		WREG8(DAC_DATA, tmp);

		WREG8(DAC_INDEX, MGA1064_REMHEADCTL);
		tmp = RREG8(DAC_DATA);
		tmp &= ~MGA1064_REMHEADCTL_CLKSL_MSK;
		tmp |= MGA1064_REMHEADCTL_CLKSL_PLL;
		WREG8(DAC_DATA, tmp);

		/* reset dotclock rate bit */
		WREG8(MGAREG_SEQ_INDEX, 1);
		tmp = RREG8(MGAREG_SEQ_DATA);
		tmp &= ~0x8;
		WREG8(MGAREG_SEQ_DATA, tmp);

		WREG8(DAC_INDEX, MGA1064_PIX_CLK_CTL);
		tmp = RREG8(DAC_DATA);
		tmp &= ~MGA1064_PIX_CLK_CTL_CLK_DIS;
		WREG8(DAC_DATA, tmp);

		vcount = RREG8(MGAREG_VCOUNT);

		for (j = 0; j < 30 && pll_locked == false; j++) {
			tmpcount = RREG8(MGAREG_VCOUNT);
			if (tmpcount < vcount)
				vcount = 0;
			if ((tmpcount - vcount) > 2)
				pll_locked = true;
			else
				udelay(5);
		}
	}
	WREG8(DAC_INDEX, MGA1064_REMHEADCTL);
	tmp = RREG8(DAC_DATA);
	tmp &= ~MGA1064_REMHEADCTL_CLKDIS;
	WREG_DAC(MGA1064_REMHEADCTL, tmp);
	return 0;
}

static int mga_g200ev_set_plls(struct mga_device *mdev, long clock)
{
	unsigned int vcomax, vcomin, pllreffreq;
	unsigned int delta, tmpdelta, permitteddelta;
	unsigned int testp, testm, testn;
	unsigned int p, m, n;
	unsigned int computed;
	u8 tmp;

	m = n = p = 0;
	vcomax = 550000;
	vcomin = 150000;
	pllreffreq = 50000;

	delta = 0xffffffff;
	permitteddelta = clock * 5 / 1000;

	for (testp = 16; testp > 0; testp--) {
		if (clock * testp > vcomax)
			continue;
		if (clock * testp < vcomin)
			continue;

		for (testn = 1; testn < 257; testn++) {
			for (testm = 1; testm < 17; testm++) {
				computed = (pllreffreq * testn) /
					(testm * testp);
				if (computed > clock)
					tmpdelta = computed - clock;
				else
					tmpdelta = clock - computed;
				if (tmpdelta < delta) {
					delta = tmpdelta;
					n = testn - 1;
					m = testm - 1;
					p = testp - 1;
				}
			}
		}
	}

	WREG8(DAC_INDEX, MGA1064_PIX_CLK_CTL);
	tmp = RREG8(DAC_DATA);
	tmp |= MGA1064_PIX_CLK_CTL_CLK_DIS;
	WREG8(DAC_DATA, tmp);

	tmp = RREG8(MGAREG_MEM_MISC_READ);
	tmp |= 0x3 << 2;
	WREG8(MGAREG_MEM_MISC_WRITE, tmp);

	WREG8(DAC_INDEX, MGA1064_PIX_PLL_STAT);
	tmp = RREG8(DAC_DATA);
	WREG8(DAC_DATA, tmp & ~0x40);

	WREG8(DAC_INDEX, MGA1064_PIX_CLK_CTL);
	tmp = RREG8(DAC_DATA);
	tmp |= MGA1064_PIX_CLK_CTL_CLK_POW_DOWN;
	WREG8(DAC_DATA, tmp);

	WREG_DAC(MGA1064_EV_PIX_PLLC_M, m);
	WREG_DAC(MGA1064_EV_PIX_PLLC_N, n);
	WREG_DAC(MGA1064_EV_PIX_PLLC_P, p);

	udelay(50);

	WREG8(DAC_INDEX, MGA1064_PIX_CLK_CTL);
	tmp = RREG8(DAC_DATA);
	tmp &= ~MGA1064_PIX_CLK_CTL_CLK_POW_DOWN;
	WREG8(DAC_DATA, tmp);

	udelay(500);

	WREG8(DAC_INDEX, MGA1064_PIX_CLK_CTL);
	tmp = RREG8(DAC_DATA);
	tmp &= ~MGA1064_PIX_CLK_CTL_SEL_MSK;
	tmp |= MGA1064_PIX_CLK_CTL_SEL_PLL;
	WREG8(DAC_DATA, tmp);

	WREG8(DAC_INDEX, MGA1064_PIX_PLL_STAT);
	tmp = RREG8(DAC_DATA);
	WREG8(DAC_DATA, tmp | 0x40);

	tmp = RREG8(MGAREG_MEM_MISC_READ);
	tmp |= (0x3 << 2);
	WREG8(MGAREG_MEM_MISC_WRITE, tmp);

	WREG8(DAC_INDEX, MGA1064_PIX_CLK_CTL);
	tmp = RREG8(DAC_DATA);
	tmp &= ~MGA1064_PIX_CLK_CTL_CLK_DIS;
	WREG8(DAC_DATA, tmp);

	return 0;
}

static int mga_g200eh_set_plls(struct mga_device *mdev, long clock)
{
	unsigned int vcomax, vcomin, pllreffreq;
	unsigned int delta, tmpdelta, permitteddelta;
	unsigned int testp, testm, testn;
	unsigned int p, m, n;
	unsigned int computed;
	int i, j, tmpcount, vcount;
	u8 tmp;
	bool pll_locked = false;

	m = n = p = 0;
	vcomax = 800000;
	vcomin = 400000;
	pllreffreq = 33333;

	delta = 0xffffffff;
	permitteddelta = clock * 5 / 1000;

	for (testp = 16; testp > 0; testp >>= 1) {
		if (clock * testp > vcomax)
			continue;
		if (clock * testp < vcomin)
			continue;

		for (testm = 1; testm < 33; testm++) {
			for (testn = 17; testn < 257; testn++) {
				computed = (pllreffreq * testn) /
					(testm * testp);
				if (computed > clock)
					tmpdelta = computed - clock;
				else
					tmpdelta = clock - computed;
				if (tmpdelta < delta) {
					delta = tmpdelta;
					n = testn - 1;
					m = (testm - 1);
					p = testp - 1;
				}
				if ((clock * testp) >= 600000)
					p |= 0x80;
			}
		}
	}
	for (i = 0; i <= 32 && pll_locked == false; i++) {
		WREG8(DAC_INDEX, MGA1064_PIX_CLK_CTL);
		tmp = RREG8(DAC_DATA);
		tmp |= MGA1064_PIX_CLK_CTL_CLK_DIS;
		WREG8(DAC_DATA, tmp);

		tmp = RREG8(MGAREG_MEM_MISC_READ);
		tmp |= 0x3 << 2;
		WREG8(MGAREG_MEM_MISC_WRITE, tmp);

		WREG8(DAC_INDEX, MGA1064_PIX_CLK_CTL);
		tmp = RREG8(DAC_DATA);
		tmp |= MGA1064_PIX_CLK_CTL_CLK_POW_DOWN;
		WREG8(DAC_DATA, tmp);

		udelay(500);

		WREG_DAC(MGA1064_EH_PIX_PLLC_M, m);
		WREG_DAC(MGA1064_EH_PIX_PLLC_N, n);
		WREG_DAC(MGA1064_EH_PIX_PLLC_P, p);

		udelay(500);

		WREG8(DAC_INDEX, MGA1064_PIX_CLK_CTL);
		tmp = RREG8(DAC_DATA);
		tmp &= ~MGA1064_PIX_CLK_CTL_SEL_MSK;
		tmp |= MGA1064_PIX_CLK_CTL_SEL_PLL;
		WREG8(DAC_DATA, tmp);

		WREG8(DAC_INDEX, MGA1064_PIX_CLK_CTL);
		tmp = RREG8(DAC_DATA);
		tmp &= ~MGA1064_PIX_CLK_CTL_CLK_DIS;
		tmp &= ~MGA1064_PIX_CLK_CTL_CLK_POW_DOWN;
		WREG8(DAC_DATA, tmp);

		vcount = RREG8(MGAREG_VCOUNT);

		for (j = 0; j < 30 && pll_locked == false; j++) {
			tmpcount = RREG8(MGAREG_VCOUNT);
			if (tmpcount < vcount)
				vcount = 0;
			if ((tmpcount - vcount) > 2)
				pll_locked = true;
			else
				udelay(5);
		}
	}

	return 0;
}

static int mga_g200er_set_plls(struct mga_device *mdev, long clock)
{
	unsigned int vcomax, vcomin, pllreffreq;
	unsigned int delta, tmpdelta;
	int testr, testn, testm, testo;
	unsigned int p, m, n;
	unsigned int computed, vco;
	int tmp;
	const unsigned int m_div_val[] = { 1, 2, 4, 8 };

	m = n = p = 0;
	vcomax = 1488000;
	vcomin = 1056000;
	pllreffreq = 48000;

	delta = 0xffffffff;

	for (testr = 0; testr < 4; testr++) {
		if (delta == 0)
			break;
		for (testn = 5; testn < 129; testn++) {
			if (delta == 0)
				break;
			for (testm = 3; testm >= 0; testm--) {
				if (delta == 0)
					break;
				for (testo = 5; testo < 33; testo++) {
					vco = pllreffreq * (testn + 1) /
						(testr + 1);
					if (vco < vcomin)
						continue;
					if (vco > vcomax)
						continue;
					computed = vco / (m_div_val[testm] * (testo + 1));
					if (computed > clock)
						tmpdelta = computed - clock;
					else
						tmpdelta = clock - computed;
					if (tmpdelta < delta) {
						delta = tmpdelta;
						m = testm | (testo << 3);
						n = testn;
						p = testr | (testr << 3);
					}
				}
			}
		}
	}

	WREG8(DAC_INDEX, MGA1064_PIX_CLK_CTL);
	tmp = RREG8(DAC_DATA);
	tmp |= MGA1064_PIX_CLK_CTL_CLK_DIS;
	WREG8(DAC_DATA, tmp);

	WREG8(DAC_INDEX, MGA1064_REMHEADCTL);
	tmp = RREG8(DAC_DATA);
	tmp |= MGA1064_REMHEADCTL_CLKDIS;
	WREG8(DAC_DATA, tmp);

	tmp = RREG8(MGAREG_MEM_MISC_READ);
	tmp |= (0x3<<2) | 0xc0;
	WREG8(MGAREG_MEM_MISC_WRITE, tmp);

	WREG8(DAC_INDEX, MGA1064_PIX_CLK_CTL);
	tmp = RREG8(DAC_DATA);
	tmp &= ~MGA1064_PIX_CLK_CTL_CLK_DIS;
	tmp |= MGA1064_PIX_CLK_CTL_CLK_POW_DOWN;
	WREG8(DAC_DATA, tmp);

	udelay(500);

	WREG_DAC(MGA1064_ER_PIX_PLLC_N, n);
	WREG_DAC(MGA1064_ER_PIX_PLLC_M, m);
	WREG_DAC(MGA1064_ER_PIX_PLLC_P, p);

	udelay(50);

	return 0;
}

static int mga_crtc_set_plls(struct mga_device *mdev, long clock)
{
	switch(mdev->type) {
	case G200_SE_A:
	case G200_SE_B:
		return mga_g200se_set_plls(mdev, clock);
		break;
	case G200_WB:
		return mga_g200wb_set_plls(mdev, clock);
		break;
	case G200_EV:
		return mga_g200ev_set_plls(mdev, clock);
		break;
	case G200_EH:
		return mga_g200eh_set_plls(mdev, clock);
		break;
	case G200_ER:
		return mga_g200er_set_plls(mdev, clock);
		break;
	}
	return 0;
}

static void mga_g200wb_prepare(struct drm_crtc *crtc)
{
	struct mga_device *mdev = crtc->dev->dev_private;
	u8 tmp;
	int iter_max;

	/* 1- The first step is to warn the BMC of an upcoming mode change.
	 * We are putting the misc<0> to output.*/

	WREG8(DAC_INDEX, MGA1064_GEN_IO_CTL);
	tmp = RREG8(DAC_DATA);
	tmp |= 0x10;
	WREG_DAC(MGA1064_GEN_IO_CTL, tmp);

	/* we are putting a 1 on the misc<0> line */
	WREG8(DAC_INDEX, MGA1064_GEN_IO_DATA);
	tmp = RREG8(DAC_DATA);
	tmp |= 0x10;
	WREG_DAC(MGA1064_GEN_IO_DATA, tmp);

	/* 2- Second step to mask and further scan request
	 * This will be done by asserting the remfreqmsk bit (XSPAREREG<7>)
	 */
	WREG8(DAC_INDEX, MGA1064_SPAREREG);
	tmp = RREG8(DAC_DATA);
	tmp |= 0x80;
	WREG_DAC(MGA1064_SPAREREG, tmp);

	/* 3a- the third step is to verifu if there is an active scan
	 * We are searching for a 0 on remhsyncsts <XSPAREREG<0>)
	 */
	iter_max = 300;
	while (!(tmp & 0x1) && iter_max) {
		WREG8(DAC_INDEX, MGA1064_SPAREREG);
		tmp = RREG8(DAC_DATA);
		udelay(1000);
		iter_max--;
	}

	/* 3b- this step occurs only if the remove is actually scanning
	 * we are waiting for the end of the frame which is a 1 on
	 * remvsyncsts (XSPAREREG<1>)
	 */
	if (iter_max) {
		iter_max = 300;
		while ((tmp & 0x2) && iter_max) {
			WREG8(DAC_INDEX, MGA1064_SPAREREG);
			tmp = RREG8(DAC_DATA);
			udelay(1000);
			iter_max--;
		}
	}
}

static void mga_g200wb_commit(struct drm_crtc *crtc)
{
	u8 tmp;
	struct mga_device *mdev = crtc->dev->dev_private;

	/* 1- The first step is to ensure that the vrsten and hrsten are set */
	WREG8(MGAREG_CRTCEXT_INDEX, 1);
	tmp = RREG8(MGAREG_CRTCEXT_DATA);
	WREG8(MGAREG_CRTCEXT_DATA, tmp | 0x88);

	/* 2- second step is to assert the rstlvl2 */
	WREG8(DAC_INDEX, MGA1064_REMHEADCTL2);
	tmp = RREG8(DAC_DATA);
	tmp |= 0x8;
	WREG8(DAC_DATA, tmp);

	/* wait 10 us */
	udelay(10);

	/* 3- deassert rstlvl2 */
	tmp &= ~0x08;
	WREG8(DAC_INDEX, MGA1064_REMHEADCTL2);
	WREG8(DAC_DATA, tmp);

	/* 4- remove mask of scan request */
	WREG8(DAC_INDEX, MGA1064_SPAREREG);
	tmp = RREG8(DAC_DATA);
	tmp &= ~0x80;
	WREG8(DAC_DATA, tmp);

	/* 5- put back a 0 on the misc<0> line */
	WREG8(DAC_INDEX, MGA1064_GEN_IO_DATA);
	tmp = RREG8(DAC_DATA);
	tmp &= ~0x10;
	WREG_DAC(MGA1064_GEN_IO_DATA, tmp);
}

/*
   This is how the framebuffer base address is stored in g200 cards:
   * Assume @offset is the gpu_addr variable of the framebuffer object
   * Then addr is the number of _pixels_ (not bytes) from the start of
     VRAM to the first pixel we want to display. (divided by 2 for 32bit
     framebuffers)
   * addr is stored in the CRTCEXT0, CRTCC and CRTCD registers
   addr<20> -> CRTCEXT0<6>
   addr<19-16> -> CRTCEXT0<3-0>
   addr<15-8> -> CRTCC<7-0>
   addr<7-0> -> CRTCD<7-0>
   CRTCEXT0 has to be programmed last to trigger an update and make the
   new addr variable take effect.
 */
void mga_set_start_address(struct drm_crtc *crtc, unsigned offset)
{
	struct mga_device *mdev = crtc->dev->dev_private;
	u32 addr;
	int count;
	u8 crtcext0;

	while (RREG8(0x1fda) & 0x08);
	while (!(RREG8(0x1fda) & 0x08));

	count = RREG8(MGAREG_VCOUNT) + 2;
	while (RREG8(MGAREG_VCOUNT) < count);

	WREG8(MGAREG_CRTCEXT_INDEX, 0);
	crtcext0 = RREG8(MGAREG_CRTCEXT_DATA);
	crtcext0 &= 0xB0;
	addr = offset / 8;
	/* Can't store addresses any higher than that...
	   but we also don't have more than 16MB of memory, so it should be fine. */
	WARN_ON(addr > 0x1fffff);
	crtcext0 |= (!!(addr & (1<<20)))<<6;
	WREG_CRT(0x0d, (u8)(addr & 0xff));
	WREG_CRT(0x0c, (u8)(addr >> 8) & 0xff);
	WREG_ECRT(0x0, ((u8)(addr >> 16) & 0xf) | crtcext0);
}


/* ast is different - we will force move buffers out of VRAM */
static int mga_crtc_do_set_base(struct drm_crtc *crtc,
				struct drm_framebuffer *fb,
				int x, int y, int atomic)
{
	struct mga_device *mdev = crtc->dev->dev_private;
	struct drm_gem_object *obj;
	struct mga_framebuffer *mga_fb;
	struct mgag200_bo *bo;
	int ret;
	u64 gpu_addr;

	/* push the previous fb to system ram */
	if (!atomic && fb) {
		mga_fb = to_mga_framebuffer(fb);
		obj = mga_fb->obj;
		bo = gem_to_mga_bo(obj);
		ret = mgag200_bo_reserve(bo, false);
		if (ret)
			return ret;
		mgag200_bo_push_sysram(bo);
		mgag200_bo_unreserve(bo);
	}

	mga_fb = to_mga_framebuffer(crtc->fb);
	obj = mga_fb->obj;
	bo = gem_to_mga_bo(obj);

	ret = mgag200_bo_reserve(bo, false);
	if (ret)
		return ret;

	ret = mgag200_bo_pin(bo, TTM_PL_FLAG_VRAM, &gpu_addr);
	if (ret) {
		mgag200_bo_unreserve(bo);
		return ret;
	}

	if (&mdev->mfbdev->mfb == mga_fb) {
		/* if pushing console in kmap it */
		ret = ttm_bo_kmap(&bo->bo, 0, bo->bo.num_pages, &bo->kmap);
		if (ret)
			DRM_ERROR("failed to kmap fbcon\n");

	}
	mgag200_bo_unreserve(bo);

	DRM_INFO("mga base %llx\n", gpu_addr);

	mga_set_start_address(crtc, (u32)gpu_addr);

	return 0;
}

static int mga_crtc_mode_set_base(struct drm_crtc *crtc, int x, int y,
				  struct drm_framebuffer *old_fb)
{
	return mga_crtc_do_set_base(crtc, old_fb, x, y, 0);
}

static int mga_crtc_mode_set(struct drm_crtc *crtc,
				struct drm_display_mode *mode,
				struct drm_display_mode *adjusted_mode,
				int x, int y, struct drm_framebuffer *old_fb)
{
	struct drm_device *dev = crtc->dev;
	struct mga_device *mdev = dev->dev_private;
	int hdisplay, hsyncstart, hsyncend, htotal;
	int vdisplay, vsyncstart, vsyncend, vtotal;
	int pitch;
	int option = 0, option2 = 0;
	int i;
	unsigned char misc = 0;
	unsigned char ext_vga[6];
	u8 bppshift;

	static unsigned char dacvalue[] = {
		/* 0x00: */        0,    0,    0,    0,    0,    0, 0x00,    0,
		/* 0x08: */        0,    0,    0,    0,    0,    0,    0,    0,
		/* 0x10: */        0,    0,    0,    0,    0,    0,    0,    0,
		/* 0x18: */     0x00,    0, 0xC9, 0xFF, 0xBF, 0x20, 0x1F, 0x20,
		/* 0x20: */     0x00, 0x00, 0x00, 0x00, 0x00, 0x00, 0x00, 0x00,
		/* 0x28: */     0x00, 0x00, 0x00, 0x00,    0,    0,    0, 0x40,
		/* 0x30: */     0x00, 0xB0, 0x00, 0xC2, 0x34, 0x14, 0x02, 0x83,
		/* 0x38: */     0x00, 0x93, 0x00, 0x77, 0x00, 0x00, 0x00, 0x3A,
		/* 0x40: */        0,    0,    0,    0,    0,    0,    0,    0,
		/* 0x48: */        0,    0,    0,    0,    0,    0,    0,    0
	};

	bppshift = mdev->bpp_shifts[(crtc->fb->bits_per_pixel >> 3) - 1];

	switch (mdev->type) {
	case G200_SE_A:
	case G200_SE_B:
		dacvalue[MGA1064_VREF_CTL] = 0x03;
		dacvalue[MGA1064_PIX_CLK_CTL] = MGA1064_PIX_CLK_CTL_SEL_PLL;
		dacvalue[MGA1064_MISC_CTL] = MGA1064_MISC_CTL_DAC_EN |
					     MGA1064_MISC_CTL_VGA8 |
					     MGA1064_MISC_CTL_DAC_RAM_CS;
		if (mdev->has_sdram)
			option = 0x40049120;
		else
			option = 0x4004d120;
		option2 = 0x00008000;
		break;
	case G200_WB:
		dacvalue[MGA1064_VREF_CTL] = 0x07;
		option = 0x41049120;
		option2 = 0x0000b000;
		break;
	case G200_EV:
		dacvalue[MGA1064_PIX_CLK_CTL] = MGA1064_PIX_CLK_CTL_SEL_PLL;
		dacvalue[MGA1064_MISC_CTL] = MGA1064_MISC_CTL_VGA8 |
					     MGA1064_MISC_CTL_DAC_RAM_CS;
		option = 0x00000120;
		option2 = 0x0000b000;
		break;
	case G200_EH:
		dacvalue[MGA1064_MISC_CTL] = MGA1064_MISC_CTL_VGA8 |
					     MGA1064_MISC_CTL_DAC_RAM_CS;
		option = 0x00000120;
		option2 = 0x0000b000;
		break;
	case G200_ER:
		break;
	}

	switch (crtc->fb->bits_per_pixel) {
	case 8:
		dacvalue[MGA1064_MUL_CTL] = MGA1064_MUL_CTL_8bits;
		break;
	case 16:
		if (crtc->fb->depth == 15)
			dacvalue[MGA1064_MUL_CTL] = MGA1064_MUL_CTL_15bits;
		else
			dacvalue[MGA1064_MUL_CTL] = MGA1064_MUL_CTL_16bits;
		break;
	case 24:
		dacvalue[MGA1064_MUL_CTL] = MGA1064_MUL_CTL_24bits;
		break;
	case 32:
		dacvalue[MGA1064_MUL_CTL] = MGA1064_MUL_CTL_32_24bits;
		break;
	}

	if (mode->flags & DRM_MODE_FLAG_NHSYNC)
		misc |= 0x40;
	if (mode->flags & DRM_MODE_FLAG_NVSYNC)
		misc |= 0x80;


	for (i = 0; i < sizeof(dacvalue); i++) {
		if ((i <= 0x17) ||
		    (i == 0x1b) ||
		    (i == 0x1c) ||
		    ((i >= 0x1f) && (i <= 0x29)) ||
		    ((i >= 0x30) && (i <= 0x37)))
			continue;
		if (IS_G200_SE(mdev) &&
		    ((i == 0x2c) || (i == 0x2d) || (i == 0x2e)))
			continue;
		if ((mdev->type == G200_EV || mdev->type == G200_WB || mdev->type == G200_EH) &&
		    (i >= 0x44) && (i <= 0x4e))
			continue;

		WREG_DAC(i, dacvalue[i]);
	}

	if (mdev->type == G200_ER)
		WREG_DAC(0x90, 0);

	if (option)
		pci_write_config_dword(dev->pdev, PCI_MGA_OPTION, option);
	if (option2)
		pci_write_config_dword(dev->pdev, PCI_MGA_OPTION2, option2);

	WREG_SEQ(2, 0xf);
	WREG_SEQ(3, 0);
	WREG_SEQ(4, 0xe);

	pitch = crtc->fb->pitches[0] / (crtc->fb->bits_per_pixel / 8);
	if (crtc->fb->bits_per_pixel == 24)
		pitch = pitch >> (4 - bppshift);
	else
		pitch = pitch >> (4 - bppshift);

	hdisplay = mode->hdisplay / 8 - 1;
	hsyncstart = mode->hsync_start / 8 - 1;
	hsyncend = mode->hsync_end / 8 - 1;
	htotal = mode->htotal / 8 - 1;

	/* Work around hardware quirk */
	if ((htotal & 0x07) == 0x06 || (htotal & 0x07) == 0x04)
		htotal++;

	vdisplay = mode->vdisplay - 1;
	vsyncstart = mode->vsync_start - 1;
	vsyncend = mode->vsync_end - 1;
	vtotal = mode->vtotal - 2;

	WREG_GFX(0, 0);
	WREG_GFX(1, 0);
	WREG_GFX(2, 0);
	WREG_GFX(3, 0);
	WREG_GFX(4, 0);
	WREG_GFX(5, 0x40);
	WREG_GFX(6, 0x5);
	WREG_GFX(7, 0xf);
	WREG_GFX(8, 0xf);

	WREG_CRT(0, htotal - 4);
	WREG_CRT(1, hdisplay);
	WREG_CRT(2, hdisplay);
	WREG_CRT(3, (htotal & 0x1F) | 0x80);
	WREG_CRT(4, hsyncstart);
	WREG_CRT(5, ((htotal & 0x20) << 2) | (hsyncend & 0x1F));
	WREG_CRT(6, vtotal & 0xFF);
	WREG_CRT(7, ((vtotal & 0x100) >> 8) |
		 ((vdisplay & 0x100) >> 7) |
		 ((vsyncstart & 0x100) >> 6) |
		 ((vdisplay & 0x100) >> 5) |
		 ((vdisplay & 0x100) >> 4) | /* linecomp */
		 ((vtotal & 0x200) >> 4)|
		 ((vdisplay & 0x200) >> 3) |
		 ((vsyncstart & 0x200) >> 2));
	WREG_CRT(9, ((vdisplay & 0x200) >> 4) |
		 ((vdisplay & 0x200) >> 3));
	WREG_CRT(10, 0);
	WREG_CRT(11, 0);
	WREG_CRT(12, 0);
	WREG_CRT(13, 0);
	WREG_CRT(14, 0);
	WREG_CRT(15, 0);
	WREG_CRT(16, vsyncstart & 0xFF);
	WREG_CRT(17, (vsyncend & 0x0F) | 0x20);
	WREG_CRT(18, vdisplay & 0xFF);
	WREG_CRT(19, pitch & 0xFF);
	WREG_CRT(20, 0);
	WREG_CRT(21, vdisplay & 0xFF);
	WREG_CRT(22, (vtotal + 1) & 0xFF);
	WREG_CRT(23, 0xc3);
	WREG_CRT(24, vdisplay & 0xFF);

	ext_vga[0] = 0;
	ext_vga[5] = 0;

	/* TODO interlace */

	ext_vga[0] |= (pitch & 0x300) >> 4;
	ext_vga[1] = (((htotal - 4) & 0x100) >> 8) |
		((hdisplay & 0x100) >> 7) |
		((hsyncstart & 0x100) >> 6) |
		(htotal & 0x40);
	ext_vga[2] = ((vtotal & 0xc00) >> 10) |
		((vdisplay & 0x400) >> 8) |
		((vdisplay & 0xc00) >> 7) |
		((vsyncstart & 0xc00) >> 5) |
		((vdisplay & 0x400) >> 3);
	if (crtc->fb->bits_per_pixel == 24)
		ext_vga[3] = (((1 << bppshift) * 3) - 1) | 0x80;
	else
		ext_vga[3] = ((1 << bppshift) - 1) | 0x80;
	ext_vga[4] = 0;
	if (mdev->type == G200_WB)
		ext_vga[1] |= 0x88;

	/* Set pixel clocks */
	misc = 0x2d;
	WREG8(MGA_MISC_OUT, misc);

	mga_crtc_set_plls(mdev, mode->clock);

	for (i = 0; i < 6; i++) {
		WREG_ECRT(i, ext_vga[i]);
	}

	if (mdev->type == G200_ER)
		WREG_ECRT(0x24, 0x5);

	if (mdev->type == G200_EV) {
		WREG_ECRT(6, 0);
	}

	WREG_ECRT(0, ext_vga[0]);
	/* Enable mga pixel clock */
	misc = 0x2d;

	WREG8(MGA_MISC_OUT, misc);

	if (adjusted_mode)
		memcpy(&mdev->mode, mode, sizeof(struct drm_display_mode));

	mga_crtc_do_set_base(crtc, old_fb, x, y, 0);

	/* reset tagfifo */
	if (mdev->type == G200_ER) {
		u32 mem_ctl = RREG32(MGAREG_MEMCTL);
		u8 seq1;

		/* screen off */
		WREG8(MGAREG_SEQ_INDEX, 0x01);
		seq1 = RREG8(MGAREG_SEQ_DATA) | 0x20;
		WREG8(MGAREG_SEQ_DATA, seq1);

		WREG32(MGAREG_MEMCTL, mem_ctl | 0x00200000);
		udelay(1000);
		WREG32(MGAREG_MEMCTL, mem_ctl & ~0x00200000);

		WREG8(MGAREG_SEQ_DATA, seq1 & ~0x20);
	}


	if (IS_G200_SE(mdev)) {
		if (mdev->unique_rev_id >= 0x02) {
			u8 hi_pri_lvl;
			u32 bpp;
			u32 mb;

			if (crtc->fb->bits_per_pixel > 16)
				bpp = 32;
			else if (crtc->fb->bits_per_pixel > 8)
				bpp = 16;
			else
				bpp = 8;

			mb = (mode->clock * bpp) / 1000;
			if (mb > 3100)
				hi_pri_lvl = 0;
			else if (mb > 2600)
				hi_pri_lvl = 1;
			else if (mb > 1900)
				hi_pri_lvl = 2;
			else if (mb > 1160)
				hi_pri_lvl = 3;
			else if (mb > 440)
				hi_pri_lvl = 4;
			else
				hi_pri_lvl = 5;

			WREG8(MGAREG_CRTCEXT_INDEX, 0x06);
			WREG8(MGAREG_CRTCEXT_DATA, hi_pri_lvl);
		} else {
			WREG8(MGAREG_CRTCEXT_INDEX, 0x06);
			if (mdev->unique_rev_id >= 0x01)
				WREG8(MGAREG_CRTCEXT_DATA, 0x03);
			else
				WREG8(MGAREG_CRTCEXT_DATA, 0x04);
		}
	}
	return 0;
}

#if 0 /* code from mjg to attempt D3 on crtc dpms off - revisit later */
static int mga_suspend(struct drm_crtc *crtc)
{
	struct mga_crtc *mga_crtc = to_mga_crtc(crtc);
	struct drm_device *dev = crtc->dev;
	struct mga_device *mdev = dev->dev_private;
	struct pci_dev *pdev = dev->pdev;
	int option;

	if (mdev->suspended)
		return 0;

	WREG_SEQ(1, 0x20);
	WREG_ECRT(1, 0x30);
	/* Disable the pixel clock */
	WREG_DAC(0x1a, 0x05);
	/* Power down the DAC */
	WREG_DAC(0x1e, 0x18);
	/* Power down the pixel PLL */
	WREG_DAC(0x1a, 0x0d);

	/* Disable PLLs and clocks */
	pci_read_config_dword(pdev, PCI_MGA_OPTION, &option);
	option &= ~(0x1F8024);
	pci_write_config_dword(pdev, PCI_MGA_OPTION, option);
	pci_set_power_state(pdev, PCI_D3hot);
	pci_disable_device(pdev);

	mdev->suspended = true;

	return 0;
}

static int mga_resume(struct drm_crtc *crtc)
{
	struct mga_crtc *mga_crtc = to_mga_crtc(crtc);
	struct drm_device *dev = crtc->dev;
	struct mga_device *mdev = dev->dev_private;
	struct pci_dev *pdev = dev->pdev;
	int option;

	if (!mdev->suspended)
		return 0;

	pci_set_power_state(pdev, PCI_D0);
	pci_enable_device(pdev);

	/* Disable sysclk */
	pci_read_config_dword(pdev, PCI_MGA_OPTION, &option);
	option &= ~(0x4);
	pci_write_config_dword(pdev, PCI_MGA_OPTION, option);

	mdev->suspended = false;

	return 0;
}

#endif

static void mga_crtc_dpms(struct drm_crtc *crtc, int mode)
{
	struct drm_device *dev = crtc->dev;
	struct mga_device *mdev = dev->dev_private;
	u8 seq1 = 0, crtcext1 = 0;

	switch (mode) {
	case DRM_MODE_DPMS_ON:
		seq1 = 0;
		crtcext1 = 0;
		mga_crtc_load_lut(crtc);
		break;
	case DRM_MODE_DPMS_STANDBY:
		seq1 = 0x20;
		crtcext1 = 0x10;
		break;
	case DRM_MODE_DPMS_SUSPEND:
		seq1 = 0x20;
		crtcext1 = 0x20;
		break;
	case DRM_MODE_DPMS_OFF:
		seq1 = 0x20;
		crtcext1 = 0x30;
		break;
	}

#if 0
	if (mode == DRM_MODE_DPMS_OFF) {
		mga_suspend(crtc);
	}
#endif
	WREG8(MGAREG_SEQ_INDEX, 0x01);
	seq1 |= RREG8(MGAREG_SEQ_DATA) & ~0x20;
	mga_wait_vsync(mdev);
	mga_wait_busy(mdev);
	WREG8(MGAREG_SEQ_DATA, seq1);
	msleep(20);
	WREG8(MGAREG_CRTCEXT_INDEX, 0x01);
	crtcext1 |= RREG8(MGAREG_CRTCEXT_DATA) & ~0x30;
	WREG8(MGAREG_CRTCEXT_DATA, crtcext1);

#if 0
	if (mode == DRM_MODE_DPMS_ON && mdev->suspended == true) {
		mga_resume(crtc);
		drm_helper_resume_force_mode(dev);
	}
#endif
}

/*
 * This is called before a mode is programmed. A typical use might be to
 * enable DPMS during the programming to avoid seeing intermediate stages,
 * but that's not relevant to us
 */
static void mga_crtc_prepare(struct drm_crtc *crtc)
{
	struct drm_device *dev = crtc->dev;
	struct mga_device *mdev = dev->dev_private;
	u8 tmp;

	/*	mga_resume(crtc);*/

	WREG8(MGAREG_CRTC_INDEX, 0x11);
	tmp = RREG8(MGAREG_CRTC_DATA);
	WREG_CRT(0x11, tmp | 0x80);

	if (mdev->type == G200_SE_A || mdev->type == G200_SE_B) {
		WREG_SEQ(0, 1);
		msleep(50);
		WREG_SEQ(1, 0x20);
		msleep(20);
	} else {
		WREG8(MGAREG_SEQ_INDEX, 0x1);
		tmp = RREG8(MGAREG_SEQ_DATA);

		/* start sync reset */
		WREG_SEQ(0, 1);
		WREG_SEQ(1, tmp | 0x20);
	}

	if (mdev->type == G200_WB)
		mga_g200wb_prepare(crtc);

	WREG_CRT(17, 0);
}

/*
 * This is called after a mode is programmed. It should reverse anything done
 * by the prepare function
 */
static void mga_crtc_commit(struct drm_crtc *crtc)
{
	struct drm_device *dev = crtc->dev;
	struct mga_device *mdev = dev->dev_private;
	struct drm_crtc_helper_funcs *crtc_funcs = crtc->helper_private;
	u8 tmp;

	if (mdev->type == G200_WB)
		mga_g200wb_commit(crtc);

	if (mdev->type == G200_SE_A || mdev->type == G200_SE_B) {
		msleep(50);
		WREG_SEQ(1, 0x0);
		msleep(20);
		WREG_SEQ(0, 0x3);
	} else {
		WREG8(MGAREG_SEQ_INDEX, 0x1);
		tmp = RREG8(MGAREG_SEQ_DATA);

		tmp &= ~0x20;
		WREG_SEQ(0x1, tmp);
		WREG_SEQ(0, 3);
	}
	crtc_funcs->dpms(crtc, DRM_MODE_DPMS_ON);
}

/*
 * The core can pass us a set of gamma values to program. We actually only
 * use this for 8-bit mode so can't perform smooth fades on deeper modes,
 * but it's a requirement that we provide the function
 */
static void mga_crtc_gamma_set(struct drm_crtc *crtc, u16 *red, u16 *green,
				  u16 *blue, uint32_t start, uint32_t size)
{
	struct mga_crtc *mga_crtc = to_mga_crtc(crtc);
	int end = (start + size > MGAG200_LUT_SIZE) ? MGAG200_LUT_SIZE : start + size;
	int i;

	for (i = start; i < end; i++) {
		mga_crtc->lut_r[i] = red[i] >> 8;
		mga_crtc->lut_g[i] = green[i] >> 8;
		mga_crtc->lut_b[i] = blue[i] >> 8;
	}
	mga_crtc_load_lut(crtc);
}

/* Simple cleanup function */
static void mga_crtc_destroy(struct drm_crtc *crtc)
{
	struct mga_crtc *mga_crtc = to_mga_crtc(crtc);

	drm_crtc_cleanup(crtc);
	kfree(mga_crtc);
}

/* These provide the minimum set of functions required to handle a CRTC */
static const struct drm_crtc_funcs mga_crtc_funcs = {
	.gamma_set = mga_crtc_gamma_set,
	.set_config = drm_crtc_helper_set_config,
	.destroy = mga_crtc_destroy,
};

static const struct drm_crtc_helper_funcs mga_helper_funcs = {
	.dpms = mga_crtc_dpms,
	.mode_fixup = mga_crtc_mode_fixup,
	.mode_set = mga_crtc_mode_set,
	.mode_set_base = mga_crtc_mode_set_base,
	.prepare = mga_crtc_prepare,
	.commit = mga_crtc_commit,
	.load_lut = mga_crtc_load_lut,
};

/* CRTC setup */
static void mga_crtc_init(struct mga_device *mdev)
{
	struct mga_crtc *mga_crtc;
	int i;

	mga_crtc = kzalloc(sizeof(struct mga_crtc) +
			      (MGAG200FB_CONN_LIMIT * sizeof(struct drm_connector *)),
			      GFP_KERNEL);

	if (mga_crtc == NULL)
		return;

	drm_crtc_init(mdev->dev, &mga_crtc->base, &mga_crtc_funcs);

	drm_mode_crtc_set_gamma_size(&mga_crtc->base, MGAG200_LUT_SIZE);
	mdev->mode_info.crtc = mga_crtc;

	for (i = 0; i < MGAG200_LUT_SIZE; i++) {
		mga_crtc->lut_r[i] = i;
		mga_crtc->lut_g[i] = i;
		mga_crtc->lut_b[i] = i;
	}

	drm_crtc_helper_add(&mga_crtc->base, &mga_helper_funcs);
}

/** Sets the color ramps on behalf of fbcon */
void mga_crtc_fb_gamma_set(struct drm_crtc *crtc, u16 red, u16 green,
			      u16 blue, int regno)
{
	struct mga_crtc *mga_crtc = to_mga_crtc(crtc);

	mga_crtc->lut_r[regno] = red >> 8;
	mga_crtc->lut_g[regno] = green >> 8;
	mga_crtc->lut_b[regno] = blue >> 8;
}

/** Gets the color ramps on behalf of fbcon */
void mga_crtc_fb_gamma_get(struct drm_crtc *crtc, u16 *red, u16 *green,
			      u16 *blue, int regno)
{
	struct mga_crtc *mga_crtc = to_mga_crtc(crtc);

	*red = (u16)mga_crtc->lut_r[regno] << 8;
	*green = (u16)mga_crtc->lut_g[regno] << 8;
	*blue = (u16)mga_crtc->lut_b[regno] << 8;
}

/*
 * The encoder comes after the CRTC in the output pipeline, but before
 * the connector. It's responsible for ensuring that the digital
 * stream is appropriately converted into the output format. Setup is
 * very simple in this case - all we have to do is inform qemu of the
 * colour depth in order to ensure that it displays appropriately
 */

/*
 * These functions are analagous to those in the CRTC code, but are intended
 * to handle any encoder-specific limitations
 */
static bool mga_encoder_mode_fixup(struct drm_encoder *encoder,
				   const struct drm_display_mode *mode,
				   struct drm_display_mode *adjusted_mode)
{
	return true;
}

static void mga_encoder_mode_set(struct drm_encoder *encoder,
				struct drm_display_mode *mode,
				struct drm_display_mode *adjusted_mode)
{

}

static void mga_encoder_dpms(struct drm_encoder *encoder, int state)
{
	return;
}

static void mga_encoder_prepare(struct drm_encoder *encoder)
{
}

static void mga_encoder_commit(struct drm_encoder *encoder)
{
}

void mga_encoder_destroy(struct drm_encoder *encoder)
{
	struct mga_encoder *mga_encoder = to_mga_encoder(encoder);
	drm_encoder_cleanup(encoder);
	kfree(mga_encoder);
}

static const struct drm_encoder_helper_funcs mga_encoder_helper_funcs = {
	.dpms = mga_encoder_dpms,
	.mode_fixup = mga_encoder_mode_fixup,
	.mode_set = mga_encoder_mode_set,
	.prepare = mga_encoder_prepare,
	.commit = mga_encoder_commit,
};

static const struct drm_encoder_funcs mga_encoder_encoder_funcs = {
	.destroy = mga_encoder_destroy,
};

static struct drm_encoder *mga_encoder_init(struct drm_device *dev)
{
	struct drm_encoder *encoder;
	struct mga_encoder *mga_encoder;

	mga_encoder = kzalloc(sizeof(struct mga_encoder), GFP_KERNEL);
	if (!mga_encoder)
		return NULL;

	encoder = &mga_encoder->base;
	encoder->possible_crtcs = 0x1;

	drm_encoder_init(dev, encoder, &mga_encoder_encoder_funcs,
			 DRM_MODE_ENCODER_DAC);
	drm_encoder_helper_add(encoder, &mga_encoder_helper_funcs);

	return encoder;
}


static int mga_vga_get_modes(struct drm_connector *connector)
{
	struct mga_connector *mga_connector = to_mga_connector(connector);
	struct edid *edid;
	int ret = 0;

	edid = drm_get_edid(connector, &mga_connector->i2c->adapter);
	if (edid) {
		drm_mode_connector_update_edid_property(connector, edid);
		ret = drm_add_edid_modes(connector, edid);
		kfree(edid);
	}
	return ret;
}

static uint32_t mga_vga_calculate_mode_bandwidth(struct drm_display_mode *mode,
							int bits_per_pixel)
{
	uint32_t total_area, divisor;
	int64_t active_area, pixels_per_second, bandwidth;
	uint64_t bytes_per_pixel = (bits_per_pixel + 7) / 8;

	divisor = 1024;

	if (!mode->htotal || !mode->vtotal || !mode->clock)
		return 0;

	active_area = mode->hdisplay * mode->vdisplay;
	total_area = mode->htotal * mode->vtotal;

	pixels_per_second = active_area * mode->clock * 1000;
	do_div(pixels_per_second, total_area);

	bandwidth = pixels_per_second * bytes_per_pixel * 100;
	do_div(bandwidth, divisor);

	return (uint32_t)(bandwidth);
}

#define MODE_BANDWIDTH	MODE_BAD

static int mga_vga_mode_valid(struct drm_connector *connector,
				 struct drm_display_mode *mode)
{
	struct drm_device *dev = connector->dev;
	struct mga_device *mdev = (struct mga_device*)dev->dev_private;
	struct mga_fbdev *mfbdev = mdev->mfbdev;
	struct drm_fb_helper *fb_helper = &mfbdev->helper;
	struct drm_fb_helper_connector *fb_helper_conn = NULL;
	int bpp = 32;
	int i = 0;

	if (IS_G200_SE(mdev)) {
		if (mdev->unique_rev_id == 0x01) {
			if (mode->hdisplay > 1600)
				return MODE_VIRTUAL_X;
			if (mode->vdisplay > 1200)
				return MODE_VIRTUAL_Y;
			if (mga_vga_calculate_mode_bandwidth(mode, bpp)
				> (24400 * 1024))
				return MODE_BANDWIDTH;
		} else if (mdev->unique_rev_id >= 0x02) {
			if (mode->hdisplay > 1920)
				return MODE_VIRTUAL_X;
			if (mode->vdisplay > 1200)
				return MODE_VIRTUAL_Y;
			if (mga_vga_calculate_mode_bandwidth(mode, bpp)
				> (30100 * 1024))
				return MODE_BANDWIDTH;
		}
	} else if (mdev->type == G200_WB) {
		if (mode->hdisplay > 1280)
			return MODE_VIRTUAL_X;
		if (mode->vdisplay > 1024)
			return MODE_VIRTUAL_Y;
		if (mga_vga_calculate_mode_bandwidth(mode,
			bpp > (31877 * 1024)))
			return MODE_BANDWIDTH;
	} else if (mdev->type == G200_EV &&
		(mga_vga_calculate_mode_bandwidth(mode, bpp)
			> (32700 * 1024))) {
		return MODE_BANDWIDTH;
	} else if (mdev->type == G200_EH &&
		(mga_vga_calculate_mode_bandwidth(mode, bpp)
			> (37500 * 1024))) {
		return MODE_BANDWIDTH;
	} else if (mdev->type == G200_ER &&
		(mga_vga_calculate_mode_bandwidth(mode,
			bpp) > (55000 * 1024))) {
		return MODE_BANDWIDTH;
	}
<<<<<<< HEAD
=======

	if ((mode->hdisplay % 8) != 0 || (mode->hsync_start % 8) != 0 ||
	    (mode->hsync_end % 8) != 0 || (mode->htotal % 8) != 0) {
		return MODE_H_ILLEGAL;
	}
>>>>>>> f0b7ed42

	if (mode->crtc_hdisplay > 2048 || mode->crtc_hsync_start > 4096 ||
	    mode->crtc_hsync_end > 4096 || mode->crtc_htotal > 4096 ||
	    mode->crtc_vdisplay > 2048 || mode->crtc_vsync_start > 4096 ||
	    mode->crtc_vsync_end > 4096 || mode->crtc_vtotal > 4096) {
		return MODE_BAD;
	}

	/* Validate the mode input by the user */
	for (i = 0; i < fb_helper->connector_count; i++) {
		if (fb_helper->connector_info[i]->connector == connector) {
			/* Found the helper for this connector */
			fb_helper_conn = fb_helper->connector_info[i];
			if (fb_helper_conn->cmdline_mode.specified) {
				if (fb_helper_conn->cmdline_mode.bpp_specified) {
					bpp = fb_helper_conn->cmdline_mode.bpp;
				}
			}
		}
	}

	if ((mode->hdisplay * mode->vdisplay * (bpp/8)) > mdev->mc.vram_size) {
		if (fb_helper_conn)
			fb_helper_conn->cmdline_mode.specified = false;
		return MODE_BAD;
	}

	return MODE_OK;
}

struct drm_encoder *mga_connector_best_encoder(struct drm_connector
						  *connector)
{
	int enc_id = connector->encoder_ids[0];
	struct drm_mode_object *obj;
	struct drm_encoder *encoder;

	/* pick the encoder ids */
	if (enc_id) {
		obj =
		    drm_mode_object_find(connector->dev, enc_id,
					 DRM_MODE_OBJECT_ENCODER);
		if (!obj)
			return NULL;
		encoder = obj_to_encoder(obj);
		return encoder;
	}
	return NULL;
}

static enum drm_connector_status mga_vga_detect(struct drm_connector
						   *connector, bool force)
{
	return connector_status_connected;
}

static void mga_connector_destroy(struct drm_connector *connector)
{
	struct mga_connector *mga_connector = to_mga_connector(connector);
	mgag200_i2c_destroy(mga_connector->i2c);
	drm_connector_cleanup(connector);
	kfree(connector);
}

struct drm_connector_helper_funcs mga_vga_connector_helper_funcs = {
	.get_modes = mga_vga_get_modes,
	.mode_valid = mga_vga_mode_valid,
	.best_encoder = mga_connector_best_encoder,
};

struct drm_connector_funcs mga_vga_connector_funcs = {
	.dpms = drm_helper_connector_dpms,
	.detect = mga_vga_detect,
	.fill_modes = drm_helper_probe_single_connector_modes,
	.destroy = mga_connector_destroy,
};

static struct drm_connector *mga_vga_init(struct drm_device *dev)
{
	struct drm_connector *connector;
	struct mga_connector *mga_connector;

	mga_connector = kzalloc(sizeof(struct mga_connector), GFP_KERNEL);
	if (!mga_connector)
		return NULL;

	connector = &mga_connector->base;

	drm_connector_init(dev, connector,
			   &mga_vga_connector_funcs, DRM_MODE_CONNECTOR_VGA);

	drm_connector_helper_add(connector, &mga_vga_connector_helper_funcs);

	mga_connector->i2c = mgag200_i2c_create(dev);
	if (!mga_connector->i2c)
		DRM_ERROR("failed to add ddc bus\n");

	return connector;
}


int mgag200_modeset_init(struct mga_device *mdev)
{
	struct drm_encoder *encoder;
	struct drm_connector *connector;
	int ret;

	mdev->mode_info.mode_config_initialized = true;

	mdev->dev->mode_config.max_width = MGAG200_MAX_FB_WIDTH;
	mdev->dev->mode_config.max_height = MGAG200_MAX_FB_HEIGHT;

	mdev->dev->mode_config.fb_base = mdev->mc.vram_base;

	mga_crtc_init(mdev);

	encoder = mga_encoder_init(mdev->dev);
	if (!encoder) {
		DRM_ERROR("mga_encoder_init failed\n");
		return -1;
	}

	connector = mga_vga_init(mdev->dev);
	if (!connector) {
		DRM_ERROR("mga_vga_init failed\n");
		return -1;
	}

	drm_mode_connector_attach_encoder(connector, encoder);

	ret = mgag200_fbdev_init(mdev);
	if (ret) {
		DRM_ERROR("mga_fbdev_init failed\n");
		return ret;
	}

	return 0;
}

void mgag200_modeset_fini(struct mga_device *mdev)
{

}<|MERGE_RESOLUTION|>--- conflicted
+++ resolved
@@ -1486,14 +1486,11 @@
 			bpp) > (55000 * 1024))) {
 		return MODE_BANDWIDTH;
 	}
-<<<<<<< HEAD
-=======
 
 	if ((mode->hdisplay % 8) != 0 || (mode->hsync_start % 8) != 0 ||
 	    (mode->hsync_end % 8) != 0 || (mode->htotal % 8) != 0) {
 		return MODE_H_ILLEGAL;
 	}
->>>>>>> f0b7ed42
 
 	if (mode->crtc_hdisplay > 2048 || mode->crtc_hsync_start > 4096 ||
 	    mode->crtc_hsync_end > 4096 || mode->crtc_htotal > 4096 ||
