// SPDX-License-Identifier: (GPL-2.0+ OR BSD-3-Clause)
/*
 * platform.c - DesignWare HS OTG Controller platform driver
 *
 * Copyright (C) Matthijs Kooijman <matthijs@stdin.nl>
 *
 * Redistribution and use in source and binary forms, with or without
 * modification, are permitted provided that the following conditions
 * are met:
 * 1. Redistributions of source code must retain the above copyright
 *    notice, this list of conditions, and the following disclaimer,
 *    without modification.
 * 2. Redistributions in binary form must reproduce the above copyright
 *    notice, this list of conditions and the following disclaimer in the
 *    documentation and/or other materials provided with the distribution.
 * 3. The names of the above-listed copyright holders may not be used
 *    to endorse or promote products derived from this software without
 *    specific prior written permission.
 *
 * ALTERNATIVELY, this software may be distributed under the terms of the
 * GNU General Public License ("GPL") as published by the Free Software
 * Foundation; either version 2 of the License, or (at your option) any
 * later version.
 *
 * THIS SOFTWARE IS PROVIDED BY THE COPYRIGHT HOLDERS AND CONTRIBUTORS "AS
 * IS" AND ANY EXPRESS OR IMPLIED WARRANTIES, INCLUDING, BUT NOT LIMITED TO,
 * THE IMPLIED WARRANTIES OF MERCHANTABILITY AND FITNESS FOR A PARTICULAR
 * PURPOSE ARE DISCLAIMED. IN NO EVENT SHALL THE COPYRIGHT OWNER OR
 * CONTRIBUTORS BE LIABLE FOR ANY DIRECT, INDIRECT, INCIDENTAL, SPECIAL,
 * EXEMPLARY, OR CONSEQUENTIAL DAMAGES (INCLUDING, BUT NOT LIMITED TO,
 * PROCUREMENT OF SUBSTITUTE GOODS OR SERVICES; LOSS OF USE, DATA, OR
 * PROFITS; OR BUSINESS INTERRUPTION) HOWEVER CAUSED AND ON ANY THEORY OF
 * LIABILITY, WHETHER IN CONTRACT, STRICT LIABILITY, OR TORT (INCLUDING
 * NEGLIGENCE OR OTHERWISE) ARISING IN ANY WAY OUT OF THE USE OF THIS
 * SOFTWARE, EVEN IF ADVISED OF THE POSSIBILITY OF SUCH DAMAGE.
 */

#include <linux/kernel.h>
#include <linux/module.h>
#include <linux/slab.h>
#include <linux/clk.h>
#include <linux/device.h>
#include <linux/dma-mapping.h>
#include <linux/of_device.h>
#include <linux/mutex.h>
#include <linux/platform_device.h>
#include <linux/phy/phy.h>
#include <linux/platform_data/s3c-hsotg.h>
#include <linux/reset.h>

#include <linux/usb/of.h>

#include "core.h"
#include "hcd.h"
#include "debug.h"

static const char dwc2_driver_name[] = "dwc2";

/*
 * Check the dr_mode against the module configuration and hardware
 * capabilities.
 *
 * The hardware, module, and dr_mode, can each be set to host, device,
 * or otg. Check that all these values are compatible and adjust the
 * value of dr_mode if possible.
 *
 *                      actual
 *    HW  MOD dr_mode   dr_mode
 *  ------------------------------
 *   HST  HST  any    :  HST
 *   HST  DEV  any    :  ---
 *   HST  OTG  any    :  HST
 *
 *   DEV  HST  any    :  ---
 *   DEV  DEV  any    :  DEV
 *   DEV  OTG  any    :  DEV
 *
 *   OTG  HST  any    :  HST
 *   OTG  DEV  any    :  DEV
 *   OTG  OTG  any    :  dr_mode
 */
static int dwc2_get_dr_mode(struct dwc2_hsotg *hsotg)
{
	enum usb_dr_mode mode;

	hsotg->dr_mode = usb_get_dr_mode(hsotg->dev);
	if (hsotg->dr_mode == USB_DR_MODE_UNKNOWN)
		hsotg->dr_mode = USB_DR_MODE_OTG;

	mode = hsotg->dr_mode;

	if (dwc2_hw_is_device(hsotg)) {
		if (IS_ENABLED(CONFIG_USB_DWC2_HOST)) {
			dev_err(hsotg->dev,
				"Controller does not support host mode.\n");
			return -EINVAL;
		}
		mode = USB_DR_MODE_PERIPHERAL;
	} else if (dwc2_hw_is_host(hsotg)) {
		if (IS_ENABLED(CONFIG_USB_DWC2_PERIPHERAL)) {
			dev_err(hsotg->dev,
				"Controller does not support device mode.\n");
			return -EINVAL;
		}
		mode = USB_DR_MODE_HOST;
	} else {
		if (IS_ENABLED(CONFIG_USB_DWC2_HOST))
			mode = USB_DR_MODE_HOST;
		else if (IS_ENABLED(CONFIG_USB_DWC2_PERIPHERAL))
			mode = USB_DR_MODE_PERIPHERAL;
	}

	if (mode != hsotg->dr_mode) {
		dev_warn(hsotg->dev,
			 "Configuration mismatch. dr_mode forced to %s\n",
			mode == USB_DR_MODE_HOST ? "host" : "device");

		hsotg->dr_mode = mode;
	}

	return 0;
}

static int __dwc2_lowlevel_phy_enable(struct dwc2_hsotg *hsotg)
{
	struct platform_device *pdev = to_platform_device(hsotg->dev);
	int ret;

	if (hsotg->uphy) {
		ret = usb_phy_init(hsotg->uphy);
	} else if (hsotg->plat && hsotg->plat->phy_init) {
		ret = hsotg->plat->phy_init(pdev, hsotg->plat->phy_type);
	} else {
		ret = phy_power_on(hsotg->phy);
		if (ret == 0)
			ret = phy_init(hsotg->phy);
	}

	return ret;
}

/**
 * dwc2_lowlevel_phy_enable - enable lowlevel PHY resources
 * @hsotg: The driver state
 *
 * A wrapper for platform code responsible for controlling
 * low-level PHY resources.
 */
int dwc2_lowlevel_phy_enable(struct dwc2_hsotg *hsotg)
{
	int ret = __dwc2_lowlevel_phy_enable(hsotg);

	if (ret == 0)
		hsotg->ll_phy_enabled = true;
	return ret;
}

static int __dwc2_lowlevel_phy_disable(struct dwc2_hsotg *hsotg)
{
	struct platform_device *pdev = to_platform_device(hsotg->dev);
	int ret = 0;

	if (hsotg->uphy) {
		usb_phy_shutdown(hsotg->uphy);
	} else if (hsotg->plat && hsotg->plat->phy_exit) {
		ret = hsotg->plat->phy_exit(pdev, hsotg->plat->phy_type);
	} else {
		ret = phy_exit(hsotg->phy);
		if (ret == 0)
			ret = phy_power_off(hsotg->phy);
	}

	return ret;
}

/**
 * dwc2_lowlevel_phy_disable - disable lowlevel PHY resources
 * @hsotg: The driver state
 *
 * A wrapper for platform code responsible for controlling
 * low-level PHY platform resources.
 */
int dwc2_lowlevel_phy_disable(struct dwc2_hsotg *hsotg)
{
	int ret = __dwc2_lowlevel_phy_disable(hsotg);

	if (ret == 0)
		hsotg->ll_phy_enabled = false;
	return ret;
}

static int __dwc2_lowlevel_hw_enable(struct dwc2_hsotg *hsotg)
{
	int clk, ret;

	ret = regulator_bulk_enable(ARRAY_SIZE(hsotg->supplies),
				    hsotg->supplies);
	if (ret)
		return ret;

	for (clk = 0; clk < DWC2_MAX_CLKS && hsotg->clks[clk]; clk++) {
		ret = clk_prepare_enable(hsotg->clks[clk]);
		if (ret) {
			while (--clk >= 0)
				clk_disable_unprepare(hsotg->clks[clk]);
			return ret;
		}
	}

	if (!hsotg->ll_phy_enabled)
		ret = dwc2_lowlevel_phy_enable(hsotg);

	return ret;
}

/**
 * dwc2_lowlevel_hw_enable - enable platform lowlevel hw resources
 * @hsotg: The driver state
 *
 * A wrapper for platform code responsible for controlling
 * low-level USB platform resources (phy, clock, regulators)
 */
int dwc2_lowlevel_hw_enable(struct dwc2_hsotg *hsotg)
{
	int ret = __dwc2_lowlevel_hw_enable(hsotg);

	if (ret == 0)
		hsotg->ll_hw_enabled = true;
	return ret;
}

static int __dwc2_lowlevel_hw_disable(struct dwc2_hsotg *hsotg)
{
	int clk, ret = 0;

	if (hsotg->ll_phy_enabled)
		ret = dwc2_lowlevel_phy_disable(hsotg);

	if (ret)
		return ret;

	for (clk = DWC2_MAX_CLKS - 1; clk >= 0; clk--)
		if (hsotg->clks[clk])
			clk_disable_unprepare(hsotg->clks[clk]);

	ret = regulator_bulk_disable(ARRAY_SIZE(hsotg->supplies),
				     hsotg->supplies);

	return ret;
}

/**
 * dwc2_lowlevel_hw_disable - disable platform lowlevel hw resources
 * @hsotg: The driver state
 *
 * A wrapper for platform code responsible for controlling
 * low-level USB platform resources (phy, clock, regulators)
 */
int dwc2_lowlevel_hw_disable(struct dwc2_hsotg *hsotg)
{
	int ret = __dwc2_lowlevel_hw_disable(hsotg);

	if (ret == 0)
		hsotg->ll_hw_enabled = false;
	return ret;
}

/* Only used to reset usb phy at interrupter runtime */
static void dwc2_reset_phy_work(struct work_struct *data)
{
	struct dwc2_hsotg *hsotg = container_of(data, struct dwc2_hsotg,
			phy_rst_work);
	phy_reset(hsotg->phy);
}

static int dwc2_lowlevel_hw_init(struct dwc2_hsotg *hsotg)
{
	int i, clk, ret;

	hsotg->reset = devm_reset_control_get_optional(hsotg->dev, "dwc2");
	if (IS_ERR(hsotg->reset)) {
		ret = PTR_ERR(hsotg->reset);
		dev_err(hsotg->dev, "error getting reset control %d\n", ret);
		return ret;
	}

	reset_control_deassert(hsotg->reset);

	hsotg->reset_ecc = devm_reset_control_get_optional(hsotg->dev, "dwc2-ecc");
	if (IS_ERR(hsotg->reset_ecc)) {
		ret = PTR_ERR(hsotg->reset_ecc);
		dev_err(hsotg->dev, "error getting reset control for ecc %d\n", ret);
		return ret;
	}

	reset_control_deassert(hsotg->reset_ecc);

	/* Set default UTMI width */
	hsotg->phyif = GUSBCFG_PHYIF16;

	/*
	 * Attempt to find a generic PHY, then look for an old style
	 * USB PHY and then fall back to pdata
	 */
	hsotg->phy = devm_phy_get(hsotg->dev, "usb2-phy");
	if (IS_ERR(hsotg->phy)) {
		ret = PTR_ERR(hsotg->phy);
		switch (ret) {
		case -ENODEV:
		case -ENOSYS:
			hsotg->phy = NULL;
			break;
		case -EPROBE_DEFER:
			return ret;
		default:
			dev_err(hsotg->dev, "error getting phy %d\n", ret);
			return ret;
		}
	}
	INIT_WORK(&hsotg->phy_rst_work, dwc2_reset_phy_work);

	if (!hsotg->phy) {
		hsotg->uphy = devm_usb_get_phy(hsotg->dev, USB_PHY_TYPE_USB2);
		if (IS_ERR(hsotg->uphy)) {
			ret = PTR_ERR(hsotg->uphy);
			switch (ret) {
			case -ENODEV:
			case -ENXIO:
				hsotg->uphy = NULL;
				break;
			case -EPROBE_DEFER:
				return ret;
			default:
				dev_err(hsotg->dev, "error getting usb phy %d\n",
					ret);
				return ret;
			}
		}
	}

	hsotg->plat = dev_get_platdata(hsotg->dev);

	if (hsotg->phy) {
		/*
		 * If using the generic PHY framework, check if the PHY bus
		 * width is 8-bit and set the phyif appropriately.
		 */
		if (phy_get_bus_width(hsotg->phy) == 8)
			hsotg->phyif = GUSBCFG_PHYIF8;
	}

	for (clk = 0; clk < DWC2_MAX_CLKS; clk++) {
		hsotg->clks[clk] = of_clk_get(hsotg->dev->of_node, clk);
		if (IS_ERR(hsotg->clks[clk])) {
			ret = PTR_ERR(hsotg->clks[clk]);
			if (ret == -EPROBE_DEFER) {
				while (--clk >= 0)
					clk_put(hsotg->clks[clk]);
				return ret;
			}

			hsotg->clks[clk] = NULL;
			break;
		}
	}

	/* Regulators */
	for (i = 0; i < ARRAY_SIZE(hsotg->supplies); i++)
		hsotg->supplies[i].supply = dwc2_hsotg_supply_names[i];

	ret = devm_regulator_bulk_get(hsotg->dev, ARRAY_SIZE(hsotg->supplies),
				      hsotg->supplies);
	if (ret) {
		dev_err(hsotg->dev, "failed to request supplies: %d\n", ret);
		return ret;
	}
	return 0;
}

/**
 * dwc2_driver_remove() - Called when the DWC_otg core is unregistered with the
 * DWC_otg driver
 *
 * @dev: Platform device
 *
 * This routine is called, for example, when the rmmod command is executed. The
 * device may or may not be electrically present. If it is present, the driver
 * stops device processing. Any resources used on behalf of this device are
 * freed.
 */
static int dwc2_driver_remove(struct platform_device *dev)
{
	struct dwc2_hsotg *hsotg = platform_get_drvdata(dev);

	dwc2_debugfs_exit(hsotg);
	if (hsotg->hcd_enabled)
		dwc2_hcd_remove(hsotg);
	if (hsotg->gadget_enabled)
		dwc2_hsotg_remove(hsotg);

	pm_runtime_put_sync(hsotg->dev);
	pm_runtime_disable(hsotg->dev);

	if (hsotg->ll_hw_enabled)
		dwc2_lowlevel_hw_disable(hsotg);

	reset_control_assert(hsotg->reset);
	reset_control_assert(hsotg->reset_ecc);

	return 0;
}

/**
 * dwc2_driver_shutdown() - Called on device shutdown
 *
 * @dev: Platform device
 *
 * In specific conditions (involving usb hubs) dwc2 devices can create a
 * lot of interrupts, even to the point of overwhelming devices running
 * at low frequencies. Some devices need to do special clock handling
 * at shutdown-time which may bring the system clock below the threshold
 * of being able to handle the dwc2 interrupts. Disabling dwc2-irqs
 * prevents reboots/poweroffs from getting stuck in such cases.
 */
static void dwc2_driver_shutdown(struct platform_device *dev)
{
	struct dwc2_hsotg *hsotg = platform_get_drvdata(dev);

	dwc2_disable_global_interrupts(hsotg);
	synchronize_irq(hsotg->irq);
}

/**
 * dwc2_check_core_endianness() - Returns true if core and AHB have
 * opposite endianness.
 * @hsotg:	Programming view of the DWC_otg controller.
 */
static bool dwc2_check_core_endianness(struct dwc2_hsotg *hsotg)
{
	u32 snpsid;

	snpsid = ioread32(hsotg->regs + GSNPSID);
	if ((snpsid & GSNPSID_ID_MASK) == DWC2_OTG_ID ||
	    (snpsid & GSNPSID_ID_MASK) == DWC2_FS_IOT_ID ||
	    (snpsid & GSNPSID_ID_MASK) == DWC2_HS_IOT_ID)
		return false;
	return true;
}

/**
 * dwc2_driver_probe() - Called when the DWC_otg core is bound to the DWC_otg
 * driver
 *
 * @dev: Platform device
 *
 * This routine creates the driver components required to control the device
 * (core, HCD, and PCD) and initializes the device. The driver components are
 * stored in a dwc2_hsotg structure. A reference to the dwc2_hsotg is saved
 * in the device private data. This allows the driver to access the dwc2_hsotg
 * structure on subsequent calls to driver methods for this device.
 */
static int dwc2_driver_probe(struct platform_device *dev)
{
	struct dwc2_hsotg *hsotg;
	struct resource *res;
	int retval;

	hsotg = devm_kzalloc(&dev->dev, sizeof(*hsotg), GFP_KERNEL);
	if (!hsotg)
		return -ENOMEM;

	hsotg->dev = &dev->dev;

	/*
	 * Use reasonable defaults so platforms don't have to provide these.
	 */
	if (!dev->dev.dma_mask)
		dev->dev.dma_mask = &dev->dev.coherent_dma_mask;
	retval = dma_set_coherent_mask(&dev->dev, DMA_BIT_MASK(32));
	if (retval) {
		dev_err(&dev->dev, "can't set coherent DMA mask: %d\n", retval);
		return retval;
	}

	res = platform_get_resource(dev, IORESOURCE_MEM, 0);
	hsotg->regs = devm_ioremap_resource(&dev->dev, res);
	if (IS_ERR(hsotg->regs))
		return PTR_ERR(hsotg->regs);

	dev_dbg(&dev->dev, "mapped PA %08lx to VA %p\n",
		(unsigned long)res->start, hsotg->regs);

	retval = dwc2_lowlevel_hw_init(hsotg);
	if (retval)
		return retval;

	spin_lock_init(&hsotg->lock);

	hsotg->irq = platform_get_irq(dev, 0);
	if (hsotg->irq < 0) {
		dev_err(&dev->dev, "missing IRQ resource\n");
		return hsotg->irq;
	}

	dev_dbg(hsotg->dev, "registering common handler for irq%d\n",
		hsotg->irq);
	retval = devm_request_irq(hsotg->dev, hsotg->irq,
				  dwc2_handle_common_intr, IRQF_SHARED,
				  dev_name(hsotg->dev), hsotg);
	if (retval)
		return retval;

	retval = dwc2_lowlevel_hw_enable(hsotg);
	if (retval)
		return retval;

	hsotg->needs_byte_swap = dwc2_check_core_endianness(hsotg);

	pm_runtime_enable(hsotg->dev);
	retval = pm_runtime_get_sync(hsotg->dev);
	if (retval < 0)
		goto error;

	retval = dwc2_get_dr_mode(hsotg);
	if (retval)
		goto error;

	/*
	 * Reset before dwc2_get_hwparams() then it could get power-on real
	 * reset value form registers.
	 */
	retval = dwc2_core_reset(hsotg, false);
	if (retval)
		goto error;

	/* Detect config values from hardware */
	retval = dwc2_get_hwparams(hsotg);
	if (retval)
		goto error;

	/*
	 * For OTG cores, set the force mode bits to reflect the value
	 * of dr_mode. Force mode bits should not be touched at any
	 * other time after this.
	 */
	dwc2_force_dr_mode(hsotg);

	retval = dwc2_init_params(hsotg);
	if (retval)
		goto error;

	if (hsotg->dr_mode != USB_DR_MODE_HOST) {
		retval = dwc2_gadget_init(hsotg);
		if (retval)
			goto error;
		hsotg->gadget_enabled = 1;
	}

	if (hsotg->dr_mode != USB_DR_MODE_PERIPHERAL) {
		retval = dwc2_hcd_init(hsotg);
		if (retval) {
			if (hsotg->gadget_enabled)
				dwc2_hsotg_remove(hsotg);
			goto error;
		}
		hsotg->hcd_enabled = 1;
	}

	platform_set_drvdata(dev, hsotg);
	hsotg->hibernated = 0;

	dwc2_debugfs_init(hsotg);

	/* Gadget code manages lowlevel hw on its own */
	if (hsotg->dr_mode == USB_DR_MODE_PERIPHERAL)
		dwc2_lowlevel_hw_disable(hsotg);

<<<<<<< HEAD
	if (hsotg->dr_mode == USB_DR_MODE_OTG && dwc2_is_device_mode(hsotg)) {
		if (hsotg->ll_phy_enabled)
			dwc2_lowlevel_phy_disable(hsotg);
	}

	return 0;

error:
	pm_runtime_put_sync(hsotg->dev);
	pm_runtime_disable(hsotg->dev);
	dwc2_lowlevel_hw_disable(hsotg);
=======
#if IS_ENABLED(CONFIG_USB_DWC2_PERIPHERAL) || \
	IS_ENABLED(CONFIG_USB_DWC2_DUAL_ROLE)
	/* Postponed adding a new gadget to the udc class driver list */
	if (hsotg->gadget_enabled) {
		retval = usb_add_gadget_udc(hsotg->dev, &hsotg->gadget);
		if (retval) {
			hsotg->gadget.udc = NULL;
			dwc2_hsotg_remove(hsotg);
			goto error;
		}
	}
#endif /* CONFIG_USB_DWC2_PERIPHERAL || CONFIG_USB_DWC2_DUAL_ROLE */
	return 0;

error:
	if (hsotg->dr_mode != USB_DR_MODE_PERIPHERAL)
		dwc2_lowlevel_hw_disable(hsotg);
>>>>>>> a13ec5ea
	return retval;
}

static int __maybe_unused dwc2_suspend(struct device *dev)
{
	struct dwc2_hsotg *dwc2 = dev_get_drvdata(dev);
	int ret = 0;

	if (dwc2_is_device_mode(dwc2))
		dwc2_hsotg_suspend(dwc2);

	if (dwc2->ll_hw_enabled)
		ret = __dwc2_lowlevel_hw_disable(dwc2);

	return ret;
}

static int __maybe_unused dwc2_resume(struct device *dev)
{
	struct dwc2_hsotg *dwc2 = dev_get_drvdata(dev);
	unsigned long flags;
	int ret = 0;

	if (dwc2->ll_hw_enabled) {
		ret = __dwc2_lowlevel_hw_enable(dwc2);
		if (ret)
			return ret;
	}

	/* Stop hcd if dr_mode is host and PD is power off when suspend */
	if (dwc2->op_state == OTG_STATE_A_HOST && dwc2_is_device_mode(dwc2)) {
		spin_lock_irqsave(&dwc2->lock, flags);
		dwc2_hcd_disconnect(dwc2, true);
		dwc2->op_state = OTG_STATE_B_PERIPHERAL;
		dwc2->lx_state = DWC2_L3;
		if (!dwc2->driver)
			dwc2_hsotg_core_init_disconnected(dwc2, false);
		spin_unlock_irqrestore(&dwc2->lock, flags);
	}

	if (dwc2_is_device_mode(dwc2))
		ret = dwc2_hsotg_resume(dwc2);

	return ret;
}

static const struct dev_pm_ops dwc2_dev_pm_ops = {
	SET_SYSTEM_SLEEP_PM_OPS(dwc2_suspend, dwc2_resume)
};

static struct platform_driver dwc2_platform_driver = {
	.driver = {
		.name = dwc2_driver_name,
		.of_match_table = dwc2_of_match_table,
		.pm = &dwc2_dev_pm_ops,
	},
	.probe = dwc2_driver_probe,
	.remove = dwc2_driver_remove,
	.shutdown = dwc2_driver_shutdown,
};

module_platform_driver(dwc2_platform_driver);

MODULE_DESCRIPTION("DESIGNWARE HS OTG Platform Glue");
MODULE_AUTHOR("Matthijs Kooijman <matthijs@stdin.nl>");
MODULE_LICENSE("Dual BSD/GPL");<|MERGE_RESOLUTION|>--- conflicted
+++ resolved
@@ -575,19 +575,11 @@
 	if (hsotg->dr_mode == USB_DR_MODE_PERIPHERAL)
 		dwc2_lowlevel_hw_disable(hsotg);
 
-<<<<<<< HEAD
 	if (hsotg->dr_mode == USB_DR_MODE_OTG && dwc2_is_device_mode(hsotg)) {
 		if (hsotg->ll_phy_enabled)
 			dwc2_lowlevel_phy_disable(hsotg);
 	}
 
-	return 0;
-
-error:
-	pm_runtime_put_sync(hsotg->dev);
-	pm_runtime_disable(hsotg->dev);
-	dwc2_lowlevel_hw_disable(hsotg);
-=======
 #if IS_ENABLED(CONFIG_USB_DWC2_PERIPHERAL) || \
 	IS_ENABLED(CONFIG_USB_DWC2_DUAL_ROLE)
 	/* Postponed adding a new gadget to the udc class driver list */
@@ -603,9 +595,10 @@
 	return 0;
 
 error:
+	pm_runtime_put_sync(hsotg->dev);
+	pm_runtime_disable(hsotg->dev);
 	if (hsotg->dr_mode != USB_DR_MODE_PERIPHERAL)
 		dwc2_lowlevel_hw_disable(hsotg);
->>>>>>> a13ec5ea
 	return retval;
 }
 
