/*
  USB Driver for Sierra Wireless

  Copyright (C) 2006, 2007, 2008  Kevin Lloyd <klloyd@sierrawireless.com>,

  Copyright (C) 2008, 2009  Elina Pasheva, Matthew Safar, Rory Filer
			<linux@sierrawireless.com>

  IMPORTANT DISCLAIMER: This driver is not commercially supported by
  Sierra Wireless. Use at your own risk.

  This driver is free software; you can redistribute it and/or modify
  it under the terms of Version 2 of the GNU General Public License as
  published by the Free Software Foundation.

  Portions based on the option driver by Matthias Urlichs <smurf@smurf.noris.de>
  Whom based his on the Keyspan driver by Hugh Blemings <hugh@blemings.org>
*/
/* Uncomment to log function calls */
/* #define DEBUG */

#define DRIVER_AUTHOR "Kevin Lloyd, Elina Pasheva, Matthew Safar, Rory Filer"
#define DRIVER_DESC "USB Driver for Sierra Wireless USB modems"

#include <linux/kernel.h>
#include <linux/jiffies.h>
#include <linux/errno.h>
#include <linux/tty.h>
#include <linux/slab.h>
#include <linux/tty_flip.h>
#include <linux/module.h>
#include <linux/usb.h>
#include <linux/usb/serial.h>

#define SWIMS_USB_REQUEST_SetPower	0x00
#define SWIMS_USB_REQUEST_SetNmea	0x07

#define N_IN_URB_HM	8
#define N_OUT_URB_HM	64
#define N_IN_URB	4
#define N_OUT_URB	4
#define IN_BUFLEN	4096

#define MAX_TRANSFER		(PAGE_SIZE - 512)
/* MAX_TRANSFER is chosen so that the VM is not stressed by
   allocations > PAGE_SIZE and the number of packets in a page
   is an integer 512 is the largest possible packet on EHCI */

static bool nmea;

/* Used in interface blacklisting */
struct sierra_iface_info {
	const u32 infolen;	/* number of interface numbers on blacklist */
	const u8  *ifaceinfo;	/* pointer to the array holding the numbers */
};

struct sierra_intf_private {
	spinlock_t susp_lock;
	unsigned int suspended:1;
	int in_flight;
	unsigned int open_ports;
};

static int sierra_set_power_state(struct usb_device *udev, __u16 swiState)
{
	return usb_control_msg(udev, usb_sndctrlpipe(udev, 0),
			SWIMS_USB_REQUEST_SetPower,	/* __u8 request      */
			USB_TYPE_VENDOR,		/* __u8 request type */
			swiState,			/* __u16 value       */
			0,				/* __u16 index       */
			NULL,				/* void *data        */
			0,				/* __u16 size 	     */
			USB_CTRL_SET_TIMEOUT);		/* int timeout 	     */
}

static int sierra_vsc_set_nmea(struct usb_device *udev, __u16 enable)
{
	return usb_control_msg(udev, usb_sndctrlpipe(udev, 0),
			SWIMS_USB_REQUEST_SetNmea,	/* __u8 request      */
			USB_TYPE_VENDOR,		/* __u8 request type */
			enable,				/* __u16 value       */
			0x0000,				/* __u16 index       */
			NULL,				/* void *data        */
			0,				/* __u16 size 	     */
			USB_CTRL_SET_TIMEOUT);		/* int timeout       */
}

static int sierra_calc_num_ports(struct usb_serial *serial)
{
	int num_ports = 0;
	u8 ifnum, numendpoints;

	ifnum = serial->interface->cur_altsetting->desc.bInterfaceNumber;
	numendpoints = serial->interface->cur_altsetting->desc.bNumEndpoints;

	/* Dummy interface present on some SKUs should be ignored */
	if (ifnum == 0x99)
		num_ports = 0;
	else if (numendpoints <= 3)
		num_ports = 1;
	else
		num_ports = (numendpoints-1)/2;
	return num_ports;
}

static int is_blacklisted(const u8 ifnum,
				const struct sierra_iface_info *blacklist)
{
	const u8  *info;
	int i;

	if (blacklist) {
		info = blacklist->ifaceinfo;

		for (i = 0; i < blacklist->infolen; i++) {
			if (info[i] == ifnum)
				return 1;
		}
	}
	return 0;
}

static int is_himemory(const u8 ifnum,
				const struct sierra_iface_info *himemorylist)
{
	const u8  *info;
	int i;

	if (himemorylist) {
		info = himemorylist->ifaceinfo;

		for (i=0; i < himemorylist->infolen; i++) {
			if (info[i] == ifnum)
				return 1;
		}
	}
	return 0;
}

static int sierra_calc_interface(struct usb_serial *serial)
{
	int interface;
	struct usb_interface *p_interface;
	struct usb_host_interface *p_host_interface;

	/* Get the interface structure pointer from the serial struct */
	p_interface = serial->interface;

	/* Get a pointer to the host interface structure */
	p_host_interface = p_interface->cur_altsetting;

	/* read the interface descriptor for this active altsetting
	 * to find out the interface number we are on
	*/
	interface = p_host_interface->desc.bInterfaceNumber;

	return interface;
}

static int sierra_probe(struct usb_serial *serial,
			const struct usb_device_id *id)
{
	int result = 0;
	struct usb_device *udev;
	u8 ifnum;

	udev = serial->dev;
	ifnum = sierra_calc_interface(serial);

	/*
	 * If this interface supports more than 1 alternate
	 * select the 2nd one
	 */
	if (serial->interface->num_altsetting == 2) {
		dev_dbg(&udev->dev, "Selecting alt setting for interface %d\n",
			ifnum);
		/* We know the alternate setting is 1 for the MC8785 */
		usb_set_interface(udev, ifnum, 1);
	}

	/* ifnum could have changed - by calling usb_set_interface */
	ifnum = sierra_calc_interface(serial);

	if (is_blacklisted(ifnum,
				(struct sierra_iface_info *)id->driver_info)) {
		dev_dbg(&serial->dev->dev,
			"Ignoring blacklisted interface #%d\n", ifnum);
		return -ENODEV;
	}

	return result;
}

/* interfaces with higher memory requirements */
static const u8 hi_memory_typeA_ifaces[] = { 0, 2 };
static const struct sierra_iface_info typeA_interface_list = {
	.infolen = ARRAY_SIZE(hi_memory_typeA_ifaces),
	.ifaceinfo = hi_memory_typeA_ifaces,
};

static const u8 hi_memory_typeB_ifaces[] = { 3, 4, 5, 6 };
static const struct sierra_iface_info typeB_interface_list = {
	.infolen = ARRAY_SIZE(hi_memory_typeB_ifaces),
	.ifaceinfo = hi_memory_typeB_ifaces,
};

/* 'blacklist' of interfaces not served by this driver */
static const u8 direct_ip_non_serial_ifaces[] = { 7, 8, 9, 10, 11, 19, 20 };
static const struct sierra_iface_info direct_ip_interface_blacklist = {
	.infolen = ARRAY_SIZE(direct_ip_non_serial_ifaces),
	.ifaceinfo = direct_ip_non_serial_ifaces,
};

static const struct usb_device_id id_table[] = {
	{ USB_DEVICE(0x0F3D, 0x0112) }, /* Airprime/Sierra PC 5220 */
	{ USB_DEVICE(0x03F0, 0x1B1D) },	/* HP ev2200 a.k.a MC5720 */
	{ USB_DEVICE(0x03F0, 0x211D) }, /* HP ev2210 a.k.a MC5725 */
	{ USB_DEVICE(0x03F0, 0x1E1D) },	/* HP hs2300 a.k.a MC8775 */

	{ USB_DEVICE(0x1199, 0x0017) },	/* Sierra Wireless EM5625 */
	{ USB_DEVICE(0x1199, 0x0018) },	/* Sierra Wireless MC5720 */
	{ USB_DEVICE(0x1199, 0x0218) },	/* Sierra Wireless MC5720 */
	{ USB_DEVICE(0x1199, 0x0020) },	/* Sierra Wireless MC5725 */
	{ USB_DEVICE(0x1199, 0x0220) },	/* Sierra Wireless MC5725 */
	{ USB_DEVICE(0x1199, 0x0022) },	/* Sierra Wireless EM5725 */
	{ USB_DEVICE(0x1199, 0x0024) },	/* Sierra Wireless MC5727 */
	{ USB_DEVICE(0x1199, 0x0224) },	/* Sierra Wireless MC5727 */
	{ USB_DEVICE(0x1199, 0x0019) },	/* Sierra Wireless AirCard 595 */
	{ USB_DEVICE(0x1199, 0x0021) },	/* Sierra Wireless AirCard 597E */
	{ USB_DEVICE(0x1199, 0x0112) }, /* Sierra Wireless AirCard 580 */
	{ USB_DEVICE(0x1199, 0x0120) },	/* Sierra Wireless USB Dongle 595U */
	{ USB_DEVICE(0x1199, 0x0301) },	/* Sierra Wireless USB Dongle 250U */
	/* Sierra Wireless C597 */
	{ USB_DEVICE_AND_INTERFACE_INFO(0x1199, 0x0023, 0xFF, 0xFF, 0xFF) },
	/* Sierra Wireless T598 */
	{ USB_DEVICE_AND_INTERFACE_INFO(0x1199, 0x0025, 0xFF, 0xFF, 0xFF) },
	{ USB_DEVICE(0x1199, 0x0026) }, /* Sierra Wireless T11 */
	{ USB_DEVICE(0x1199, 0x0027) }, /* Sierra Wireless AC402 */
	{ USB_DEVICE(0x1199, 0x0028) }, /* Sierra Wireless MC5728 */
	{ USB_DEVICE(0x1199, 0x0029) }, /* Sierra Wireless Device */

	{ USB_DEVICE(0x1199, 0x6802) },	/* Sierra Wireless MC8755 */
	{ USB_DEVICE(0x1199, 0x6803) },	/* Sierra Wireless MC8765 */
	{ USB_DEVICE(0x1199, 0x6804) },	/* Sierra Wireless MC8755 */
	{ USB_DEVICE(0x1199, 0x6805) },	/* Sierra Wireless MC8765 */
	{ USB_DEVICE(0x1199, 0x6808) },	/* Sierra Wireless MC8755 */
	{ USB_DEVICE(0x1199, 0x6809) },	/* Sierra Wireless MC8765 */
	{ USB_DEVICE(0x1199, 0x6812) },	/* Sierra Wireless MC8775 & AC 875U */
	{ USB_DEVICE(0x1199, 0x6813) },	/* Sierra Wireless MC8775 */
	{ USB_DEVICE(0x1199, 0x6815) },	/* Sierra Wireless MC8775 */
	{ USB_DEVICE(0x1199, 0x6816) },	/* Sierra Wireless MC8775 */
	{ USB_DEVICE(0x1199, 0x6820) },	/* Sierra Wireless AirCard 875 */
	{ USB_DEVICE(0x1199, 0x6821) },	/* Sierra Wireless AirCard 875U */
	{ USB_DEVICE(0x1199, 0x6822) },	/* Sierra Wireless AirCard 875E */
	{ USB_DEVICE(0x1199, 0x6832) },	/* Sierra Wireless MC8780 */
	{ USB_DEVICE(0x1199, 0x6833) },	/* Sierra Wireless MC8781 */
	{ USB_DEVICE(0x1199, 0x6834) },	/* Sierra Wireless MC8780 */
	{ USB_DEVICE(0x1199, 0x6835) },	/* Sierra Wireless MC8781 */
	{ USB_DEVICE(0x1199, 0x6838) },	/* Sierra Wireless MC8780 */
	{ USB_DEVICE(0x1199, 0x6839) },	/* Sierra Wireless MC8781 */
	{ USB_DEVICE(0x1199, 0x683A) },	/* Sierra Wireless MC8785 */
	{ USB_DEVICE(0x1199, 0x683B) },	/* Sierra Wireless MC8785 Composite */
	/* Sierra Wireless MC8790, MC8791, MC8792 Composite */
	{ USB_DEVICE(0x1199, 0x683C) },
	{ USB_DEVICE(0x1199, 0x683D) },	/* Sierra Wireless MC8791 Composite */
	/* Sierra Wireless MC8790, MC8791, MC8792 */
	{ USB_DEVICE(0x1199, 0x683E) },
	{ USB_DEVICE(0x1199, 0x6850) },	/* Sierra Wireless AirCard 880 */
	{ USB_DEVICE(0x1199, 0x6851) },	/* Sierra Wireless AirCard 881 */
	{ USB_DEVICE(0x1199, 0x6852) },	/* Sierra Wireless AirCard 880 E */
	{ USB_DEVICE(0x1199, 0x6853) },	/* Sierra Wireless AirCard 881 E */
	{ USB_DEVICE(0x1199, 0x6855) },	/* Sierra Wireless AirCard 880 U */
	{ USB_DEVICE(0x1199, 0x6856) },	/* Sierra Wireless AirCard 881 U */
	{ USB_DEVICE(0x1199, 0x6859) },	/* Sierra Wireless AirCard 885 E */
	{ USB_DEVICE(0x1199, 0x685A) },	/* Sierra Wireless AirCard 885 E */
	/* Sierra Wireless C885 */
	{ USB_DEVICE_AND_INTERFACE_INFO(0x1199, 0x6880, 0xFF, 0xFF, 0xFF)},
	/* Sierra Wireless C888, Air Card 501, USB 303, USB 304 */
	{ USB_DEVICE_AND_INTERFACE_INFO(0x1199, 0x6890, 0xFF, 0xFF, 0xFF)},
	/* Sierra Wireless C22/C33 */
	{ USB_DEVICE_AND_INTERFACE_INFO(0x1199, 0x6891, 0xFF, 0xFF, 0xFF)},
	/* Sierra Wireless HSPA Non-Composite Device */
	{ USB_DEVICE_AND_INTERFACE_INFO(0x1199, 0x6892, 0xFF, 0xFF, 0xFF)},
	{ USB_DEVICE(0x1199, 0x6893) },	/* Sierra Wireless Device */
	/* Sierra Wireless Direct IP modems */
	{ USB_DEVICE_AND_INTERFACE_INFO(0x1199, 0x68A3, 0xFF, 0xFF, 0xFF),
<<<<<<< HEAD
	  .driver_info = (kernel_ulong_t)&direct_ip_interface_blacklist
	},
	{ USB_DEVICE_AND_INTERFACE_INFO(0x1199, 0x68AA, 0xFF, 0xFF, 0xFF),
=======
>>>>>>> f0b7ed42
	  .driver_info = (kernel_ulong_t)&direct_ip_interface_blacklist
	},
	{ USB_DEVICE_AND_INTERFACE_INFO(0x1199, 0x68AA, 0xFF, 0xFF, 0xFF),
	  .driver_info = (kernel_ulong_t)&direct_ip_interface_blacklist
	},
	{ USB_DEVICE(0x1199, 0x68AB) }, /* Sierra Wireless AR8550 */
	/* AT&T Direct IP LTE modems */
	{ USB_DEVICE_AND_INTERFACE_INFO(0x0F3D, 0x68AA, 0xFF, 0xFF, 0xFF),
	  .driver_info = (kernel_ulong_t)&direct_ip_interface_blacklist
	},
	/* Airprime/Sierra Wireless Direct IP modems */
	{ USB_DEVICE_AND_INTERFACE_INFO(0x0F3D, 0x68A3, 0xFF, 0xFF, 0xFF),
	  .driver_info = (kernel_ulong_t)&direct_ip_interface_blacklist
	},

	{ }
};
MODULE_DEVICE_TABLE(usb, id_table);


struct sierra_port_private {
	spinlock_t lock;	/* lock the structure */
	int outstanding_urbs;	/* number of out urbs in flight */
	struct usb_anchor active;
	struct usb_anchor delayed;

	int num_out_urbs;
	int num_in_urbs;
	/* Input endpoints and buffers for this port */
	struct urb *in_urbs[N_IN_URB_HM];

	/* Settings for the port */
	int rts_state;	/* Handshaking pins (outputs) */
	int dtr_state;
	int cts_state;	/* Handshaking pins (inputs) */
	int dsr_state;
	int dcd_state;
	int ri_state;
	unsigned int opened:1;
};

static int sierra_send_setup(struct usb_serial_port *port)
{
	struct usb_serial *serial = port->serial;
	struct sierra_port_private *portdata;
	__u16 interface = 0;
	int val = 0;
	int do_send = 0;
	int retval;

	portdata = usb_get_serial_port_data(port);

	if (portdata->dtr_state)
		val |= 0x01;
	if (portdata->rts_state)
		val |= 0x02;

	/* If composite device then properly report interface */
	if (serial->num_ports == 1) {
		interface = sierra_calc_interface(serial);
		/* Control message is sent only to interfaces with
		 * interrupt_in endpoints
		 */
		if (port->interrupt_in_urb) {
			/* send control message */
			do_send = 1;
		}
	}

	/* Otherwise the need to do non-composite mapping */
	else {
		if (port->bulk_out_endpointAddress == 2)
			interface = 0;
		else if (port->bulk_out_endpointAddress == 4)
			interface = 1;
		else if (port->bulk_out_endpointAddress == 5)
			interface = 2;

		do_send = 1;
	}
	if (!do_send)
		return 0;

	retval = usb_autopm_get_interface(serial->interface);
	if (retval < 0)
		return retval;

	retval = usb_control_msg(serial->dev, usb_rcvctrlpipe(serial->dev, 0),
		0x22, 0x21, val, interface, NULL, 0, USB_CTRL_SET_TIMEOUT);
	usb_autopm_put_interface(serial->interface);

	return retval;
}

static void sierra_set_termios(struct tty_struct *tty,
		struct usb_serial_port *port, struct ktermios *old_termios)
{
	tty_termios_copy_hw(&tty->termios, old_termios);
	sierra_send_setup(port);
}

static int sierra_tiocmget(struct tty_struct *tty)
{
	struct usb_serial_port *port = tty->driver_data;
	unsigned int value;
	struct sierra_port_private *portdata;

	portdata = usb_get_serial_port_data(port);

	value = ((portdata->rts_state) ? TIOCM_RTS : 0) |
		((portdata->dtr_state) ? TIOCM_DTR : 0) |
		((portdata->cts_state) ? TIOCM_CTS : 0) |
		((portdata->dsr_state) ? TIOCM_DSR : 0) |
		((portdata->dcd_state) ? TIOCM_CAR : 0) |
		((portdata->ri_state) ? TIOCM_RNG : 0);

	return value;
}

static int sierra_tiocmset(struct tty_struct *tty,
			unsigned int set, unsigned int clear)
{
	struct usb_serial_port *port = tty->driver_data;
	struct sierra_port_private *portdata;

	portdata = usb_get_serial_port_data(port);

	if (set & TIOCM_RTS)
		portdata->rts_state = 1;
	if (set & TIOCM_DTR)
		portdata->dtr_state = 1;

	if (clear & TIOCM_RTS)
		portdata->rts_state = 0;
	if (clear & TIOCM_DTR)
		portdata->dtr_state = 0;
	return sierra_send_setup(port);
}

static void sierra_release_urb(struct urb *urb)
{
	struct usb_serial_port *port;
	if (urb) {
		port = urb->context;
		kfree(urb->transfer_buffer);
		usb_free_urb(urb);
	}
}

static void sierra_outdat_callback(struct urb *urb)
{
	struct usb_serial_port *port = urb->context;
	struct sierra_port_private *portdata = usb_get_serial_port_data(port);
	struct sierra_intf_private *intfdata;
	int status = urb->status;

	intfdata = port->serial->private;

	/* free up the transfer buffer, as usb_free_urb() does not do this */
	kfree(urb->transfer_buffer);
	usb_autopm_put_interface_async(port->serial->interface);
	if (status)
		dev_dbg(&port->dev, "%s - nonzero write bulk status "
		    "received: %d\n", __func__, status);

	spin_lock(&portdata->lock);
	--portdata->outstanding_urbs;
	spin_unlock(&portdata->lock);
	spin_lock(&intfdata->susp_lock);
	--intfdata->in_flight;
	spin_unlock(&intfdata->susp_lock);

	usb_serial_port_softint(port);
}

/* Write */
static int sierra_write(struct tty_struct *tty, struct usb_serial_port *port,
					const unsigned char *buf, int count)
{
	struct sierra_port_private *portdata;
	struct sierra_intf_private *intfdata;
	struct usb_serial *serial = port->serial;
	unsigned long flags;
	unsigned char *buffer;
	struct urb *urb;
	size_t writesize = min((size_t)count, (size_t)MAX_TRANSFER);
	int retval = 0;

	/* verify that we actually have some data to write */
	if (count == 0)
		return 0;

	portdata = usb_get_serial_port_data(port);
	intfdata = serial->private;

	dev_dbg(&port->dev, "%s: write (%zd bytes)\n", __func__, writesize);
	spin_lock_irqsave(&portdata->lock, flags);
	dev_dbg(&port->dev, "%s - outstanding_urbs: %d\n", __func__,
		portdata->outstanding_urbs);
	if (portdata->outstanding_urbs > portdata->num_out_urbs) {
		spin_unlock_irqrestore(&portdata->lock, flags);
		dev_dbg(&port->dev, "%s - write limit hit\n", __func__);
		return 0;
	}
	portdata->outstanding_urbs++;
	dev_dbg(&port->dev, "%s - 1, outstanding_urbs: %d\n", __func__,
		portdata->outstanding_urbs);
	spin_unlock_irqrestore(&portdata->lock, flags);

	retval = usb_autopm_get_interface_async(serial->interface);
	if (retval < 0) {
		spin_lock_irqsave(&portdata->lock, flags);
		portdata->outstanding_urbs--;
		spin_unlock_irqrestore(&portdata->lock, flags);
		goto error_simple;
	}

	buffer = kmalloc(writesize, GFP_ATOMIC);
	if (!buffer) {
		dev_err(&port->dev, "out of memory\n");
		retval = -ENOMEM;
		goto error_no_buffer;
	}

	urb = usb_alloc_urb(0, GFP_ATOMIC);
	if (!urb) {
		dev_err(&port->dev, "no more free urbs\n");
		retval = -ENOMEM;
		goto error_no_urb;
	}

	memcpy(buffer, buf, writesize);

	usb_serial_debug_data(&port->dev, __func__, writesize, buffer);

	usb_fill_bulk_urb(urb, serial->dev,
			  usb_sndbulkpipe(serial->dev,
					  port->bulk_out_endpointAddress),
			  buffer, writesize, sierra_outdat_callback, port);

	/* Handle the need to send a zero length packet */
	urb->transfer_flags |= URB_ZERO_PACKET;

	spin_lock_irqsave(&intfdata->susp_lock, flags);

	if (intfdata->suspended) {
		usb_anchor_urb(urb, &portdata->delayed);
		spin_unlock_irqrestore(&intfdata->susp_lock, flags);
		goto skip_power;
	} else {
		usb_anchor_urb(urb, &portdata->active);
	}
	/* send it down the pipe */
	retval = usb_submit_urb(urb, GFP_ATOMIC);
	if (retval) {
		usb_unanchor_urb(urb);
		spin_unlock_irqrestore(&intfdata->susp_lock, flags);
		dev_err(&port->dev, "%s - usb_submit_urb(write bulk) failed "
			"with status = %d\n", __func__, retval);
		goto error;
	} else {
		intfdata->in_flight++;
		spin_unlock_irqrestore(&intfdata->susp_lock, flags);
	}

skip_power:
	/* we are done with this urb, so let the host driver
	 * really free it when it is finished with it */
	usb_free_urb(urb);

	return writesize;
error:
	usb_free_urb(urb);
error_no_urb:
	kfree(buffer);
error_no_buffer:
	spin_lock_irqsave(&portdata->lock, flags);
	--portdata->outstanding_urbs;
	dev_dbg(&port->dev, "%s - 2. outstanding_urbs: %d\n", __func__,
		portdata->outstanding_urbs);
	spin_unlock_irqrestore(&portdata->lock, flags);
	usb_autopm_put_interface_async(serial->interface);
error_simple:
	return retval;
}

static void sierra_indat_callback(struct urb *urb)
{
	int err;
	int endpoint;
	struct usb_serial_port *port;
	unsigned char *data = urb->transfer_buffer;
	int status = urb->status;

	endpoint = usb_pipeendpoint(urb->pipe);
	port = urb->context;

	if (status) {
		dev_dbg(&port->dev, "%s: nonzero status: %d on"
			" endpoint %02x\n", __func__, status, endpoint);
	} else {
		if (urb->actual_length) {
			tty_insert_flip_string(&port->port, data,
				urb->actual_length);
			tty_flip_buffer_push(&port->port);

			usb_serial_debug_data(&port->dev, __func__,
					      urb->actual_length, data);
		} else {
			dev_dbg(&port->dev, "%s: empty read urb"
				" received\n", __func__);
		}
	}

	/* Resubmit urb so we continue receiving */
	if (status != -ESHUTDOWN && status != -EPERM) {
		usb_mark_last_busy(port->serial->dev);
		err = usb_submit_urb(urb, GFP_ATOMIC);
		if (err && err != -EPERM)
			dev_err(&port->dev, "resubmit read urb failed."
				"(%d)\n", err);
	}
}

static void sierra_instat_callback(struct urb *urb)
{
	int err;
	int status = urb->status;
	struct usb_serial_port *port =  urb->context;
	struct sierra_port_private *portdata = usb_get_serial_port_data(port);
	struct usb_serial *serial = port->serial;

	dev_dbg(&port->dev, "%s: urb %p port %p has data %p\n", __func__,
		urb, port, portdata);

	if (status == 0) {
		struct usb_ctrlrequest *req_pkt =
				(struct usb_ctrlrequest *)urb->transfer_buffer;

		if (!req_pkt) {
			dev_dbg(&port->dev, "%s: NULL req_pkt\n",
				__func__);
			return;
		}
		if ((req_pkt->bRequestType == 0xA1) &&
				(req_pkt->bRequest == 0x20)) {
			int old_dcd_state;
			unsigned char signals = *((unsigned char *)
					urb->transfer_buffer +
					sizeof(struct usb_ctrlrequest));

			dev_dbg(&port->dev, "%s: signal x%x\n", __func__,
				signals);

			old_dcd_state = portdata->dcd_state;
			portdata->cts_state = 1;
			portdata->dcd_state = ((signals & 0x01) ? 1 : 0);
			portdata->dsr_state = ((signals & 0x02) ? 1 : 0);
			portdata->ri_state = ((signals & 0x08) ? 1 : 0);

			if (old_dcd_state && !portdata->dcd_state)
				tty_port_tty_hangup(&port->port, true);
		} else {
			dev_dbg(&port->dev, "%s: type %x req %x\n",
				__func__, req_pkt->bRequestType,
				req_pkt->bRequest);
		}
	} else
		dev_dbg(&port->dev, "%s: error %d\n", __func__, status);

	/* Resubmit urb so we continue receiving IRQ data */
	if (status != -ESHUTDOWN && status != -ENOENT) {
		usb_mark_last_busy(serial->dev);
		err = usb_submit_urb(urb, GFP_ATOMIC);
		if (err && err != -EPERM)
			dev_err(&port->dev, "%s: resubmit intr urb "
				"failed. (%d)\n", __func__, err);
	}
}

static int sierra_write_room(struct tty_struct *tty)
{
	struct usb_serial_port *port = tty->driver_data;
	struct sierra_port_private *portdata = usb_get_serial_port_data(port);
	unsigned long flags;

	/* try to give a good number back based on if we have any free urbs at
	 * this point in time */
	spin_lock_irqsave(&portdata->lock, flags);
	if (portdata->outstanding_urbs > (portdata->num_out_urbs * 2) / 3) {
		spin_unlock_irqrestore(&portdata->lock, flags);
		dev_dbg(&port->dev, "%s - write limit hit\n", __func__);
		return 0;
	}
	spin_unlock_irqrestore(&portdata->lock, flags);

	return 2048;
}

static void sierra_stop_rx_urbs(struct usb_serial_port *port)
{
	int i;
	struct sierra_port_private *portdata = usb_get_serial_port_data(port);

	for (i = 0; i < portdata->num_in_urbs; i++)
		usb_kill_urb(portdata->in_urbs[i]);

	usb_kill_urb(port->interrupt_in_urb);
}

static int sierra_submit_rx_urbs(struct usb_serial_port *port, gfp_t mem_flags)
{
	int ok_cnt;
	int err = -EINVAL;
	int i;
	struct urb *urb;
	struct sierra_port_private *portdata = usb_get_serial_port_data(port);

	ok_cnt = 0;
	for (i = 0; i < portdata->num_in_urbs; i++) {
		urb = portdata->in_urbs[i];
		if (!urb)
			continue;
		err = usb_submit_urb(urb, mem_flags);
		if (err) {
			dev_err(&port->dev, "%s: submit urb failed: %d\n",
				__func__, err);
		} else {
			ok_cnt++;
		}
	}

	if (ok_cnt && port->interrupt_in_urb) {
		err = usb_submit_urb(port->interrupt_in_urb, mem_flags);
		if (err) {
			dev_err(&port->dev, "%s: submit intr urb failed: %d\n",
				__func__, err);
		}
	}

	if (ok_cnt > 0) /* at least one rx urb submitted */
		return 0;
	else
		return err;
}

static struct urb *sierra_setup_urb(struct usb_serial *serial, int endpoint,
					int dir, void *ctx, int len,
					gfp_t mem_flags,
					usb_complete_t callback)
{
	struct urb	*urb;
	u8		*buf;

	if (endpoint == -1)
		return NULL;

	urb = usb_alloc_urb(0, mem_flags);
	if (urb == NULL) {
		dev_dbg(&serial->dev->dev, "%s: alloc for endpoint %d failed\n",
			__func__, endpoint);
		return NULL;
	}

	buf = kmalloc(len, mem_flags);
	if (buf) {
		/* Fill URB using supplied data */
		usb_fill_bulk_urb(urb, serial->dev,
			usb_sndbulkpipe(serial->dev, endpoint) | dir,
			buf, len, callback, ctx);

		dev_dbg(&serial->dev->dev, "%s %c u : %p d:%p\n", __func__,
				dir == USB_DIR_IN ? 'i' : 'o', urb, buf);
	} else {
		dev_dbg(&serial->dev->dev, "%s %c u:%p d:%p\n", __func__,
				dir == USB_DIR_IN ? 'i' : 'o', urb, buf);

		sierra_release_urb(urb);
		urb = NULL;
	}

	return urb;
}

static void sierra_close(struct usb_serial_port *port)
{
	int i;
	struct usb_serial *serial = port->serial;
	struct sierra_port_private *portdata;
	struct sierra_intf_private *intfdata = port->serial->private;
	struct urb *urb;

	portdata = usb_get_serial_port_data(port);

	portdata->rts_state = 0;
	portdata->dtr_state = 0;

	mutex_lock(&serial->disc_mutex);
	if (!serial->disconnected) {
		/* odd error handling due to pm counters */
		if (!usb_autopm_get_interface(serial->interface))
			sierra_send_setup(port);
		else
			usb_autopm_get_interface_no_resume(serial->interface);

	}
	mutex_unlock(&serial->disc_mutex);
	spin_lock_irq(&intfdata->susp_lock);
	portdata->opened = 0;
	if (--intfdata->open_ports == 0)
		serial->interface->needs_remote_wakeup = 0;
	spin_unlock_irq(&intfdata->susp_lock);

	for (;;) {
		urb = usb_get_from_anchor(&portdata->delayed);
		if (!urb)
			break;
		kfree(urb->transfer_buffer);
		usb_free_urb(urb);
		usb_autopm_put_interface_async(serial->interface);
		spin_lock(&portdata->lock);
		portdata->outstanding_urbs--;
		spin_unlock(&portdata->lock);
	}

	sierra_stop_rx_urbs(port);
	for (i = 0; i < portdata->num_in_urbs; i++) {
		sierra_release_urb(portdata->in_urbs[i]);
		portdata->in_urbs[i] = NULL;
	}
}

static int sierra_open(struct tty_struct *tty, struct usb_serial_port *port)
{
	struct sierra_port_private *portdata;
	struct usb_serial *serial = port->serial;
	struct sierra_intf_private *intfdata = serial->private;
	int i;
	int err;
	int endpoint;
	struct urb *urb;

	portdata = usb_get_serial_port_data(port);

	/* Set some sane defaults */
	portdata->rts_state = 1;
	portdata->dtr_state = 1;


	endpoint = port->bulk_in_endpointAddress;
	for (i = 0; i < portdata->num_in_urbs; i++) {
		urb = sierra_setup_urb(serial, endpoint, USB_DIR_IN, port,
					IN_BUFLEN, GFP_KERNEL,
					sierra_indat_callback);
		portdata->in_urbs[i] = urb;
	}
	/* clear halt condition */
	usb_clear_halt(serial->dev,
			usb_sndbulkpipe(serial->dev, endpoint) | USB_DIR_IN);

	err = sierra_submit_rx_urbs(port, GFP_KERNEL);
	if (err)
		goto err_submit;

	sierra_send_setup(port);

	spin_lock_irq(&intfdata->susp_lock);
	portdata->opened = 1;
	if (++intfdata->open_ports == 1)
		serial->interface->needs_remote_wakeup = 1;
	spin_unlock_irq(&intfdata->susp_lock);
	usb_autopm_put_interface(serial->interface);

	return 0;

err_submit:
	sierra_stop_rx_urbs(port);

	for (i = 0; i < portdata->num_in_urbs; i++) {
		sierra_release_urb(portdata->in_urbs[i]);
		portdata->in_urbs[i] = NULL;
	}

	return err;
}


static void sierra_dtr_rts(struct usb_serial_port *port, int on)
{
	struct sierra_port_private *portdata;

	portdata = usb_get_serial_port_data(port);
	portdata->rts_state = on;
	portdata->dtr_state = on;

	sierra_send_setup(port);
}

static int sierra_startup(struct usb_serial *serial)
{
	struct sierra_intf_private *intfdata;

	intfdata = kzalloc(sizeof(*intfdata), GFP_KERNEL);
	if (!intfdata)
		return -ENOMEM;

	spin_lock_init(&intfdata->susp_lock);

	usb_set_serial_data(serial, intfdata);

	/* Set Device mode to D0 */
	sierra_set_power_state(serial->dev, 0x0000);

	/* Check NMEA and set */
	if (nmea)
		sierra_vsc_set_nmea(serial->dev, 1);

	return 0;
}

static void sierra_release(struct usb_serial *serial)
{
	struct sierra_intf_private *intfdata;

	intfdata = usb_get_serial_data(serial);
	kfree(intfdata);
}

static int sierra_port_probe(struct usb_serial_port *port)
{
	struct usb_serial *serial = port->serial;
	struct sierra_port_private *portdata;
	const struct sierra_iface_info *himemoryp;
	u8 ifnum;

	portdata = kzalloc(sizeof(*portdata), GFP_KERNEL);
	if (!portdata)
		return -ENOMEM;

	spin_lock_init(&portdata->lock);
	init_usb_anchor(&portdata->active);
	init_usb_anchor(&portdata->delayed);

	/* Assume low memory requirements */
	portdata->num_out_urbs = N_OUT_URB;
	portdata->num_in_urbs  = N_IN_URB;

	/* Determine actual memory requirements */
	if (serial->num_ports == 1) {
		/* Get interface number for composite device */
		ifnum = sierra_calc_interface(serial);
		himemoryp = &typeB_interface_list;
	} else {
		/* This is really the usb-serial port number of the interface
		 * rather than the interface number.
		 */
		ifnum = port->number - serial->minor;
		himemoryp = &typeA_interface_list;
	}

	if (is_himemory(ifnum, himemoryp)) {
		portdata->num_out_urbs = N_OUT_URB_HM;
		portdata->num_in_urbs  = N_IN_URB_HM;
	}

	dev_dbg(&port->dev,
			"Memory usage (urbs) interface #%d, in=%d, out=%d\n",
			ifnum, portdata->num_in_urbs, portdata->num_out_urbs);

	usb_set_serial_port_data(port, portdata);

	return 0;
}

static int sierra_port_remove(struct usb_serial_port *port)
{
	struct sierra_port_private *portdata;

	portdata = usb_get_serial_port_data(port);
	usb_set_serial_port_data(port, NULL);
	kfree(portdata);

	return 0;
}

#ifdef CONFIG_PM
static void stop_read_write_urbs(struct usb_serial *serial)
{
	int i;
	struct usb_serial_port *port;
	struct sierra_port_private *portdata;

	/* Stop reading/writing urbs */
	for (i = 0; i < serial->num_ports; ++i) {
		port = serial->port[i];
		portdata = usb_get_serial_port_data(port);
		if (!portdata)
			continue;
		sierra_stop_rx_urbs(port);
		usb_kill_anchored_urbs(&portdata->active);
	}
}

static int sierra_suspend(struct usb_serial *serial, pm_message_t message)
{
	struct sierra_intf_private *intfdata;
	int b;

	if (PMSG_IS_AUTO(message)) {
		intfdata = serial->private;
		spin_lock_irq(&intfdata->susp_lock);
		b = intfdata->in_flight;

		if (b) {
			spin_unlock_irq(&intfdata->susp_lock);
			return -EBUSY;
		} else {
			intfdata->suspended = 1;
			spin_unlock_irq(&intfdata->susp_lock);
		}
	}
	stop_read_write_urbs(serial);

	return 0;
}

static int sierra_resume(struct usb_serial *serial)
{
	struct usb_serial_port *port;
	struct sierra_intf_private *intfdata = serial->private;
	struct sierra_port_private *portdata;
	struct urb *urb;
	int ec = 0;
	int i, err;

	spin_lock_irq(&intfdata->susp_lock);
	for (i = 0; i < serial->num_ports; i++) {
		port = serial->port[i];
		portdata = usb_get_serial_port_data(port);

		if (!portdata)
			continue;

		while ((urb = usb_get_from_anchor(&portdata->delayed))) {
			usb_anchor_urb(urb, &portdata->active);
			intfdata->in_flight++;
			err = usb_submit_urb(urb, GFP_ATOMIC);
			if (err < 0) {
				intfdata->in_flight--;
				usb_unanchor_urb(urb);
				kfree(urb->transfer_buffer);
				usb_free_urb(urb);
				spin_lock(&portdata->lock);
				portdata->outstanding_urbs--;
				spin_unlock(&portdata->lock);
				continue;
			}
		}

		if (portdata->opened) {
			err = sierra_submit_rx_urbs(port, GFP_ATOMIC);
			if (err)
				ec++;
		}
	}
	intfdata->suspended = 0;
	spin_unlock_irq(&intfdata->susp_lock);

	return ec ? -EIO : 0;
}

#else
#define sierra_suspend NULL
#define sierra_resume NULL
#endif

static struct usb_serial_driver sierra_device = {
	.driver = {
		.owner =	THIS_MODULE,
		.name =		"sierra",
	},
	.description       = "Sierra USB modem",
	.id_table          = id_table,
	.calc_num_ports	   = sierra_calc_num_ports,
	.probe		   = sierra_probe,
	.open              = sierra_open,
	.close             = sierra_close,
	.dtr_rts	   = sierra_dtr_rts,
	.write             = sierra_write,
	.write_room        = sierra_write_room,
	.set_termios       = sierra_set_termios,
	.tiocmget          = sierra_tiocmget,
	.tiocmset          = sierra_tiocmset,
	.attach            = sierra_startup,
	.release           = sierra_release,
	.port_probe        = sierra_port_probe,
	.port_remove       = sierra_port_remove,
	.suspend	   = sierra_suspend,
	.resume		   = sierra_resume,
	.read_int_callback = sierra_instat_callback,
};

static struct usb_serial_driver * const serial_drivers[] = {
	&sierra_device, NULL
};

module_usb_serial_driver(serial_drivers, id_table);

MODULE_AUTHOR(DRIVER_AUTHOR);
MODULE_DESCRIPTION(DRIVER_DESC);
MODULE_LICENSE("GPL");

module_param(nmea, bool, S_IRUGO | S_IWUSR);
MODULE_PARM_DESC(nmea, "NMEA streaming");<|MERGE_RESOLUTION|>--- conflicted
+++ resolved
@@ -284,12 +284,6 @@
 	{ USB_DEVICE(0x1199, 0x6893) },	/* Sierra Wireless Device */
 	/* Sierra Wireless Direct IP modems */
 	{ USB_DEVICE_AND_INTERFACE_INFO(0x1199, 0x68A3, 0xFF, 0xFF, 0xFF),
-<<<<<<< HEAD
-	  .driver_info = (kernel_ulong_t)&direct_ip_interface_blacklist
-	},
-	{ USB_DEVICE_AND_INTERFACE_INFO(0x1199, 0x68AA, 0xFF, 0xFF, 0xFF),
-=======
->>>>>>> f0b7ed42
 	  .driver_info = (kernel_ulong_t)&direct_ip_interface_blacklist
 	},
 	{ USB_DEVICE_AND_INTERFACE_INFO(0x1199, 0x68AA, 0xFF, 0xFF, 0xFF),
