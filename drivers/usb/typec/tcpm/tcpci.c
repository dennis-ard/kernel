--- conflicted
+++ resolved
@@ -210,19 +210,11 @@
 	*cc1 = tcpci_to_typec_cc((reg >> TCPC_CC_STATUS_CC1_SHIFT) &
 				 TCPC_CC_STATUS_CC1_MASK,
 				 reg & TCPC_CC_STATUS_TERM ||
-<<<<<<< HEAD
 				 tcpc_presenting_rd(role_control, CC1));
 	*cc2 = tcpci_to_typec_cc((reg >> TCPC_CC_STATUS_CC2_SHIFT) &
 				 TCPC_CC_STATUS_CC2_MASK,
 				 reg & TCPC_CC_STATUS_TERM ||
 				 tcpc_presenting_rd(role_control, CC2));
-=======
-				 tcpc_presenting_cc1_rd(role_control));
-	*cc2 = tcpci_to_typec_cc((reg >> TCPC_CC_STATUS_CC2_SHIFT) &
-				 TCPC_CC_STATUS_CC2_MASK,
-				 reg & TCPC_CC_STATUS_TERM ||
-				 tcpc_presenting_cc2_rd(role_control));
->>>>>>> e97bd1e0
 
 	return 0;
 }
