/*
 * Elantech Touchpad driver (v6)
 *
 * Copyright (C) 2007-2009 Arjan Opmeer <arjan@opmeer.net>
 *
 * This program is free software; you can redistribute it and/or modify it
 * under the terms of the GNU General Public License version 2 as published
 * by the Free Software Foundation.
 *
 * Trademarks are the property of their respective owners.
 */

#include <linux/delay.h>
#include <linux/dmi.h>
#include <linux/slab.h>
#include <linux/module.h>
#include <linux/input.h>
#include <linux/input/mt.h>
#include <linux/serio.h>
#include <linux/libps2.h>
#include "psmouse.h"
#include "elantech.h"

#define elantech_debug(fmt, ...)					\
	do {								\
		if (etd->debug)						\
			psmouse_printk(KERN_DEBUG, psmouse,		\
					fmt, ##__VA_ARGS__);		\
	} while (0)

/*
 * Send a Synaptics style sliced query command
 */
static int synaptics_send_cmd(struct psmouse *psmouse, unsigned char c,
				unsigned char *param)
{
	if (psmouse_sliced_command(psmouse, c) ||
	    ps2_command(&psmouse->ps2dev, param, PSMOUSE_CMD_GETINFO)) {
		psmouse_err(psmouse, "%s query 0x%02x failed.\n", __func__, c);
		return -1;
	}

	return 0;
}

/*
 * V3 and later support this fast command
 */
static int elantech_send_cmd(struct psmouse *psmouse, unsigned char c,
				unsigned char *param)
{
	struct ps2dev *ps2dev = &psmouse->ps2dev;

	if (ps2_command(ps2dev, NULL, ETP_PS2_CUSTOM_COMMAND) ||
	    ps2_command(ps2dev, NULL, c) ||
	    ps2_command(ps2dev, param, PSMOUSE_CMD_GETINFO)) {
		psmouse_err(psmouse, "%s query 0x%02x failed.\n", __func__, c);
		return -1;
	}

	return 0;
}

/*
 * A retrying version of ps2_command
 */
static int elantech_ps2_command(struct psmouse *psmouse,
				unsigned char *param, int command)
{
	struct ps2dev *ps2dev = &psmouse->ps2dev;
	struct elantech_data *etd = psmouse->private;
	int rc;
	int tries = ETP_PS2_COMMAND_TRIES;

	do {
		rc = ps2_command(ps2dev, param, command);
		if (rc == 0)
			break;
		tries--;
		elantech_debug("retrying ps2 command 0x%02x (%d).\n",
				command, tries);
		msleep(ETP_PS2_COMMAND_DELAY);
	} while (tries > 0);

	if (rc)
		psmouse_err(psmouse, "ps2 command 0x%02x failed.\n", command);

	return rc;
}

/*
 * Send an Elantech style special command to read a value from a register
 */
static int elantech_read_reg(struct psmouse *psmouse, unsigned char reg,
				unsigned char *val)
{
	struct elantech_data *etd = psmouse->private;
	unsigned char param[3];
	int rc = 0;

	if (reg < 0x07 || reg > 0x26)
		return -1;

	if (reg > 0x11 && reg < 0x20)
		return -1;

	switch (etd->hw_version) {
	case 1:
		if (psmouse_sliced_command(psmouse, ETP_REGISTER_READ) ||
		    psmouse_sliced_command(psmouse, reg) ||
		    ps2_command(&psmouse->ps2dev, param, PSMOUSE_CMD_GETINFO)) {
			rc = -1;
		}
		break;

	case 2:
		if (elantech_ps2_command(psmouse,  NULL, ETP_PS2_CUSTOM_COMMAND) ||
		    elantech_ps2_command(psmouse,  NULL, ETP_REGISTER_READ) ||
		    elantech_ps2_command(psmouse,  NULL, ETP_PS2_CUSTOM_COMMAND) ||
		    elantech_ps2_command(psmouse,  NULL, reg) ||
		    elantech_ps2_command(psmouse, param, PSMOUSE_CMD_GETINFO)) {
			rc = -1;
		}
		break;

	case 3 ... 4:
		if (elantech_ps2_command(psmouse, NULL, ETP_PS2_CUSTOM_COMMAND) ||
		    elantech_ps2_command(psmouse, NULL, ETP_REGISTER_READWRITE) ||
		    elantech_ps2_command(psmouse, NULL, ETP_PS2_CUSTOM_COMMAND) ||
		    elantech_ps2_command(psmouse, NULL, reg) ||
		    elantech_ps2_command(psmouse, param, PSMOUSE_CMD_GETINFO)) {
			rc = -1;
		}
		break;
	}

	if (rc)
		psmouse_err(psmouse, "failed to read register 0x%02x.\n", reg);
	else if (etd->hw_version != 4)
		*val = param[0];
	else
		*val = param[1];

	return rc;
}

/*
 * Send an Elantech style special command to write a register with a value
 */
static int elantech_write_reg(struct psmouse *psmouse, unsigned char reg,
				unsigned char val)
{
	struct elantech_data *etd = psmouse->private;
	int rc = 0;

	if (reg < 0x07 || reg > 0x26)
		return -1;

	if (reg > 0x11 && reg < 0x20)
		return -1;

	switch (etd->hw_version) {
	case 1:
		if (psmouse_sliced_command(psmouse, ETP_REGISTER_WRITE) ||
		    psmouse_sliced_command(psmouse, reg) ||
		    psmouse_sliced_command(psmouse, val) ||
		    ps2_command(&psmouse->ps2dev, NULL, PSMOUSE_CMD_SETSCALE11)) {
			rc = -1;
		}
		break;

	case 2:
		if (elantech_ps2_command(psmouse, NULL, ETP_PS2_CUSTOM_COMMAND) ||
		    elantech_ps2_command(psmouse, NULL, ETP_REGISTER_WRITE) ||
		    elantech_ps2_command(psmouse, NULL, ETP_PS2_CUSTOM_COMMAND) ||
		    elantech_ps2_command(psmouse, NULL, reg) ||
		    elantech_ps2_command(psmouse, NULL, ETP_PS2_CUSTOM_COMMAND) ||
		    elantech_ps2_command(psmouse, NULL, val) ||
		    elantech_ps2_command(psmouse, NULL, PSMOUSE_CMD_SETSCALE11)) {
			rc = -1;
		}
		break;

	case 3:
		if (elantech_ps2_command(psmouse, NULL, ETP_PS2_CUSTOM_COMMAND) ||
		    elantech_ps2_command(psmouse, NULL, ETP_REGISTER_READWRITE) ||
		    elantech_ps2_command(psmouse, NULL, ETP_PS2_CUSTOM_COMMAND) ||
		    elantech_ps2_command(psmouse, NULL, reg) ||
		    elantech_ps2_command(psmouse, NULL, ETP_PS2_CUSTOM_COMMAND) ||
		    elantech_ps2_command(psmouse, NULL, val) ||
		    elantech_ps2_command(psmouse, NULL, PSMOUSE_CMD_SETSCALE11)) {
			rc = -1;
		}
		break;

	case 4:
		if (elantech_ps2_command(psmouse, NULL, ETP_PS2_CUSTOM_COMMAND) ||
		    elantech_ps2_command(psmouse, NULL, ETP_REGISTER_READWRITE) ||
		    elantech_ps2_command(psmouse, NULL, ETP_PS2_CUSTOM_COMMAND) ||
		    elantech_ps2_command(psmouse, NULL, reg) ||
		    elantech_ps2_command(psmouse, NULL, ETP_PS2_CUSTOM_COMMAND) ||
		    elantech_ps2_command(psmouse, NULL, ETP_REGISTER_READWRITE) ||
		    elantech_ps2_command(psmouse, NULL, ETP_PS2_CUSTOM_COMMAND) ||
		    elantech_ps2_command(psmouse, NULL, val) ||
		    elantech_ps2_command(psmouse, NULL, PSMOUSE_CMD_SETSCALE11)) {
			rc = -1;
		}
		break;
	}

	if (rc)
		psmouse_err(psmouse,
			    "failed to write register 0x%02x with value 0x%02x.\n",
			    reg, val);

	return rc;
}

/*
 * Dump a complete mouse movement packet to the syslog
 */
static void elantech_packet_dump(struct psmouse *psmouse)
{
	int	i;

	psmouse_printk(KERN_DEBUG, psmouse, "PS/2 packet [");
	for (i = 0; i < psmouse->pktsize; i++)
		printk("%s0x%02x ", i ? ", " : " ", psmouse->packet[i]);
	printk("]\n");
}

/*
 * Interpret complete data packets and report absolute mode input events for
 * hardware version 1. (4 byte packets)
 */
static void elantech_report_absolute_v1(struct psmouse *psmouse)
{
	struct input_dev *dev = psmouse->dev;
	struct elantech_data *etd = psmouse->private;
	unsigned char *packet = psmouse->packet;
	int fingers;

	if (etd->fw_version < 0x020000) {
		/*
		 * byte 0:  D   U  p1  p2   1  p3   R   L
		 * byte 1:  f   0  th  tw  x9  x8  y9  y8
		 */
		fingers = ((packet[1] & 0x80) >> 7) +
				((packet[1] & 0x30) >> 4);
	} else {
		/*
		 * byte 0: n1  n0  p2  p1   1  p3   R   L
		 * byte 1:  0   0   0   0  x9  x8  y9  y8
		 */
		fingers = (packet[0] & 0xc0) >> 6;
	}

	if (etd->jumpy_cursor) {
		if (fingers != 1) {
			etd->single_finger_reports = 0;
		} else if (etd->single_finger_reports < 2) {
			/* Discard first 2 reports of one finger, bogus */
			etd->single_finger_reports++;
			elantech_debug("discarding packet\n");
			return;
		}
	}

	input_report_key(dev, BTN_TOUCH, fingers != 0);

	/*
	 * byte 2: x7  x6  x5  x4  x3  x2  x1  x0
	 * byte 3: y7  y6  y5  y4  y3  y2  y1  y0
	 */
	if (fingers) {
		input_report_abs(dev, ABS_X,
			((packet[1] & 0x0c) << 6) | packet[2]);
		input_report_abs(dev, ABS_Y,
			etd->y_max - (((packet[1] & 0x03) << 8) | packet[3]));
	}

	input_report_key(dev, BTN_TOOL_FINGER, fingers == 1);
	input_report_key(dev, BTN_TOOL_DOUBLETAP, fingers == 2);
	input_report_key(dev, BTN_TOOL_TRIPLETAP, fingers == 3);
	input_report_key(dev, BTN_LEFT, packet[0] & 0x01);
	input_report_key(dev, BTN_RIGHT, packet[0] & 0x02);

	if (etd->fw_version < 0x020000 &&
	    (etd->capabilities[0] & ETP_CAP_HAS_ROCKER)) {
		/* rocker up */
		input_report_key(dev, BTN_FORWARD, packet[0] & 0x40);
		/* rocker down */
		input_report_key(dev, BTN_BACK, packet[0] & 0x80);
	}

	input_sync(dev);
}

static void elantech_set_slot(struct input_dev *dev, int slot, bool active,
			      unsigned int x, unsigned int y)
{
	input_mt_slot(dev, slot);
	input_mt_report_slot_state(dev, MT_TOOL_FINGER, active);
	if (active) {
		input_report_abs(dev, ABS_MT_POSITION_X, x);
		input_report_abs(dev, ABS_MT_POSITION_Y, y);
	}
}

/* x1 < x2 and y1 < y2 when two fingers, x = y = 0 when not pressed */
static void elantech_report_semi_mt_data(struct input_dev *dev,
					 unsigned int num_fingers,
					 unsigned int x1, unsigned int y1,
					 unsigned int x2, unsigned int y2)
{
	elantech_set_slot(dev, 0, num_fingers != 0, x1, y1);
	elantech_set_slot(dev, 1, num_fingers >= 2, x2, y2);
}

/*
 * Interpret complete data packets and report absolute mode input events for
 * hardware version 2. (6 byte packets)
 */
static void elantech_report_absolute_v2(struct psmouse *psmouse)
{
	struct elantech_data *etd = psmouse->private;
	struct input_dev *dev = psmouse->dev;
	unsigned char *packet = psmouse->packet;
	unsigned int fingers, x1 = 0, y1 = 0, x2 = 0, y2 = 0;
	unsigned int width = 0, pres = 0;

	/* byte 0: n1  n0   .   .   .   .   R   L */
	fingers = (packet[0] & 0xc0) >> 6;

	switch (fingers) {
	case 3:
		/*
		 * Same as one finger, except report of more than 3 fingers:
		 * byte 3:  n4  .   w1  w0   .   .   .   .
		 */
		if (packet[3] & 0x80)
			fingers = 4;
		/* pass through... */
	case 1:
		/*
		 * byte 1:  .   .   .   .  x11 x10 x9  x8
		 * byte 2: x7  x6  x5  x4  x4  x2  x1  x0
		 */
		x1 = ((packet[1] & 0x0f) << 8) | packet[2];
		/*
		 * byte 4:  .   .   .   .  y11 y10 y9  y8
		 * byte 5: y7  y6  y5  y4  y3  y2  y1  y0
		 */
		y1 = etd->y_max - (((packet[4] & 0x0f) << 8) | packet[5]);

		pres = (packet[1] & 0xf0) | ((packet[4] & 0xf0) >> 4);
		width = ((packet[0] & 0x30) >> 2) | ((packet[3] & 0x30) >> 4);
		break;

	case 2:
		/*
		 * The coordinate of each finger is reported separately
		 * with a lower resolution for two finger touches:
		 * byte 0:  .   .  ay8 ax8  .   .   .   .
		 * byte 1: ax7 ax6 ax5 ax4 ax3 ax2 ax1 ax0
		 */
		x1 = (((packet[0] & 0x10) << 4) | packet[1]) << 2;
		/* byte 2: ay7 ay6 ay5 ay4 ay3 ay2 ay1 ay0 */
		y1 = etd->y_max -
			((((packet[0] & 0x20) << 3) | packet[2]) << 2);
		/*
		 * byte 3:  .   .  by8 bx8  .   .   .   .
		 * byte 4: bx7 bx6 bx5 bx4 bx3 bx2 bx1 bx0
		 */
		x2 = (((packet[3] & 0x10) << 4) | packet[4]) << 2;
		/* byte 5: by7 by8 by5 by4 by3 by2 by1 by0 */
		y2 = etd->y_max -
			((((packet[3] & 0x20) << 3) | packet[5]) << 2);

		/* Unknown so just report sensible values */
		pres = 127;
		width = 7;
		break;
	}

	input_report_key(dev, BTN_TOUCH, fingers != 0);
	if (fingers != 0) {
		input_report_abs(dev, ABS_X, x1);
		input_report_abs(dev, ABS_Y, y1);
	}
	elantech_report_semi_mt_data(dev, fingers, x1, y1, x2, y2);
	input_report_key(dev, BTN_TOOL_FINGER, fingers == 1);
	input_report_key(dev, BTN_TOOL_DOUBLETAP, fingers == 2);
	input_report_key(dev, BTN_TOOL_TRIPLETAP, fingers == 3);
	input_report_key(dev, BTN_TOOL_QUADTAP, fingers == 4);
	input_report_key(dev, BTN_LEFT, packet[0] & 0x01);
	input_report_key(dev, BTN_RIGHT, packet[0] & 0x02);
	if (etd->reports_pressure) {
		input_report_abs(dev, ABS_PRESSURE, pres);
		input_report_abs(dev, ABS_TOOL_WIDTH, width);
	}

	input_sync(dev);
}

/*
 * Interpret complete data packets and report absolute mode input events for
 * hardware version 3. (12 byte packets for two fingers)
 */
static void elantech_report_absolute_v3(struct psmouse *psmouse,
					int packet_type)
{
	struct input_dev *dev = psmouse->dev;
	struct elantech_data *etd = psmouse->private;
	unsigned char *packet = psmouse->packet;
	unsigned int fingers = 0, x1 = 0, y1 = 0, x2 = 0, y2 = 0;
	unsigned int width = 0, pres = 0;

	/* byte 0: n1  n0   .   .   .   .   R   L */
	fingers = (packet[0] & 0xc0) >> 6;

	switch (fingers) {
	case 3:
	case 1:
		/*
		 * byte 1:  .   .   .   .  x11 x10 x9  x8
		 * byte 2: x7  x6  x5  x4  x4  x2  x1  x0
		 */
		x1 = ((packet[1] & 0x0f) << 8) | packet[2];
		/*
		 * byte 4:  .   .   .   .  y11 y10 y9  y8
		 * byte 5: y7  y6  y5  y4  y3  y2  y1  y0
		 */
		y1 = etd->y_max - (((packet[4] & 0x0f) << 8) | packet[5]);
		break;

	case 2:
		if (packet_type == PACKET_V3_HEAD) {
			/*
			 * byte 1:   .    .    .    .  ax11 ax10 ax9  ax8
			 * byte 2: ax7  ax6  ax5  ax4  ax3  ax2  ax1  ax0
			 */
			etd->mt[0].x = ((packet[1] & 0x0f) << 8) | packet[2];
			/*
			 * byte 4:   .    .    .    .  ay11 ay10 ay9  ay8
			 * byte 5: ay7  ay6  ay5  ay4  ay3  ay2  ay1  ay0
			 */
			etd->mt[0].y = etd->y_max -
				(((packet[4] & 0x0f) << 8) | packet[5]);
			/*
			 * wait for next packet
			 */
			return;
		}

		/* packet_type == PACKET_V3_TAIL */
		x1 = etd->mt[0].x;
		y1 = etd->mt[0].y;
		x2 = ((packet[1] & 0x0f) << 8) | packet[2];
		y2 = etd->y_max - (((packet[4] & 0x0f) << 8) | packet[5]);
		break;
	}

	pres = (packet[1] & 0xf0) | ((packet[4] & 0xf0) >> 4);
	width = ((packet[0] & 0x30) >> 2) | ((packet[3] & 0x30) >> 4);

	input_report_key(dev, BTN_TOUCH, fingers != 0);
	if (fingers != 0) {
		input_report_abs(dev, ABS_X, x1);
		input_report_abs(dev, ABS_Y, y1);
	}
	elantech_report_semi_mt_data(dev, fingers, x1, y1, x2, y2);
	input_report_key(dev, BTN_TOOL_FINGER, fingers == 1);
	input_report_key(dev, BTN_TOOL_DOUBLETAP, fingers == 2);
	input_report_key(dev, BTN_TOOL_TRIPLETAP, fingers == 3);

	/* For clickpads map both buttons to BTN_LEFT */
	if (etd->fw_version & 0x001000) {
		input_report_key(dev, BTN_LEFT, packet[0] & 0x03);
	} else {
		input_report_key(dev, BTN_LEFT, packet[0] & 0x01);
		input_report_key(dev, BTN_RIGHT, packet[0] & 0x02);
	}

	input_report_abs(dev, ABS_PRESSURE, pres);
	input_report_abs(dev, ABS_TOOL_WIDTH, width);

	input_sync(dev);
}

static void elantech_input_sync_v4(struct psmouse *psmouse)
{
	struct input_dev *dev = psmouse->dev;
	struct elantech_data *etd = psmouse->private;
	unsigned char *packet = psmouse->packet;

	/* For clickpads map both buttons to BTN_LEFT */
	if (etd->fw_version & 0x001000) {
		input_report_key(dev, BTN_LEFT, packet[0] & 0x03);
	} else {
		input_report_key(dev, BTN_LEFT, packet[0] & 0x01);
		input_report_key(dev, BTN_RIGHT, packet[0] & 0x02);
	}

	input_mt_report_pointer_emulation(dev, true);
	input_sync(dev);
}

static void process_packet_status_v4(struct psmouse *psmouse)
{
	struct input_dev *dev = psmouse->dev;
	unsigned char *packet = psmouse->packet;
	unsigned fingers;
	int i;

	/* notify finger state change */
	fingers = packet[1] & 0x1f;
	for (i = 0; i < ETP_MAX_FINGERS; i++) {
		if ((fingers & (1 << i)) == 0) {
			input_mt_slot(dev, i);
			input_mt_report_slot_state(dev, MT_TOOL_FINGER, false);
		}
	}

	elantech_input_sync_v4(psmouse);
}

static void process_packet_head_v4(struct psmouse *psmouse)
{
	struct input_dev *dev = psmouse->dev;
	struct elantech_data *etd = psmouse->private;
	unsigned char *packet = psmouse->packet;
	int id = ((packet[3] & 0xe0) >> 5) - 1;
	int pres, traces;

	if (id < 0)
		return;

	etd->mt[id].x = ((packet[1] & 0x0f) << 8) | packet[2];
	etd->mt[id].y = etd->y_max - (((packet[4] & 0x0f) << 8) | packet[5]);
	pres = (packet[1] & 0xf0) | ((packet[4] & 0xf0) >> 4);
	traces = (packet[0] & 0xf0) >> 4;

	input_mt_slot(dev, id);
	input_mt_report_slot_state(dev, MT_TOOL_FINGER, true);

	input_report_abs(dev, ABS_MT_POSITION_X, etd->mt[id].x);
	input_report_abs(dev, ABS_MT_POSITION_Y, etd->mt[id].y);
	input_report_abs(dev, ABS_MT_PRESSURE, pres);
	input_report_abs(dev, ABS_MT_TOUCH_MAJOR, traces * etd->width);
	/* report this for backwards compatibility */
	input_report_abs(dev, ABS_TOOL_WIDTH, traces);

	elantech_input_sync_v4(psmouse);
}

static void process_packet_motion_v4(struct psmouse *psmouse)
{
	struct input_dev *dev = psmouse->dev;
	struct elantech_data *etd = psmouse->private;
	unsigned char *packet = psmouse->packet;
	int weight, delta_x1 = 0, delta_y1 = 0, delta_x2 = 0, delta_y2 = 0;
	int id, sid;

	id = ((packet[0] & 0xe0) >> 5) - 1;
	if (id < 0)
		return;

	sid = ((packet[3] & 0xe0) >> 5) - 1;
	weight = (packet[0] & 0x10) ? ETP_WEIGHT_VALUE : 1;
	/*
	 * Motion packets give us the delta of x, y values of specific fingers,
	 * but in two's complement. Let the compiler do the conversion for us.
	 * Also _enlarge_ the numbers to int, in case of overflow.
	 */
	delta_x1 = (signed char)packet[1];
	delta_y1 = (signed char)packet[2];
	delta_x2 = (signed char)packet[4];
	delta_y2 = (signed char)packet[5];

	etd->mt[id].x += delta_x1 * weight;
	etd->mt[id].y -= delta_y1 * weight;
	input_mt_slot(dev, id);
	input_report_abs(dev, ABS_MT_POSITION_X, etd->mt[id].x);
	input_report_abs(dev, ABS_MT_POSITION_Y, etd->mt[id].y);

	if (sid >= 0) {
		etd->mt[sid].x += delta_x2 * weight;
		etd->mt[sid].y -= delta_y2 * weight;
		input_mt_slot(dev, sid);
		input_report_abs(dev, ABS_MT_POSITION_X, etd->mt[sid].x);
		input_report_abs(dev, ABS_MT_POSITION_Y, etd->mt[sid].y);
	}

	elantech_input_sync_v4(psmouse);
}

static void elantech_report_absolute_v4(struct psmouse *psmouse,
					int packet_type)
{
	switch (packet_type) {
	case PACKET_V4_STATUS:
		process_packet_status_v4(psmouse);
		break;

	case PACKET_V4_HEAD:
		process_packet_head_v4(psmouse);
		break;

	case PACKET_V4_MOTION:
		process_packet_motion_v4(psmouse);
		break;

	case PACKET_UNKNOWN:
	default:
		/* impossible to get here */
		break;
	}
}

static int elantech_packet_check_v1(struct psmouse *psmouse)
{
	struct elantech_data *etd = psmouse->private;
	unsigned char *packet = psmouse->packet;
	unsigned char p1, p2, p3;

	/* Parity bits are placed differently */
	if (etd->fw_version < 0x020000) {
		/* byte 0:  D   U  p1  p2   1  p3   R   L */
		p1 = (packet[0] & 0x20) >> 5;
		p2 = (packet[0] & 0x10) >> 4;
	} else {
		/* byte 0: n1  n0  p2  p1   1  p3   R   L */
		p1 = (packet[0] & 0x10) >> 4;
		p2 = (packet[0] & 0x20) >> 5;
	}

	p3 = (packet[0] & 0x04) >> 2;

	return etd->parity[packet[1]] == p1 &&
	       etd->parity[packet[2]] == p2 &&
	       etd->parity[packet[3]] == p3;
}

static int elantech_debounce_check_v2(struct psmouse *psmouse)
{
        /*
         * When we encounter packet that matches this exactly, it means the
         * hardware is in debounce status. Just ignore the whole packet.
         */
        const u8 debounce_packet[] = { 0x84, 0xff, 0xff, 0x02, 0xff, 0xff };
        unsigned char *packet = psmouse->packet;

        return !memcmp(packet, debounce_packet, sizeof(debounce_packet));
}

static int elantech_packet_check_v2(struct psmouse *psmouse)
{
	struct elantech_data *etd = psmouse->private;
	unsigned char *packet = psmouse->packet;

	/*
	 * V2 hardware has two flavors. Older ones that do not report pressure,
	 * and newer ones that reports pressure and width. With newer ones, all
	 * packets (1, 2, 3 finger touch) have the same constant bits. With
	 * older ones, 1/3 finger touch packets and 2 finger touch packets
	 * have different constant bits.
	 * With all three cases, if the constant bits are not exactly what I
	 * expected, I consider them invalid.
	 */
	if (etd->reports_pressure)
		return (packet[0] & 0x0c) == 0x04 &&
		       (packet[3] & 0x0f) == 0x02;

	if ((packet[0] & 0xc0) == 0x80)
		return (packet[0] & 0x0c) == 0x0c &&
		       (packet[3] & 0x0e) == 0x08;

	return (packet[0] & 0x3c) == 0x3c &&
	       (packet[1] & 0xf0) == 0x00 &&
	       (packet[3] & 0x3e) == 0x38 &&
	       (packet[4] & 0xf0) == 0x00;
}

/*
 * We check the constant bits to determine what packet type we get,
 * so packet checking is mandatory for v3 and later hardware.
 */
static int elantech_packet_check_v3(struct psmouse *psmouse)
{
	const u8 debounce_packet[] = { 0xc4, 0xff, 0xff, 0x02, 0xff, 0xff };
	unsigned char *packet = psmouse->packet;

	/*
	 * check debounce first, it has the same signature in byte 0
	 * and byte 3 as PACKET_V3_HEAD.
	 */
	if (!memcmp(packet, debounce_packet, sizeof(debounce_packet)))
		return PACKET_DEBOUNCE;

	if ((packet[0] & 0x0c) == 0x04 && (packet[3] & 0xcf) == 0x02)
		return PACKET_V3_HEAD;

	if ((packet[0] & 0x0c) == 0x0c && (packet[3] & 0xce) == 0x0c)
		return PACKET_V3_TAIL;

	return PACKET_UNKNOWN;
}

static int elantech_packet_check_v4(struct psmouse *psmouse)
{
	unsigned char *packet = psmouse->packet;

	if ((packet[0] & 0x0c) == 0x04 &&
	    (packet[3] & 0x1f) == 0x11)
		return PACKET_V4_HEAD;

	if ((packet[0] & 0x0c) == 0x04 &&
	    (packet[3] & 0x1f) == 0x12)
		return PACKET_V4_MOTION;

	if ((packet[0] & 0x0c) == 0x04 &&
	    (packet[3] & 0x1f) == 0x10)
		return PACKET_V4_STATUS;

	return PACKET_UNKNOWN;
}

/*
 * Process byte stream from mouse and handle complete packets
 */
static psmouse_ret_t elantech_process_byte(struct psmouse *psmouse)
{
	struct elantech_data *etd = psmouse->private;
	int packet_type;

	if (psmouse->pktcnt < psmouse->pktsize)
		return PSMOUSE_GOOD_DATA;

	if (etd->debug > 1)
		elantech_packet_dump(psmouse);

	switch (etd->hw_version) {
	case 1:
		if (etd->paritycheck && !elantech_packet_check_v1(psmouse))
			return PSMOUSE_BAD_DATA;

		elantech_report_absolute_v1(psmouse);
		break;

	case 2:
		/* ignore debounce */
		if (elantech_debounce_check_v2(psmouse))
			return PSMOUSE_FULL_PACKET;

		if (etd->paritycheck && !elantech_packet_check_v2(psmouse))
			return PSMOUSE_BAD_DATA;

		elantech_report_absolute_v2(psmouse);
		break;

	case 3:
		packet_type = elantech_packet_check_v3(psmouse);
		/* ignore debounce */
		if (packet_type == PACKET_DEBOUNCE)
			return PSMOUSE_FULL_PACKET;

		if (packet_type == PACKET_UNKNOWN)
			return PSMOUSE_BAD_DATA;

		elantech_report_absolute_v3(psmouse, packet_type);
		break;

	case 4:
		packet_type = elantech_packet_check_v4(psmouse);
		if (packet_type == PACKET_UNKNOWN)
			return PSMOUSE_BAD_DATA;

		elantech_report_absolute_v4(psmouse, packet_type);
		break;
	}

	return PSMOUSE_FULL_PACKET;
}

/*
 * This writes the reg_07 value again to the hardware at the end of every
 * set_rate call because the register loses its value. reg_07 allows setting
 * absolute mode on v4 hardware
 */
static void elantech_set_rate_restore_reg_07(struct psmouse *psmouse,
		unsigned int rate)
{
	struct elantech_data *etd = psmouse->private;

	etd->original_set_rate(psmouse, rate);
	if (elantech_write_reg(psmouse, 0x07, etd->reg_07))
		psmouse_err(psmouse, "restoring reg_07 failed\n");
}

/*
 * Put the touchpad into absolute mode
 */
static int elantech_set_absolute_mode(struct psmouse *psmouse)
{
	struct elantech_data *etd = psmouse->private;
	unsigned char val;
	int tries = ETP_READ_BACK_TRIES;
	int rc = 0;

	switch (etd->hw_version) {
	case 1:
		etd->reg_10 = 0x16;
		etd->reg_11 = 0x8f;
		if (elantech_write_reg(psmouse, 0x10, etd->reg_10) ||
		    elantech_write_reg(psmouse, 0x11, etd->reg_11)) {
			rc = -1;
		}
		break;

	case 2:
					/* Windows driver values */
		etd->reg_10 = 0x54;
		etd->reg_11 = 0x88;	/* 0x8a */
		etd->reg_21 = 0x60;	/* 0x00 */
		if (elantech_write_reg(psmouse, 0x10, etd->reg_10) ||
		    elantech_write_reg(psmouse, 0x11, etd->reg_11) ||
		    elantech_write_reg(psmouse, 0x21, etd->reg_21)) {
			rc = -1;
		}
		break;

	case 3:
		if (etd->set_hw_resolution)
			etd->reg_10 = 0x0b;
		else
			etd->reg_10 = 0x01;

		if (elantech_write_reg(psmouse, 0x10, etd->reg_10))
			rc = -1;

		break;

	case 4:
		etd->reg_07 = 0x01;
		if (elantech_write_reg(psmouse, 0x07, etd->reg_07))
			rc = -1;

		goto skip_readback_reg_10; /* v4 has no reg 0x10 to read */
	}

	if (rc == 0) {
		/*
		 * Read back reg 0x10. For hardware version 1 we must make
		 * sure the absolute mode bit is set. For hardware version 2
		 * the touchpad is probably initializing and not ready until
		 * we read back the value we just wrote.
		 */
		do {
			rc = elantech_read_reg(psmouse, 0x10, &val);
			if (rc == 0)
				break;
			tries--;
			elantech_debug("retrying read (%d).\n", tries);
			msleep(ETP_READ_BACK_DELAY);
		} while (tries > 0);

		if (rc) {
			psmouse_err(psmouse,
				    "failed to read back register 0x10.\n");
		} else if (etd->hw_version == 1 &&
			   !(val & ETP_R10_ABSOLUTE_MODE)) {
			psmouse_err(psmouse,
				    "touchpad refuses to switch to absolute mode.\n");
			rc = -1;
		}
	}

 skip_readback_reg_10:
	if (rc)
		psmouse_err(psmouse, "failed to initialise registers.\n");

	return rc;
}

static int elantech_set_range(struct psmouse *psmouse,
			      unsigned int *x_min, unsigned int *y_min,
			      unsigned int *x_max, unsigned int *y_max,
			      unsigned int *width)
{
	struct elantech_data *etd = psmouse->private;
	unsigned char param[3];
	unsigned char traces;

	switch (etd->hw_version) {
	case 1:
		*x_min = ETP_XMIN_V1;
		*y_min = ETP_YMIN_V1;
		*x_max = ETP_XMAX_V1;
		*y_max = ETP_YMAX_V1;
		break;

	case 2:
		if (etd->fw_version == 0x020800 ||
		    etd->fw_version == 0x020b00 ||
		    etd->fw_version == 0x020030) {
			*x_min = ETP_XMIN_V2;
			*y_min = ETP_YMIN_V2;
			*x_max = ETP_XMAX_V2;
			*y_max = ETP_YMAX_V2;
		} else {
			int i;
			int fixed_dpi;

			i = (etd->fw_version > 0x020800 &&
			     etd->fw_version < 0x020900) ? 1 : 2;

			if (etd->send_cmd(psmouse, ETP_FW_ID_QUERY, param))
				return -1;

			fixed_dpi = param[1] & 0x10;

			if (((etd->fw_version >> 16) == 0x14) && fixed_dpi) {
				if (etd->send_cmd(psmouse, ETP_SAMPLE_QUERY, param))
					return -1;

				*x_max = (etd->capabilities[1] - i) * param[1] / 2;
				*y_max = (etd->capabilities[2] - i) * param[2] / 2;
			} else if (etd->fw_version == 0x040216) {
				*x_max = 819;
				*y_max = 405;
			} else if (etd->fw_version == 0x040219 || etd->fw_version == 0x040215) {
				*x_max = 900;
				*y_max = 500;
			} else {
				*x_max = (etd->capabilities[1] - i) * 64;
				*y_max = (etd->capabilities[2] - i) * 64;
			}
		}
		break;

	case 3:
		if (etd->send_cmd(psmouse, ETP_FW_ID_QUERY, param))
			return -1;

		*x_max = (0x0f & param[0]) << 8 | param[1];
		*y_max = (0xf0 & param[0]) << 4 | param[2];
		break;

	case 4:
		if (etd->send_cmd(psmouse, ETP_FW_ID_QUERY, param))
			return -1;

		*x_max = (0x0f & param[0]) << 8 | param[1];
		*y_max = (0xf0 & param[0]) << 4 | param[2];
		traces = etd->capabilities[1];
		if ((traces < 2) || (traces > *x_max))
			return -1;

		*width = *x_max / (traces - 1);
		break;
	}

	return 0;
}

/*
 * (value from firmware) * 10 + 790 = dpi
 * we also have to convert dpi to dots/mm (*10/254 to avoid floating point)
 */
static unsigned int elantech_convert_res(unsigned int val)
{
	return (val * 10 + 790) * 10 / 254;
}

static int elantech_get_resolution_v4(struct psmouse *psmouse,
				      unsigned int *x_res,
				      unsigned int *y_res)
{
	unsigned char param[3];

	if (elantech_send_cmd(psmouse, ETP_RESOLUTION_QUERY, param))
		return -1;

	*x_res = elantech_convert_res(param[1] & 0x0f);
	*y_res = elantech_convert_res((param[1] & 0xf0) >> 4);

	return 0;
}

/*
 * Advertise INPUT_PROP_BUTTONPAD for clickpads. The testing of bit 12 in
 * fw_version for this is based on the following fw_version & caps table:
 *
 * Laptop-model:           fw_version:     caps:           buttons:
 * Acer S3                 0x461f00        10, 13, 0e      clickpad
 * Acer S7-392             0x581f01        50, 17, 0d      clickpad
 * Acer V5-131             0x461f02        01, 16, 0c      clickpad
 * Acer V5-551             0x461f00        ?               clickpad
 * Asus K53SV              0x450f01        78, 15, 0c      2 hw buttons
 * Asus G46VW              0x460f02        00, 18, 0c      2 hw buttons
 * Asus G750JX             0x360f00        00, 16, 0c      2 hw buttons
 * Asus TP500LN            0x381f17        10, 14, 0e      clickpad
 * Asus X750JN             0x381f17        10, 14, 0e      clickpad
 * Asus UX31               0x361f00        20, 15, 0e      clickpad
 * Asus UX32VD             0x361f02        00, 15, 0e      clickpad
 * Avatar AVIU-145A2       0x361f00        ?               clickpad
 * Gigabyte U2442          0x450f01        58, 17, 0c      2 hw buttons
 * Lenovo L430             0x350f02        b9, 15, 0c      2 hw buttons (*)
 * Samsung NF210           0x150b00        78, 14, 0a      2 hw buttons
 * Samsung NP770Z5E        0x575f01        10, 15, 0f      clickpad
 * Samsung NP700Z5B        0x361f06        21, 15, 0f      clickpad
 * Samsung NP900X3E-A02    0x575f03        ?               clickpad
 * Samsung NP-QX410        0x851b00        19, 14, 0c      clickpad
 * Samsung RC512           0x450f00        08, 15, 0c      2 hw buttons
 * Samsung RF710           0x450f00        ?               2 hw buttons
 * System76 Pangolin       0x250f01        ?               2 hw buttons
 * (*) + 3 trackpoint buttons
 */
static void elantech_set_buttonpad_prop(struct psmouse *psmouse)
{
	struct input_dev *dev = psmouse->dev;
	struct elantech_data *etd = psmouse->private;

	if (etd->fw_version & 0x001000) {
		__set_bit(INPUT_PROP_BUTTONPAD, dev->propbit);
		__clear_bit(BTN_RIGHT, dev->keybit);
	}
}

/*
 * Set the appropriate event bits for the input subsystem
 */
static int elantech_set_input_params(struct psmouse *psmouse)
{
	struct input_dev *dev = psmouse->dev;
	struct elantech_data *etd = psmouse->private;
	unsigned int x_min = 0, y_min = 0, x_max = 0, y_max = 0, width = 0;
	unsigned int x_res = 0, y_res = 0;

	if (elantech_set_range(psmouse, &x_min, &y_min, &x_max, &y_max, &width))
		return -1;

	__set_bit(INPUT_PROP_POINTER, dev->propbit);
	__set_bit(EV_KEY, dev->evbit);
	__set_bit(EV_ABS, dev->evbit);
	__clear_bit(EV_REL, dev->evbit);

	__set_bit(BTN_LEFT, dev->keybit);
	__set_bit(BTN_RIGHT, dev->keybit);

	__set_bit(BTN_TOUCH, dev->keybit);
	__set_bit(BTN_TOOL_FINGER, dev->keybit);
	__set_bit(BTN_TOOL_DOUBLETAP, dev->keybit);
	__set_bit(BTN_TOOL_TRIPLETAP, dev->keybit);

	switch (etd->hw_version) {
	case 1:
		/* Rocker button */
		if (etd->fw_version < 0x020000 &&
		    (etd->capabilities[0] & ETP_CAP_HAS_ROCKER)) {
			__set_bit(BTN_FORWARD, dev->keybit);
			__set_bit(BTN_BACK, dev->keybit);
		}
		input_set_abs_params(dev, ABS_X, x_min, x_max, 0, 0);
		input_set_abs_params(dev, ABS_Y, y_min, y_max, 0, 0);
		break;

	case 2:
		__set_bit(BTN_TOOL_QUADTAP, dev->keybit);
		__set_bit(INPUT_PROP_SEMI_MT, dev->propbit);
		/* fall through */
	case 3:
		if (etd->hw_version == 3)
			elantech_set_buttonpad_prop(psmouse);
		input_set_abs_params(dev, ABS_X, x_min, x_max, 0, 0);
		input_set_abs_params(dev, ABS_Y, y_min, y_max, 0, 0);
		if (etd->reports_pressure) {
			input_set_abs_params(dev, ABS_PRESSURE, ETP_PMIN_V2,
					     ETP_PMAX_V2, 0, 0);
			input_set_abs_params(dev, ABS_TOOL_WIDTH, ETP_WMIN_V2,
					     ETP_WMAX_V2, 0, 0);
		}
		input_mt_init_slots(dev, 2, 0);
		input_set_abs_params(dev, ABS_MT_POSITION_X, x_min, x_max, 0, 0);
		input_set_abs_params(dev, ABS_MT_POSITION_Y, y_min, y_max, 0, 0);
		break;

	case 4:
		if (elantech_get_resolution_v4(psmouse, &x_res, &y_res)) {
			/*
			 * if query failed, print a warning and leave the values
			 * zero to resemble synaptics.c behavior.
			 */
			psmouse_warn(psmouse, "couldn't query resolution data.\n");
		}
		elantech_set_buttonpad_prop(psmouse);
		__set_bit(BTN_TOOL_QUADTAP, dev->keybit);
		/* For X to recognize me as touchpad. */
		input_set_abs_params(dev, ABS_X, x_min, x_max, 0, 0);
		input_set_abs_params(dev, ABS_Y, y_min, y_max, 0, 0);
		input_abs_set_res(dev, ABS_X, x_res);
		input_abs_set_res(dev, ABS_Y, y_res);
		/*
		 * range of pressure and width is the same as v2,
		 * report ABS_PRESSURE, ABS_TOOL_WIDTH for compatibility.
		 */
		input_set_abs_params(dev, ABS_PRESSURE, ETP_PMIN_V2,
				     ETP_PMAX_V2, 0, 0);
		input_set_abs_params(dev, ABS_TOOL_WIDTH, ETP_WMIN_V2,
				     ETP_WMAX_V2, 0, 0);
		/* Multitouch capable pad, up to 5 fingers. */
		input_mt_init_slots(dev, ETP_MAX_FINGERS, 0);
		input_set_abs_params(dev, ABS_MT_POSITION_X, x_min, x_max, 0, 0);
		input_set_abs_params(dev, ABS_MT_POSITION_Y, y_min, y_max, 0, 0);
		input_abs_set_res(dev, ABS_MT_POSITION_X, x_res);
		input_abs_set_res(dev, ABS_MT_POSITION_Y, y_res);
		input_set_abs_params(dev, ABS_MT_PRESSURE, ETP_PMIN_V2,
				     ETP_PMAX_V2, 0, 0);
		/*
		 * The firmware reports how many trace lines the finger spans,
		 * convert to surface unit as Protocol-B requires.
		 */
		input_set_abs_params(dev, ABS_MT_TOUCH_MAJOR, 0,
				     ETP_WMAX_V2 * width, 0, 0);
		break;
	}

	etd->y_max = y_max;
	etd->width = width;

	return 0;
}

struct elantech_attr_data {
	size_t		field_offset;
	unsigned char	reg;
};

/*
 * Display a register value by reading a sysfs entry
 */
static ssize_t elantech_show_int_attr(struct psmouse *psmouse, void *data,
					char *buf)
{
	struct elantech_data *etd = psmouse->private;
	struct elantech_attr_data *attr = data;
	unsigned char *reg = (unsigned char *) etd + attr->field_offset;
	int rc = 0;

	if (attr->reg)
		rc = elantech_read_reg(psmouse, attr->reg, reg);

	return sprintf(buf, "0x%02x\n", (attr->reg && rc) ? -1 : *reg);
}

/*
 * Write a register value by writing a sysfs entry
 */
static ssize_t elantech_set_int_attr(struct psmouse *psmouse,
				     void *data, const char *buf, size_t count)
{
	struct elantech_data *etd = psmouse->private;
	struct elantech_attr_data *attr = data;
	unsigned char *reg = (unsigned char *) etd + attr->field_offset;
	unsigned char value;
	int err;

	err = kstrtou8(buf, 16, &value);
	if (err)
		return err;

	/* Do we need to preserve some bits for version 2 hardware too? */
	if (etd->hw_version == 1) {
		if (attr->reg == 0x10)
			/* Force absolute mode always on */
			value |= ETP_R10_ABSOLUTE_MODE;
		else if (attr->reg == 0x11)
			/* Force 4 byte mode always on */
			value |= ETP_R11_4_BYTE_MODE;
	}

	if (!attr->reg || elantech_write_reg(psmouse, attr->reg, value) == 0)
		*reg = value;

	return count;
}

#define ELANTECH_INT_ATTR(_name, _register)				\
	static struct elantech_attr_data elantech_attr_##_name = {	\
		.field_offset = offsetof(struct elantech_data, _name),	\
		.reg = _register,					\
	};								\
	PSMOUSE_DEFINE_ATTR(_name, S_IWUSR | S_IRUGO,			\
			    &elantech_attr_##_name,			\
			    elantech_show_int_attr,			\
			    elantech_set_int_attr)

ELANTECH_INT_ATTR(reg_07, 0x07);
ELANTECH_INT_ATTR(reg_10, 0x10);
ELANTECH_INT_ATTR(reg_11, 0x11);
ELANTECH_INT_ATTR(reg_20, 0x20);
ELANTECH_INT_ATTR(reg_21, 0x21);
ELANTECH_INT_ATTR(reg_22, 0x22);
ELANTECH_INT_ATTR(reg_23, 0x23);
ELANTECH_INT_ATTR(reg_24, 0x24);
ELANTECH_INT_ATTR(reg_25, 0x25);
ELANTECH_INT_ATTR(reg_26, 0x26);
ELANTECH_INT_ATTR(debug, 0);
ELANTECH_INT_ATTR(paritycheck, 0);

static struct attribute *elantech_attrs[] = {
	&psmouse_attr_reg_07.dattr.attr,
	&psmouse_attr_reg_10.dattr.attr,
	&psmouse_attr_reg_11.dattr.attr,
	&psmouse_attr_reg_20.dattr.attr,
	&psmouse_attr_reg_21.dattr.attr,
	&psmouse_attr_reg_22.dattr.attr,
	&psmouse_attr_reg_23.dattr.attr,
	&psmouse_attr_reg_24.dattr.attr,
	&psmouse_attr_reg_25.dattr.attr,
	&psmouse_attr_reg_26.dattr.attr,
	&psmouse_attr_debug.dattr.attr,
	&psmouse_attr_paritycheck.dattr.attr,
	NULL
};

static struct attribute_group elantech_attr_group = {
	.attrs = elantech_attrs,
};

static bool elantech_is_signature_valid(const unsigned char *param)
{
	static const unsigned char rates[] = { 200, 100, 80, 60, 40, 20, 10 };
	int i;

	if (param[0] == 0)
		return false;

	if (param[1] == 0)
		return true;

	/*
<<<<<<< HEAD
	 * Some models have a revision higher then 20. Meaning param[2] may
	 * be 10 or 20, skip the rates check for these.
	 */
	if (param[0] == 0x46 && (param[1] & 0xef) == 0x0f && param[2] < 40)
=======
	 * Some hw_version >= 4 models have a revision higher then 20. Meaning
	 * that param[2] may be 10 or 20, skip the rates check for these.
	 */
	if ((param[0] & 0x0f) >= 0x06 && (param[1] & 0xaf) == 0x0f &&
	    param[2] < 40)
>>>>>>> f0b7ed42
		return true;

	for (i = 0; i < ARRAY_SIZE(rates); i++)
		if (param[2] == rates[i])
			return false;

	return true;
}

/*
 * Use magic knock to detect Elantech touchpad
 */
int elantech_detect(struct psmouse *psmouse, bool set_properties)
{
	struct ps2dev *ps2dev = &psmouse->ps2dev;
	unsigned char param[3];

	ps2_command(&psmouse->ps2dev, NULL, PSMOUSE_CMD_RESET_DIS);

	if (ps2_command(ps2dev,  NULL, PSMOUSE_CMD_DISABLE) ||
	    ps2_command(ps2dev,  NULL, PSMOUSE_CMD_SETSCALE11) ||
	    ps2_command(ps2dev,  NULL, PSMOUSE_CMD_SETSCALE11) ||
	    ps2_command(ps2dev,  NULL, PSMOUSE_CMD_SETSCALE11) ||
	    ps2_command(ps2dev, param, PSMOUSE_CMD_GETINFO)) {
		psmouse_dbg(psmouse, "sending Elantech magic knock failed.\n");
		return -1;
	}

	/*
	 * Report this in case there are Elantech models that use a different
	 * set of magic numbers
	 */
	if (param[0] != 0x3c || param[1] != 0x03 ||
	    (param[2] != 0xc8 && param[2] != 0x00)) {
		psmouse_dbg(psmouse,
			    "unexpected magic knock result 0x%02x, 0x%02x, 0x%02x.\n",
			    param[0], param[1], param[2]);
		return -1;
	}

	/*
	 * Query touchpad's firmware version and see if it reports known
	 * value to avoid mis-detection. Logitech mice are known to respond
	 * to Elantech magic knock and there might be more.
	 */
	if (synaptics_send_cmd(psmouse, ETP_FW_VERSION_QUERY, param)) {
		psmouse_dbg(psmouse, "failed to query firmware version.\n");
		return -1;
	}

	psmouse_dbg(psmouse,
		    "Elantech version query result 0x%02x, 0x%02x, 0x%02x.\n",
		    param[0], param[1], param[2]);

	if (!elantech_is_signature_valid(param)) {
		psmouse_dbg(psmouse,
			    "Probably not a real Elantech touchpad. Aborting.\n");
		return -1;
	}

	if (set_properties) {
		psmouse->vendor = "Elantech";
		psmouse->name = "Touchpad";
	}

	return 0;
}

/*
 * Clean up sysfs entries when disconnecting
 */
static void elantech_disconnect(struct psmouse *psmouse)
{
	sysfs_remove_group(&psmouse->ps2dev.serio->dev.kobj,
			   &elantech_attr_group);
	kfree(psmouse->private);
	psmouse->private = NULL;
}

/*
 * Put the touchpad back into absolute mode when reconnecting
 */
static int elantech_reconnect(struct psmouse *psmouse)
{
	psmouse_reset(psmouse);

	if (elantech_detect(psmouse, 0))
		return -1;

	if (elantech_set_absolute_mode(psmouse)) {
		psmouse_err(psmouse,
			    "failed to put touchpad back into absolute mode.\n");
		return -1;
	}

	return 0;
}

/*
 * Some hw_version 3 models go into error state when we try to set
 * bit 3 and/or bit 1 of r10.
 */
static const struct dmi_system_id no_hw_res_dmi_table[] = {
#if defined(CONFIG_DMI) && defined(CONFIG_X86)
	{
		/* Gigabyte U2442 */
		.matches = {
			DMI_MATCH(DMI_SYS_VENDOR, "GIGABYTE"),
			DMI_MATCH(DMI_PRODUCT_NAME, "U2442"),
		},
	},
#endif
	{ }
};

/*
 * determine hardware version and set some properties according to it.
 */
static int elantech_set_properties(struct elantech_data *etd)
{
	/* This represents the version of IC body. */
	int ver = (etd->fw_version & 0x0f0000) >> 16;

	/* Early version of Elan touchpads doesn't obey the rule. */
	if (etd->fw_version < 0x020030 || etd->fw_version == 0x020600)
		etd->hw_version = 1;
	else {
		switch (ver) {
		case 2:
		case 4:
			etd->hw_version = 2;
			break;
		case 5:
			etd->hw_version = 3;
			break;
		case 6:
			etd->hw_version = 4;
			break;
		default:
			return -1;
		}
	}

	/* decide which send_cmd we're gonna use early */
	etd->send_cmd = etd->hw_version >= 3 ? elantech_send_cmd :
					       synaptics_send_cmd;

	/* Turn on packet checking by default */
	etd->paritycheck = 1;

	/*
	 * This firmware suffers from misreporting coordinates when
	 * a touch action starts causing the mouse cursor or scrolled page
	 * to jump. Enable a workaround.
	 */
	etd->jumpy_cursor =
		(etd->fw_version == 0x020022 || etd->fw_version == 0x020600);

	if (etd->hw_version > 1) {
		/* For now show extra debug information */
		etd->debug = 1;

		if (etd->fw_version >= 0x020800)
			etd->reports_pressure = true;
	}

	/* Enable real hardware resolution on hw_version 3 ? */
	etd->set_hw_resolution = !dmi_check_system(no_hw_res_dmi_table);

	return 0;
}

/*
 * Initialize the touchpad and create sysfs entries
 */
int elantech_init(struct psmouse *psmouse)
{
	struct elantech_data *etd;
	int i, error;
	unsigned char param[3];

	psmouse->private = etd = kzalloc(sizeof(struct elantech_data), GFP_KERNEL);
	if (!etd)
		return -ENOMEM;

	psmouse_reset(psmouse);

	etd->parity[0] = 1;
	for (i = 1; i < 256; i++)
		etd->parity[i] = etd->parity[i & (i - 1)] ^ 1;

	/*
	 * Do the version query again so we can store the result
	 */
	if (synaptics_send_cmd(psmouse, ETP_FW_VERSION_QUERY, param)) {
		psmouse_err(psmouse, "failed to query firmware version.\n");
		goto init_fail;
	}
	etd->fw_version = (param[0] << 16) | (param[1] << 8) | param[2];

	if (elantech_set_properties(etd)) {
		psmouse_err(psmouse, "unknown hardware version, aborting...\n");
		goto init_fail;
	}
	psmouse_info(psmouse,
		     "assuming hardware version %d (with firmware version 0x%02x%02x%02x)\n",
		     etd->hw_version, param[0], param[1], param[2]);

	if (etd->send_cmd(psmouse, ETP_CAPABILITIES_QUERY,
	    etd->capabilities)) {
		psmouse_err(psmouse, "failed to query capabilities.\n");
		goto init_fail;
	}
	psmouse_info(psmouse,
		     "Synaptics capabilities query result 0x%02x, 0x%02x, 0x%02x.\n",
		     etd->capabilities[0], etd->capabilities[1],
		     etd->capabilities[2]);

	if (elantech_set_absolute_mode(psmouse)) {
		psmouse_err(psmouse,
			    "failed to put touchpad into absolute mode.\n");
		goto init_fail;
	}

	if (etd->fw_version == 0x381f17) {
		etd->original_set_rate = psmouse->set_rate;
		psmouse->set_rate = elantech_set_rate_restore_reg_07;
	}

	if (elantech_set_input_params(psmouse)) {
		psmouse_err(psmouse, "failed to query touchpad range.\n");
		goto init_fail;
	}

	error = sysfs_create_group(&psmouse->ps2dev.serio->dev.kobj,
				   &elantech_attr_group);
	if (error) {
		psmouse_err(psmouse,
			    "failed to create sysfs attributes, error: %d.\n",
			    error);
		goto init_fail;
	}

	psmouse->protocol_handler = elantech_process_byte;
	psmouse->disconnect = elantech_disconnect;
	psmouse->reconnect = elantech_reconnect;
	psmouse->pktsize = etd->hw_version > 1 ? 6 : 4;

	return 0;

 init_fail:
	kfree(etd);
	return -1;
}<|MERGE_RESOLUTION|>--- conflicted
+++ resolved
@@ -1241,18 +1241,11 @@
 		return true;
 
 	/*
-<<<<<<< HEAD
-	 * Some models have a revision higher then 20. Meaning param[2] may
-	 * be 10 or 20, skip the rates check for these.
-	 */
-	if (param[0] == 0x46 && (param[1] & 0xef) == 0x0f && param[2] < 40)
-=======
 	 * Some hw_version >= 4 models have a revision higher then 20. Meaning
 	 * that param[2] may be 10 or 20, skip the rates check for these.
 	 */
 	if ((param[0] & 0x0f) >= 0x06 && (param[1] & 0xaf) == 0x0f &&
 	    param[2] < 40)
->>>>>>> f0b7ed42
 		return true;
 
 	for (i = 0; i < ARRAY_SIZE(rates); i++)
