--- conflicted
+++ resolved
@@ -265,12 +265,6 @@
 			return -EADDRNOTAVAIL;
 
 		rdma_copy_addr(dev_addr, dev, NULL);
-<<<<<<< HEAD
-		dev_addr->bound_dev_if = dev->ifindex;
-		if (vlan_id)
-			*vlan_id = rdma_vlan_dev_vlan_id(dev);
-=======
->>>>>>> 661e50bc
 		dev_put(dev);
 		break;
 #if IS_ENABLED(CONFIG_IPV6)
@@ -281,12 +275,6 @@
 					  &((const struct sockaddr_in6 *)addr)->sin6_addr,
 					  dev, 1)) {
 				rdma_copy_addr(dev_addr, dev, NULL);
-<<<<<<< HEAD
-				dev_addr->bound_dev_if = dev->ifindex;
-				if (vlan_id)
-					*vlan_id = rdma_vlan_dev_vlan_id(dev);
-=======
->>>>>>> 661e50bc
 				break;
 			}
 		}
