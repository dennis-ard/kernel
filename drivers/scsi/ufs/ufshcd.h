/*
 * Universal Flash Storage Host controller driver
 *
 * This code is based on drivers/scsi/ufs/ufshcd.h
 * Copyright (C) 2011-2013 Samsung India Software Operations
 * Copyright (c) 2013-2016, The Linux Foundation. All rights reserved.
 *
 * Authors:
 *	Santosh Yaraganavi <santosh.sy@samsung.com>
 *	Vinayak Holikatti <h.vinayak@samsung.com>
 *
 * This program is free software; you can redistribute it and/or
 * modify it under the terms of the GNU General Public License
 * as published by the Free Software Foundation; either version 2
 * of the License, or (at your option) any later version.
 * See the COPYING file in the top-level directory or visit
 * <http://www.gnu.org/licenses/gpl-2.0.html>
 *
 * This program is distributed in the hope that it will be useful,
 * but WITHOUT ANY WARRANTY; without even the implied warranty of
 * MERCHANTABILITY or FITNESS FOR A PARTICULAR PURPOSE.  See the
 * GNU General Public License for more details.
 *
 * This program is provided "AS IS" and "WITH ALL FAULTS" and
 * without warranty of any kind. You are solely responsible for
 * determining the appropriateness of using and distributing
 * the program and assume all risks associated with your exercise
 * of rights with respect to the program, including but not limited
 * to infringement of third party rights, the risks and costs of
 * program errors, damage to or loss of data, programs or equipment,
 * and unavailability or interruption of operations. Under no
 * circumstances will the contributor of this Program be liable for
 * any damages of any kind arising from your use or distribution of
 * this program.
 */

#ifndef _UFSHCD_H
#define _UFSHCD_H

#include <linux/module.h>
#include <linux/kernel.h>
#include <linux/init.h>
#include <linux/interrupt.h>
#include <linux/io.h>
#include <linux/delay.h>
#include <linux/slab.h>
#include <linux/spinlock.h>
#include <linux/rwsem.h>
#include <linux/workqueue.h>
#include <linux/errno.h>
#include <linux/types.h>
#include <linux/wait.h>
#include <linux/bitops.h>
#include <linux/pm_runtime.h>
#include <linux/clk.h>
#include <linux/completion.h>
#include <linux/regulator/consumer.h>
#include <linux/bitfield.h>
#include <linux/devfreq.h>
#include "unipro.h"

#include <asm/irq.h>
#include <asm/byteorder.h>
#include <scsi/scsi.h>
#include <scsi/scsi_cmnd.h>
#include <scsi/scsi_host.h>
#include <scsi/scsi_tcq.h>
#include <scsi/scsi_dbg.h>
#include <scsi/scsi_eh.h>

#include "ufs.h"
#include "ufshci.h"

#define UFSHCD "ufshcd"
#define UFSHCD_DRIVER_VERSION "0.2"

struct ufs_hba;

enum dev_cmd_type {
	DEV_CMD_TYPE_NOP		= 0x0,
	DEV_CMD_TYPE_QUERY		= 0x1,
};

/**
 * struct uic_command - UIC command structure
 * @command: UIC command
 * @argument1: UIC command argument 1
 * @argument2: UIC command argument 2
 * @argument3: UIC command argument 3
 * @cmd_active: Indicate if UIC command is outstanding
 * @result: UIC command result
 * @done: UIC command completion
 */
struct uic_command {
	u32 command;
	u32 argument1;
	u32 argument2;
	u32 argument3;
	int cmd_active;
	int result;
	struct completion done;
};

/* Used to differentiate the power management options */
enum ufs_pm_op {
	UFS_RUNTIME_PM,
	UFS_SYSTEM_PM,
	UFS_SHUTDOWN_PM,
};

#define ufshcd_is_runtime_pm(op) ((op) == UFS_RUNTIME_PM)
#define ufshcd_is_system_pm(op) ((op) == UFS_SYSTEM_PM)
#define ufshcd_is_shutdown_pm(op) ((op) == UFS_SHUTDOWN_PM)

/* Host <-> Device UniPro Link state */
enum uic_link_state {
	UIC_LINK_OFF_STATE	= 0, /* Link powered down or disabled */
	UIC_LINK_ACTIVE_STATE	= 1, /* Link is in Fast/Slow/Sleep state */
	UIC_LINK_HIBERN8_STATE	= 2, /* Link is in Hibernate state */
};

#define ufshcd_is_link_off(hba) ((hba)->uic_link_state == UIC_LINK_OFF_STATE)
#define ufshcd_is_link_active(hba) ((hba)->uic_link_state == \
				    UIC_LINK_ACTIVE_STATE)
#define ufshcd_is_link_hibern8(hba) ((hba)->uic_link_state == \
				    UIC_LINK_HIBERN8_STATE)
#define ufshcd_set_link_off(hba) ((hba)->uic_link_state = UIC_LINK_OFF_STATE)
#define ufshcd_set_link_active(hba) ((hba)->uic_link_state = \
				    UIC_LINK_ACTIVE_STATE)
#define ufshcd_set_link_hibern8(hba) ((hba)->uic_link_state = \
				    UIC_LINK_HIBERN8_STATE)

/*
 * UFS Power management levels.
 * Each level is in increasing order of power savings.
 */
enum ufs_pm_level {
	UFS_PM_LVL_0, /* UFS_ACTIVE_PWR_MODE, UIC_LINK_ACTIVE_STATE */
	UFS_PM_LVL_1, /* UFS_ACTIVE_PWR_MODE, UIC_LINK_HIBERN8_STATE */
	UFS_PM_LVL_2, /* UFS_SLEEP_PWR_MODE, UIC_LINK_ACTIVE_STATE */
	UFS_PM_LVL_3, /* UFS_SLEEP_PWR_MODE, UIC_LINK_HIBERN8_STATE */
	UFS_PM_LVL_4, /* UFS_POWERDOWN_PWR_MODE, UIC_LINK_HIBERN8_STATE */
	UFS_PM_LVL_5, /* UFS_POWERDOWN_PWR_MODE, UIC_LINK_OFF_STATE */
	UFS_PM_LVL_MAX
};

struct ufs_pm_lvl_states {
	enum ufs_dev_pwr_mode dev_state;
	enum uic_link_state link_state;
};

/**
 * struct ufshcd_lrb - local reference block
 * @utr_descriptor_ptr: UTRD address of the command
 * @ucd_req_ptr: UCD address of the command
 * @ucd_rsp_ptr: Response UPIU address for this command
 * @ucd_prdt_ptr: PRDT address of the command
 * @utrd_dma_addr: UTRD dma address for debug
 * @ucd_prdt_dma_addr: PRDT dma address for debug
 * @ucd_rsp_dma_addr: UPIU response dma address for debug
 * @ucd_req_dma_addr: UPIU request dma address for debug
 * @cmd: pointer to SCSI command
 * @sense_buffer: pointer to sense buffer address of the SCSI command
 * @sense_bufflen: Length of the sense buffer
 * @scsi_status: SCSI status of the command
 * @command_type: SCSI, UFS, Query.
 * @task_tag: Task tag of the command
 * @lun: LUN of the command
 * @intr_cmd: Interrupt command (doesn't participate in interrupt aggregation)
 * @issue_time_stamp: time stamp for debug purposes
 * @compl_time_stamp: time stamp for statistics
 * @crypto_enable: whether or not the request needs inline crypto operations
 * @crypto_key_slot: the key slot to use for inline crypto
 * @data_unit_num: the data unit number for the first block for inline crypto
 * @req_abort_skip: skip request abort task flag
 */
struct ufshcd_lrb {
	struct utp_transfer_req_desc *utr_descriptor_ptr;
	struct utp_upiu_req *ucd_req_ptr;
	struct utp_upiu_rsp *ucd_rsp_ptr;
	struct ufshcd_sg_entry *ucd_prdt_ptr;

	dma_addr_t utrd_dma_addr;
	dma_addr_t ucd_req_dma_addr;
	dma_addr_t ucd_rsp_dma_addr;
	dma_addr_t ucd_prdt_dma_addr;

	struct scsi_cmnd *cmd;
	u8 *sense_buffer;
	unsigned int sense_bufflen;
	int scsi_status;

	int command_type;
	int task_tag;
	u8 lun; /* UPIU LUN id field is only 8-bit wide */
	bool intr_cmd;
	ktime_t issue_time_stamp;
	ktime_t compl_time_stamp;
#if IS_ENABLED(CONFIG_SCSI_UFS_CRYPTO)
	bool crypto_enable;
	u8 crypto_key_slot;
	u64 data_unit_num;
#endif /* CONFIG_SCSI_UFS_CRYPTO */

	bool req_abort_skip;
};

/**
 * struct ufs_query - holds relevant data structures for query request
 * @request: request upiu and function
 * @descriptor: buffer for sending/receiving descriptor
 * @response: response upiu and response
 */
struct ufs_query {
	struct ufs_query_req request;
	u8 *descriptor;
	struct ufs_query_res response;
};

/**
 * struct ufs_dev_cmd - all assosiated fields with device management commands
 * @type: device management command type - Query, NOP OUT
 * @lock: lock to allow one command at a time
 * @complete: internal commands completion
 */
struct ufs_dev_cmd {
	enum dev_cmd_type type;
	struct mutex lock;
	struct completion *complete;
	struct ufs_query query;
};

struct ufs_desc_size {
	int dev_desc;
	int pwr_desc;
	int geom_desc;
	int interc_desc;
	int unit_desc;
	int conf_desc;
	int hlth_desc;
};

/**
 * struct ufs_clk_info - UFS clock related info
 * @list: list headed by hba->clk_list_head
 * @clk: clock node
 * @name: clock name
 * @max_freq: maximum frequency supported by the clock
 * @min_freq: min frequency that can be used for clock scaling
 * @curr_freq: indicates the current frequency that it is set to
 * @enabled: variable to check against multiple enable/disable
 */
struct ufs_clk_info {
	struct list_head list;
	struct clk *clk;
	const char *name;
	u32 max_freq;
	u32 min_freq;
	u32 curr_freq;
	bool enabled;
};

enum ufs_notify_change_status {
	PRE_CHANGE,
	POST_CHANGE,
};

struct ufs_pa_layer_attr {
	u32 gear_rx;
	u32 gear_tx;
	u32 lane_rx;
	u32 lane_tx;
	u32 pwr_rx;
	u32 pwr_tx;
	u32 hs_rate;
};

struct ufs_pwr_mode_info {
	bool is_valid;
	struct ufs_pa_layer_attr info;
};

union ufs_crypto_cfg_entry;

/**
 * struct ufs_hba_variant_ops - variant specific callbacks
 * @name: variant name
 * @init: called when the driver is initialized
 * @exit: called to cleanup everything done in init
 * @get_ufs_hci_version: called to get UFS HCI version
 * @clk_scale_notify: notifies that clks are scaled up/down
 * @setup_clocks: called before touching any of the controller registers
 * @setup_regulators: called before accessing the host controller
 * @hce_enable_notify: called before and after HCE enable bit is set to allow
 *                     variant specific Uni-Pro initialization.
 * @link_startup_notify: called before and after Link startup is carried out
 *                       to allow variant specific Uni-Pro initialization.
 * @pwr_change_notify: called before and after a power mode change
 *			is carried out to allow vendor spesific capabilities
 *			to be set.
 * @setup_xfer_req: called before any transfer request is issued
 *                  to set some things
 * @setup_task_mgmt: called before any task management request is issued
 *                  to set some things
 * @hibern8_notify: called around hibern8 enter/exit
 * @apply_dev_quirks: called to apply device specific quirks
 * @suspend: called during host controller PM callback
 * @resume: called during host controller PM callback
 * @dbg_register_dump: used to dump controller debug information
 * @phy_initialization: used to initialize phys
 * @device_reset: called to issue a reset pulse on the UFS device
 * @program_key: program an inline encryption key into a keyslot
 */
struct ufs_hba_variant_ops {
	const char *name;
	int	(*init)(struct ufs_hba *);
	void    (*exit)(struct ufs_hba *);
	u32	(*get_ufs_hci_version)(struct ufs_hba *);
	int	(*clk_scale_notify)(struct ufs_hba *, bool,
				    enum ufs_notify_change_status);
	int	(*setup_clocks)(struct ufs_hba *, bool,
				enum ufs_notify_change_status);
	int     (*setup_regulators)(struct ufs_hba *, bool);
	int	(*hce_enable_notify)(struct ufs_hba *,
				     enum ufs_notify_change_status);
	int	(*link_startup_notify)(struct ufs_hba *,
				       enum ufs_notify_change_status);
	int	(*pwr_change_notify)(struct ufs_hba *,
					enum ufs_notify_change_status status,
					struct ufs_pa_layer_attr *,
					struct ufs_pa_layer_attr *);
	void	(*setup_xfer_req)(struct ufs_hba *, int, bool);
	void	(*setup_task_mgmt)(struct ufs_hba *, int, u8);
	void    (*hibern8_notify)(struct ufs_hba *, enum uic_cmd_dme,
					enum ufs_notify_change_status);
	int	(*apply_dev_quirks)(struct ufs_hba *hba);
	int     (*suspend)(struct ufs_hba *, enum ufs_pm_op);
	int     (*resume)(struct ufs_hba *, enum ufs_pm_op);
	void	(*dbg_register_dump)(struct ufs_hba *hba);
	int	(*phy_initialization)(struct ufs_hba *);
	void	(*device_reset)(struct ufs_hba *hba);
<<<<<<< HEAD
	int	(*program_key)(struct ufs_hba *hba,
			       const union ufs_crypto_cfg_entry *cfg, int slot);
};

struct keyslot_mgmt_ll_ops;
struct ufs_hba_crypto_variant_ops {
	void (*setup_rq_keyslot_manager)(struct ufs_hba *hba,
					 struct request_queue *q);
	void (*destroy_rq_keyslot_manager)(struct ufs_hba *hba,
					   struct request_queue *q);
	int (*hba_init_crypto)(struct ufs_hba *hba,
			       const struct keyslot_mgmt_ll_ops *ksm_ops);
	void (*enable)(struct ufs_hba *hba);
	void (*disable)(struct ufs_hba *hba);
	int (*suspend)(struct ufs_hba *hba, enum ufs_pm_op pm_op);
	int (*resume)(struct ufs_hba *hba, enum ufs_pm_op pm_op);
	int (*debug)(struct ufs_hba *hba);
	int (*prepare_lrbp_crypto)(struct ufs_hba *hba,
				   struct scsi_cmnd *cmd,
				   struct ufshcd_lrb *lrbp);
	int (*map_sg_crypto)(struct ufs_hba *hba, struct ufshcd_lrb *lrbp);
	int (*complete_lrbp_crypto)(struct ufs_hba *hba,
				    struct scsi_cmnd *cmd,
				    struct ufshcd_lrb *lrbp);
	void *priv;
=======
	void	(*config_scaling_param)(struct ufs_hba *hba,
					struct devfreq_dev_profile *profile,
					void *data);
>>>>>>> 79f51b7b
};

/* clock gating state  */
enum clk_gating_state {
	CLKS_OFF,
	CLKS_ON,
	REQ_CLKS_OFF,
	REQ_CLKS_ON,
};

/**
 * struct ufs_clk_gating - UFS clock gating related info
 * @gate_work: worker to turn off clocks after some delay as specified in
 * delay_ms
 * @ungate_work: worker to turn on clocks that will be used in case of
 * interrupt context
 * @state: the current clocks state
 * @delay_ms: gating delay in ms
 * @is_suspended: clk gating is suspended when set to 1 which can be used
 * during suspend/resume
 * @delay_attr: sysfs attribute to control delay_attr
 * @enable_attr: sysfs attribute to enable/disable clock gating
 * @is_enabled: Indicates the current status of clock gating
 * @active_reqs: number of requests that are pending and should be waited for
 * completion before gating clocks.
 */
struct ufs_clk_gating {
	struct delayed_work gate_work;
	struct work_struct ungate_work;
	enum clk_gating_state state;
	unsigned long delay_ms;
	bool is_suspended;
	struct device_attribute delay_attr;
	struct device_attribute enable_attr;
	bool is_enabled;
	int active_reqs;
	struct workqueue_struct *clk_gating_workq;
};

struct ufs_saved_pwr_info {
	struct ufs_pa_layer_attr info;
	bool is_valid;
};

/**
 * struct ufs_clk_scaling - UFS clock scaling related data
 * @active_reqs: number of requests that are pending. If this is zero when
 * devfreq ->target() function is called then schedule "suspend_work" to
 * suspend devfreq.
 * @tot_busy_t: Total busy time in current polling window
 * @window_start_t: Start time (in jiffies) of the current polling window
 * @busy_start_t: Start time of current busy period
 * @enable_attr: sysfs attribute to enable/disable clock scaling
 * @saved_pwr_info: UFS power mode may also be changed during scaling and this
 * one keeps track of previous power mode.
 * @workq: workqueue to schedule devfreq suspend/resume work
 * @suspend_work: worker to suspend devfreq
 * @resume_work: worker to resume devfreq
 * @is_allowed: tracks if scaling is currently allowed or not
 * @is_busy_started: tracks if busy period has started or not
 * @is_suspended: tracks if devfreq is suspended or not
 */
struct ufs_clk_scaling {
	int active_reqs;
	unsigned long tot_busy_t;
	unsigned long window_start_t;
	ktime_t busy_start_t;
	struct device_attribute enable_attr;
	struct ufs_saved_pwr_info saved_pwr_info;
	struct workqueue_struct *workq;
	struct work_struct suspend_work;
	struct work_struct resume_work;
	bool is_allowed;
	bool is_busy_started;
	bool is_suspended;
};

#define UFS_ERR_REG_HIST_LENGTH 8
/**
 * struct ufs_err_reg_hist - keeps history of errors
 * @pos: index to indicate cyclic buffer position
 * @reg: cyclic buffer for registers value
 * @tstamp: cyclic buffer for time stamp
 */
struct ufs_err_reg_hist {
	int pos;
	u32 reg[UFS_ERR_REG_HIST_LENGTH];
	ktime_t tstamp[UFS_ERR_REG_HIST_LENGTH];
};

/**
 * struct ufs_stats - keeps usage/err statistics
 * @hibern8_exit_cnt: Counter to keep track of number of exits,
 *		reset this after link-startup.
 * @last_hibern8_exit_tstamp: Set time after the hibern8 exit.
 *		Clear after the first successful command completion.
 * @pa_err: tracks pa-uic errors
 * @dl_err: tracks dl-uic errors
 * @nl_err: tracks nl-uic errors
 * @tl_err: tracks tl-uic errors
 * @dme_err: tracks dme errors
 * @auto_hibern8_err: tracks auto-hibernate errors
 * @fatal_err: tracks fatal errors
 * @linkup_err: tracks link-startup errors
 * @resume_err: tracks resume errors
 * @suspend_err: tracks suspend errors
 * @dev_reset: tracks device reset events
 * @host_reset: tracks host reset events
 * @tsk_abort: tracks task abort events
 */
struct ufs_stats {
	u32 hibern8_exit_cnt;
	ktime_t last_hibern8_exit_tstamp;

	/* uic specific errors */
	struct ufs_err_reg_hist pa_err;
	struct ufs_err_reg_hist dl_err;
	struct ufs_err_reg_hist nl_err;
	struct ufs_err_reg_hist tl_err;
	struct ufs_err_reg_hist dme_err;

	/* fatal errors */
	struct ufs_err_reg_hist auto_hibern8_err;
	struct ufs_err_reg_hist fatal_err;
	struct ufs_err_reg_hist link_startup_err;
	struct ufs_err_reg_hist resume_err;
	struct ufs_err_reg_hist suspend_err;

	/* abnormal events */
	struct ufs_err_reg_hist dev_reset;
	struct ufs_err_reg_hist host_reset;
	struct ufs_err_reg_hist task_abort;
};

enum ufshcd_quirks {
	/* Interrupt aggregation support is broken */
	UFSHCD_QUIRK_BROKEN_INTR_AGGR			= 1 << 0,

	/*
	 * delay before each dme command is required as the unipro
	 * layer has shown instabilities
	 */
	UFSHCD_QUIRK_DELAY_BEFORE_DME_CMDS		= 1 << 1,

	/*
	 * If UFS host controller is having issue in processing LCC (Line
	 * Control Command) coming from device then enable this quirk.
	 * When this quirk is enabled, host controller driver should disable
	 * the LCC transmission on UFS device (by clearing TX_LCC_ENABLE
	 * attribute of device to 0).
	 */
	UFSHCD_QUIRK_BROKEN_LCC				= 1 << 2,

	/*
	 * The attribute PA_RXHSUNTERMCAP specifies whether or not the
	 * inbound Link supports unterminated line in HS mode. Setting this
	 * attribute to 1 fixes moving to HS gear.
	 */
	UFSHCD_QUIRK_BROKEN_PA_RXHSUNTERMCAP		= 1 << 3,

	/*
	 * This quirk needs to be enabled if the host controller only allows
	 * accessing the peer dme attributes in AUTO mode (FAST AUTO or
	 * SLOW AUTO).
	 */
	UFSHCD_QUIRK_DME_PEER_ACCESS_AUTO_MODE		= 1 << 4,

	/*
	 * This quirk needs to be enabled if the host controller doesn't
	 * advertise the correct version in UFS_VER register. If this quirk
	 * is enabled, standard UFS host driver will call the vendor specific
	 * ops (get_ufs_hci_version) to get the correct version.
	 */
	UFSHCD_QUIRK_BROKEN_UFS_HCI_VERSION		= 1 << 5,
};

enum ufshcd_caps {
	/* Allow dynamic clk gating */
	UFSHCD_CAP_CLK_GATING				= 1 << 0,

	/* Allow hiberb8 with clk gating */
	UFSHCD_CAP_HIBERN8_WITH_CLK_GATING		= 1 << 1,

	/* Allow dynamic clk scaling */
	UFSHCD_CAP_CLK_SCALING				= 1 << 2,

	/* Allow auto bkops to enabled during runtime suspend */
	UFSHCD_CAP_AUTO_BKOPS_SUSPEND			= 1 << 3,

	/*
	 * This capability allows host controller driver to use the UFS HCI's
	 * interrupt aggregation capability.
	 * CAUTION: Enabling this might reduce overall UFS throughput.
	 */
	UFSHCD_CAP_INTR_AGGR				= 1 << 4,

	/*
	 * This capability allows the device auto-bkops to be always enabled
	 * except during suspend (both runtime and suspend).
	 * Enabling this capability means that device will always be allowed
	 * to do background operation when it's active but it might degrade
	 * the performance of ongoing read/write operations.
	 */
	UFSHCD_CAP_KEEP_AUTO_BKOPS_ENABLED_EXCEPT_SUSPEND = 1 << 5,

	/*
	 * This capability allows host controller driver to automatically
	 * enable runtime power management by itself instead of waiting
	 * for userspace to control the power management.
	 */
	UFSHCD_CAP_RPM_AUTOSUSPEND			= 1 << 6,
};

/**
 * struct ufs_hba - per adapter private structure
 * @mmio_base: UFSHCI base register address
 * @ucdl_base_addr: UFS Command Descriptor base address
 * @utrdl_base_addr: UTP Transfer Request Descriptor base address
 * @utmrdl_base_addr: UTP Task Management Descriptor base address
 * @ucdl_dma_addr: UFS Command Descriptor DMA address
 * @utrdl_dma_addr: UTRDL DMA address
 * @utmrdl_dma_addr: UTMRDL DMA address
 * @host: Scsi_Host instance of the driver
 * @dev: device handle
 * @lrb: local reference block
 * @cmd_queue: Used to allocate command tags from hba->host->tag_set.
 * @outstanding_tasks: Bits representing outstanding task requests
 * @outstanding_reqs: Bits representing outstanding transfer requests
 * @capabilities: UFS Controller Capabilities
 * @nutrs: Transfer Request Queue depth supported by controller
 * @nutmrs: Task Management Queue depth supported by controller
 * @ufs_version: UFS Version to which controller complies
 * @vops: pointer to variant specific operations
 * @priv: pointer to variant specific private data
 * @sg_entry_size: size of struct ufshcd_sg_entry (may include variant fields)
 * @irq: Irq number of the controller
 * @active_uic_cmd: handle of active UIC command
 * @uic_cmd_mutex: mutex for uic command
 * @tmf_tag_set: TMF tag set.
 * @tmf_queue: Used to allocate TMF tags.
 * @pwr_done: completion for power mode change
 * @ufshcd_state: UFSHCD states
 * @eh_flags: Error handling flags
 * @intr_mask: Interrupt Mask Bits
 * @ee_ctrl_mask: Exception event control mask
 * @is_powered: flag to check if HBA is powered
 * @eh_work: Worker to handle UFS errors that require s/w attention
 * @eeh_work: Worker to handle exception events
 * @errors: HBA errors
 * @uic_error: UFS interconnect layer error status
 * @saved_err: sticky error mask
 * @saved_uic_err: sticky UIC error mask
 * @silence_err_logs: flag to silence error logs
 * @dev_cmd: ufs device management command information
 * @last_dme_cmd_tstamp: time stamp of the last completed DME command
 * @auto_bkops_enabled: to track whether bkops is enabled in device
 * @vreg_info: UFS device voltage regulator information
 * @clk_list_head: UFS host controller clocks list node head
 * @pwr_info: holds current power mode
 * @max_pwr_info: keeps the device max valid pwm
 * @desc_size: descriptor sizes reported by device
 * @urgent_bkops_lvl: keeps track of urgent bkops level for device
 * @is_urgent_bkops_lvl_checked: keeps track if the urgent bkops level for
 *  device is known or not.
 * @scsi_block_reqs_cnt: reference counting for scsi block requests
 * @crypto_capabilities: Content of crypto capabilities register (0x100)
 * @crypto_cap_array: Array of crypto capabilities
 * @crypto_cfg_register: Start of the crypto cfg array
 * @ksm: the keyslot manager tied to this hba
 */
struct ufs_hba {
	void __iomem *mmio_base;

	/* Virtual memory reference */
	struct utp_transfer_cmd_desc *ucdl_base_addr;
	struct utp_transfer_req_desc *utrdl_base_addr;
	struct utp_task_req_desc *utmrdl_base_addr;

	/* DMA memory reference */
	dma_addr_t ucdl_dma_addr;
	dma_addr_t utrdl_dma_addr;
	dma_addr_t utmrdl_dma_addr;

	struct Scsi_Host *host;
	struct device *dev;
	struct request_queue *cmd_queue;
	/*
	 * This field is to keep a reference to "scsi_device" corresponding to
	 * "UFS device" W-LU.
	 */
	struct scsi_device *sdev_ufs_device;

	enum ufs_dev_pwr_mode curr_dev_pwr_mode;
	enum uic_link_state uic_link_state;
	/* Desired UFS power management level during runtime PM */
	enum ufs_pm_level rpm_lvl;
	/* Desired UFS power management level during system PM */
	enum ufs_pm_level spm_lvl;
	struct device_attribute rpm_lvl_attr;
	struct device_attribute spm_lvl_attr;
	int pm_op_in_progress;

	/* Auto-Hibernate Idle Timer register value */
	u32 ahit;

	struct ufshcd_lrb *lrb;

	unsigned long outstanding_tasks;
	unsigned long outstanding_reqs;

	u32 capabilities;
	int nutrs;
	int nutmrs;
	u32 ufs_version;
	const struct ufs_hba_variant_ops *vops;
	void *priv;
	const struct ufs_hba_crypto_variant_ops *crypto_vops;
	size_t sg_entry_size;
	unsigned int irq;
	bool is_irq_enabled;
	enum ufs_ref_clk_freq dev_ref_clk_freq;

<<<<<<< HEAD
	/* Interrupt aggregation support is broken */
	#define UFSHCD_QUIRK_BROKEN_INTR_AGGR			0x1

	/*
	 * delay before each dme command is required as the unipro
	 * layer has shown instabilities
	 */
	#define UFSHCD_QUIRK_DELAY_BEFORE_DME_CMDS		0x2

	/*
	 * If UFS host controller is having issue in processing LCC (Line
	 * Control Command) coming from device then enable this quirk.
	 * When this quirk is enabled, host controller driver should disable
	 * the LCC transmission on UFS device (by clearing TX_LCC_ENABLE
	 * attribute of device to 0).
	 */
	#define UFSHCD_QUIRK_BROKEN_LCC				0x4

	/*
	 * The attribute PA_RXHSUNTERMCAP specifies whether or not the
	 * inbound Link supports unterminated line in HS mode. Setting this
	 * attribute to 1 fixes moving to HS gear.
	 */
	#define UFSHCD_QUIRK_BROKEN_PA_RXHSUNTERMCAP		0x8

	/*
	 * This quirk needs to be enabled if the host contoller only allows
	 * accessing the peer dme attributes in AUTO mode (FAST AUTO or
	 * SLOW AUTO).
	 */
	#define UFSHCD_QUIRK_DME_PEER_ACCESS_AUTO_MODE		0x10

	/*
	 * This quirk needs to be enabled if the host contoller doesn't
	 * advertise the correct version in UFS_VER register. If this quirk
	 * is enabled, standard UFS host driver will call the vendor specific
	 * ops (get_ufs_hci_version) to get the correct version.
	 */
	#define UFSHCD_QUIRK_BROKEN_UFS_HCI_VERSION		0x20

	/*
	 * This quirk needs to be enabled if the host contoller regards
	 * resolution of the values of PRDTO and PRDTL in UTRD as byte.
	 */
	#define UFSHCD_QUIRK_PRDT_BYTE_GRAN			0x80

	/*
	 * Clear handling for transfer/task request list is just opposite.
	 */
	#define UFSHCI_QUIRK_BROKEN_REQ_LIST_CLR		0x100

	/*
	 * This quirk needs to be enabled if host controller doesn't allow
	 * that the interrupt aggregation timer and counter are reset by s/w.
	 */
	#define UFSHCI_QUIRK_SKIP_RESET_INTR_AGGR		0x200

	/*
	 * This quirks needs to be enabled if host controller cannot be
	 * enabled via HCE register.
	 */
	#define UFSHCI_QUIRK_BROKEN_HCE				0x400

	/*
	 * This quirk needs to be enabled if the host controller advertises
	 * inline encryption support but it doesn't work correctly.
	 */
	#define UFSHCD_QUIRK_BROKEN_CRYPTO			0x800

	/*
	 * This quirk needs to be enabled if the host controller reports
	 * OCS FATAL ERROR with device error through sense data
	 */
	#define UFSHCD_QUIRK_BROKEN_OCS_FATAL_ERROR		0x1000

=======
>>>>>>> 79f51b7b
	unsigned int quirks;	/* Deviations from standard UFSHCI spec. */

	/* Device deviations from standard UFS device spec. */
	unsigned int dev_quirks;

	struct blk_mq_tag_set tmf_tag_set;
	struct request_queue *tmf_queue;

	struct uic_command *active_uic_cmd;
	struct mutex uic_cmd_mutex;
	struct completion *uic_async_done;

	u32 ufshcd_state;
	u32 eh_flags;
	u32 intr_mask;
	u16 ee_ctrl_mask;
	u16 hba_enable_delay_us;
	bool is_powered;

	/* Work Queues */
	struct work_struct eh_work;
	struct work_struct eeh_work;

	/* HBA Errors */
	u32 errors;
	u32 uic_error;
	u32 saved_err;
	u32 saved_uic_err;
	struct ufs_stats ufs_stats;
	bool silence_err_logs;

	/* Device management request data */
	struct ufs_dev_cmd dev_cmd;
	ktime_t last_dme_cmd_tstamp;

	/* Keeps information of the UFS device connected to this host */
	struct ufs_dev_info dev_info;
	bool auto_bkops_enabled;
	struct ufs_vreg_info vreg_info;
	struct list_head clk_list_head;

	bool wlun_dev_clr_ua;

	/* Number of requests aborts */
	int req_abort_count;

	/* Number of lanes available (1 or 2) for Rx/Tx */
	u32 lanes_per_direction;
	struct ufs_pa_layer_attr pwr_info;
	struct ufs_pwr_mode_info max_pwr_info;

	struct ufs_clk_gating clk_gating;
	/* Control to enable/disable host capabilities */
	u32 caps;
<<<<<<< HEAD
	/* Allow dynamic clk gating */
#define UFSHCD_CAP_CLK_GATING	(1 << 0)
	/* Allow hiberb8 with clk gating */
#define UFSHCD_CAP_HIBERN8_WITH_CLK_GATING (1 << 1)
	/* Allow dynamic clk scaling */
#define UFSHCD_CAP_CLK_SCALING	(1 << 2)
	/* Allow auto bkops to enabled during runtime suspend */
#define UFSHCD_CAP_AUTO_BKOPS_SUSPEND (1 << 3)
	/*
	 * This capability allows host controller driver to use the UFS HCI's
	 * interrupt aggregation capability.
	 * CAUTION: Enabling this might reduce overall UFS throughput.
	 */
#define UFSHCD_CAP_INTR_AGGR (1 << 4)
	/*
	 * This capability allows the device auto-bkops to be always enabled
	 * except during suspend (both runtime and suspend).
	 * Enabling this capability means that device will always be allowed
	 * to do background operation when it's active but it might degrade
	 * the performance of ongoing read/write operations.
	 */
#define UFSHCD_CAP_KEEP_AUTO_BKOPS_ENABLED_EXCEPT_SUSPEND (1 << 5)
	/*
	 * This capability allows host controller driver to automatically
	 * enable runtime power management by itself instead of waiting
	 * for userspace to control the power management.
	 */
#define UFSHCD_CAP_RPM_AUTOSUSPEND (1 << 6)
	/*
	 * This capability allows the host controller driver to use the
	 * inline crypto engine, if it is present
	 */
#define UFSHCD_CAP_CRYPTO (1 << 7)
=======
>>>>>>> 79f51b7b

	struct devfreq *devfreq;
	struct ufs_clk_scaling clk_scaling;
	bool is_sys_suspended;

	enum bkops_status urgent_bkops_lvl;
	bool is_urgent_bkops_lvl_checked;

	struct rw_semaphore clk_scaling_lock;
	struct ufs_desc_size desc_size;
	atomic_t scsi_block_reqs_cnt;

	struct device		bsg_dev;
	struct request_queue	*bsg_queue;

#ifdef CONFIG_SCSI_UFS_CRYPTO
	/* crypto */
	union ufs_crypto_capabilities crypto_capabilities;
	union ufs_crypto_cap_entry *crypto_cap_array;
	u32 crypto_cfg_register;
	struct keyslot_manager *ksm;
#endif /* CONFIG_SCSI_UFS_CRYPTO */
};

/* Returns true if clocks can be gated. Otherwise false */
static inline bool ufshcd_is_clkgating_allowed(struct ufs_hba *hba)
{
	return hba->caps & UFSHCD_CAP_CLK_GATING;
}
static inline bool ufshcd_can_hibern8_during_gating(struct ufs_hba *hba)
{
	return hba->caps & UFSHCD_CAP_HIBERN8_WITH_CLK_GATING;
}
static inline int ufshcd_is_clkscaling_supported(struct ufs_hba *hba)
{
	return hba->caps & UFSHCD_CAP_CLK_SCALING;
}
static inline bool ufshcd_can_autobkops_during_suspend(struct ufs_hba *hba)
{
	return hba->caps & UFSHCD_CAP_AUTO_BKOPS_SUSPEND;
}
static inline bool ufshcd_is_rpm_autosuspend_allowed(struct ufs_hba *hba)
{
	return hba->caps & UFSHCD_CAP_RPM_AUTOSUSPEND;
}

static inline bool ufshcd_is_intr_aggr_allowed(struct ufs_hba *hba)
{
/* DWC UFS Core has the Interrupt aggregation feature but is not detectable*/
#ifndef CONFIG_SCSI_UFS_DWC
	if ((hba->caps & UFSHCD_CAP_INTR_AGGR) &&
	    !(hba->quirks & UFSHCD_QUIRK_BROKEN_INTR_AGGR))
		return true;
	else
		return false;
#else
return true;
#endif
}

static inline bool ufshcd_is_auto_hibern8_supported(struct ufs_hba *hba)
{
	return (hba->capabilities & MASK_AUTO_HIBERN8_SUPPORT);
}

static inline bool ufshcd_is_auto_hibern8_enabled(struct ufs_hba *hba)
{
	return FIELD_GET(UFSHCI_AHIBERN8_TIMER_MASK, hba->ahit) ? true : false;
}

#define ufshcd_writel(hba, val, reg)	\
	writel((val), (hba)->mmio_base + (reg))
#define ufshcd_readl(hba, reg)	\
	readl((hba)->mmio_base + (reg))

/**
 * ufshcd_rmwl - read modify write into a register
 * @hba - per adapter instance
 * @mask - mask to apply on read value
 * @val - actual value to write
 * @reg - register address
 */
static inline void ufshcd_rmwl(struct ufs_hba *hba, u32 mask, u32 val, u32 reg)
{
	u32 tmp;

	tmp = ufshcd_readl(hba, reg);
	tmp &= ~mask;
	tmp |= (val & mask);
	ufshcd_writel(hba, tmp, reg);
}

int ufshcd_alloc_host(struct device *, struct ufs_hba **);
void ufshcd_dealloc_host(struct ufs_hba *);
int ufshcd_hba_enable(struct ufs_hba *hba);
int ufshcd_init(struct ufs_hba * , void __iomem * , unsigned int);
int ufshcd_make_hba_operational(struct ufs_hba *hba);
void ufshcd_remove(struct ufs_hba *);
int ufshcd_uic_hibern8_exit(struct ufs_hba *hba);
void ufshcd_delay_us(unsigned long us, unsigned long tolerance);
int ufshcd_wait_for_register(struct ufs_hba *hba, u32 reg, u32 mask,
				u32 val, unsigned long interval_us,
				unsigned long timeout_ms, bool can_sleep);
void ufshcd_parse_dev_ref_clk_freq(struct ufs_hba *hba, struct clk *refclk);
void ufshcd_update_reg_hist(struct ufs_err_reg_hist *reg_hist,
			    u32 reg);

static inline void check_upiu_size(void)
{
	BUILD_BUG_ON(ALIGNED_UPIU_SIZE <
		GENERAL_UPIU_REQUEST_SIZE + QUERY_DESC_MAX_SIZE);
}

/**
 * ufshcd_set_variant - set variant specific data to the hba
 * @hba - per adapter instance
 * @variant - pointer to variant specific data
 */
static inline void ufshcd_set_variant(struct ufs_hba *hba, void *variant)
{
	BUG_ON(!hba);
	hba->priv = variant;
}

/**
 * ufshcd_get_variant - get variant specific data from the hba
 * @hba - per adapter instance
 */
static inline void *ufshcd_get_variant(struct ufs_hba *hba)
{
	BUG_ON(!hba);
	return hba->priv;
}
static inline bool ufshcd_keep_autobkops_enabled_except_suspend(
							struct ufs_hba *hba)
{
	return hba->caps & UFSHCD_CAP_KEEP_AUTO_BKOPS_ENABLED_EXCEPT_SUSPEND;
}

extern int ufshcd_runtime_suspend(struct ufs_hba *hba);
extern int ufshcd_runtime_resume(struct ufs_hba *hba);
extern int ufshcd_runtime_idle(struct ufs_hba *hba);
extern int ufshcd_system_suspend(struct ufs_hba *hba);
extern int ufshcd_system_resume(struct ufs_hba *hba);
extern int ufshcd_shutdown(struct ufs_hba *hba);
extern int ufshcd_dme_set_attr(struct ufs_hba *hba, u32 attr_sel,
			       u8 attr_set, u32 mib_val, u8 peer);
extern int ufshcd_dme_get_attr(struct ufs_hba *hba, u32 attr_sel,
			       u32 *mib_val, u8 peer);
extern int ufshcd_config_pwr_mode(struct ufs_hba *hba,
			struct ufs_pa_layer_attr *desired_pwr_mode);

/* UIC command interfaces for DME primitives */
#define DME_LOCAL	0
#define DME_PEER	1
#define ATTR_SET_NOR	0	/* NORMAL */
#define ATTR_SET_ST	1	/* STATIC */

static inline int ufshcd_dme_set(struct ufs_hba *hba, u32 attr_sel,
				 u32 mib_val)
{
	return ufshcd_dme_set_attr(hba, attr_sel, ATTR_SET_NOR,
				   mib_val, DME_LOCAL);
}

static inline int ufshcd_dme_st_set(struct ufs_hba *hba, u32 attr_sel,
				    u32 mib_val)
{
	return ufshcd_dme_set_attr(hba, attr_sel, ATTR_SET_ST,
				   mib_val, DME_LOCAL);
}

static inline int ufshcd_dme_peer_set(struct ufs_hba *hba, u32 attr_sel,
				      u32 mib_val)
{
	return ufshcd_dme_set_attr(hba, attr_sel, ATTR_SET_NOR,
				   mib_val, DME_PEER);
}

static inline int ufshcd_dme_peer_st_set(struct ufs_hba *hba, u32 attr_sel,
					 u32 mib_val)
{
	return ufshcd_dme_set_attr(hba, attr_sel, ATTR_SET_ST,
				   mib_val, DME_PEER);
}

static inline int ufshcd_dme_get(struct ufs_hba *hba,
				 u32 attr_sel, u32 *mib_val)
{
	return ufshcd_dme_get_attr(hba, attr_sel, mib_val, DME_LOCAL);
}

static inline int ufshcd_dme_peer_get(struct ufs_hba *hba,
				      u32 attr_sel, u32 *mib_val)
{
	return ufshcd_dme_get_attr(hba, attr_sel, mib_val, DME_PEER);
}

static inline bool ufshcd_is_hs_mode(struct ufs_pa_layer_attr *pwr_info)
{
	return (pwr_info->pwr_rx == FAST_MODE ||
		pwr_info->pwr_rx == FASTAUTO_MODE) &&
		(pwr_info->pwr_tx == FAST_MODE ||
		pwr_info->pwr_tx == FASTAUTO_MODE);
}

static inline int ufshcd_disable_host_tx_lcc(struct ufs_hba *hba)
{
	return ufshcd_dme_set(hba, UIC_ARG_MIB(PA_LOCAL_TX_LCC_ENABLE), 0);
}

/* Expose Query-Request API */
int ufshcd_query_descriptor_retry(struct ufs_hba *hba,
				  enum query_opcode opcode,
				  enum desc_idn idn, u8 index,
				  u8 selector,
				  u8 *desc_buf, int *buf_len);
int ufshcd_read_desc_param(struct ufs_hba *hba,
			   enum desc_idn desc_id,
			   int desc_index,
			   u8 param_offset,
			   u8 *param_read_buf,
			   u8 param_size);
int ufshcd_query_attr(struct ufs_hba *hba, enum query_opcode opcode,
		      enum attr_idn idn, u8 index, u8 selector, u32 *attr_val);
int ufshcd_query_flag(struct ufs_hba *hba, enum query_opcode opcode,
	enum flag_idn idn, bool *flag_res);

void ufshcd_auto_hibern8_enable(struct ufs_hba *hba);
void ufshcd_auto_hibern8_update(struct ufs_hba *hba, u32 ahit);

#define SD_ASCII_STD true
#define SD_RAW false
int ufshcd_read_string_desc(struct ufs_hba *hba, u8 desc_index,
			    u8 **buf, bool ascii);

int ufshcd_hold(struct ufs_hba *hba, bool async);
void ufshcd_release(struct ufs_hba *hba);

int ufshcd_map_desc_id_to_length(struct ufs_hba *hba, enum desc_idn desc_id,
	int *desc_length);

u32 ufshcd_get_local_unipro_ver(struct ufs_hba *hba);

int ufshcd_send_uic_cmd(struct ufs_hba *hba, struct uic_command *uic_cmd);

int ufshcd_exec_raw_upiu_cmd(struct ufs_hba *hba,
			     struct utp_upiu_req *req_upiu,
			     struct utp_upiu_req *rsp_upiu,
			     int msgcode,
			     u8 *desc_buff, int *buff_len,
			     enum query_opcode desc_op);

/* Wrapper functions for safely calling variant operations */
static inline const char *ufshcd_get_var_name(struct ufs_hba *hba)
{
	if (hba->vops)
		return hba->vops->name;
	return "";
}

static inline int ufshcd_vops_init(struct ufs_hba *hba)
{
	if (hba->vops && hba->vops->init)
		return hba->vops->init(hba);

	return 0;
}

static inline void ufshcd_vops_exit(struct ufs_hba *hba)
{
	if (hba->vops && hba->vops->exit)
		return hba->vops->exit(hba);
}

static inline u32 ufshcd_vops_get_ufs_hci_version(struct ufs_hba *hba)
{
	if (hba->vops && hba->vops->get_ufs_hci_version)
		return hba->vops->get_ufs_hci_version(hba);

	return ufshcd_readl(hba, REG_UFS_VERSION);
}

static inline int ufshcd_vops_clk_scale_notify(struct ufs_hba *hba,
			bool up, enum ufs_notify_change_status status)
{
	if (hba->vops && hba->vops->clk_scale_notify)
		return hba->vops->clk_scale_notify(hba, up, status);
	return 0;
}

static inline int ufshcd_vops_setup_clocks(struct ufs_hba *hba, bool on,
					enum ufs_notify_change_status status)
{
	if (hba->vops && hba->vops->setup_clocks)
		return hba->vops->setup_clocks(hba, on, status);
	return 0;
}

static inline int ufshcd_vops_setup_regulators(struct ufs_hba *hba, bool status)
{
	if (hba->vops && hba->vops->setup_regulators)
		return hba->vops->setup_regulators(hba, status);

	return 0;
}

static inline int ufshcd_vops_hce_enable_notify(struct ufs_hba *hba,
						bool status)
{
	if (hba->vops && hba->vops->hce_enable_notify)
		return hba->vops->hce_enable_notify(hba, status);

	return 0;
}
static inline int ufshcd_vops_link_startup_notify(struct ufs_hba *hba,
						bool status)
{
	if (hba->vops && hba->vops->link_startup_notify)
		return hba->vops->link_startup_notify(hba, status);

	return 0;
}

static inline int ufshcd_vops_pwr_change_notify(struct ufs_hba *hba,
				  bool status,
				  struct ufs_pa_layer_attr *dev_max_params,
				  struct ufs_pa_layer_attr *dev_req_params)
{
	if (hba->vops && hba->vops->pwr_change_notify)
		return hba->vops->pwr_change_notify(hba, status,
					dev_max_params, dev_req_params);

	return -ENOTSUPP;
}

static inline void ufshcd_vops_setup_xfer_req(struct ufs_hba *hba, int tag,
					bool is_scsi_cmd)
{
	if (hba->vops && hba->vops->setup_xfer_req)
		return hba->vops->setup_xfer_req(hba, tag, is_scsi_cmd);
}

static inline void ufshcd_vops_setup_task_mgmt(struct ufs_hba *hba,
					int tag, u8 tm_function)
{
	if (hba->vops && hba->vops->setup_task_mgmt)
		return hba->vops->setup_task_mgmt(hba, tag, tm_function);
}

static inline void ufshcd_vops_hibern8_notify(struct ufs_hba *hba,
					enum uic_cmd_dme cmd,
					enum ufs_notify_change_status status)
{
	if (hba->vops && hba->vops->hibern8_notify)
		return hba->vops->hibern8_notify(hba, cmd, status);
}

static inline int ufshcd_vops_apply_dev_quirks(struct ufs_hba *hba)
{
	if (hba->vops && hba->vops->apply_dev_quirks)
		return hba->vops->apply_dev_quirks(hba);
	return 0;
}

static inline int ufshcd_vops_suspend(struct ufs_hba *hba, enum ufs_pm_op op)
{
	if (hba->vops && hba->vops->suspend)
		return hba->vops->suspend(hba, op);

	return 0;
}

static inline int ufshcd_vops_resume(struct ufs_hba *hba, enum ufs_pm_op op)
{
	if (hba->vops && hba->vops->resume)
		return hba->vops->resume(hba, op);

	return 0;
}

static inline void ufshcd_vops_dbg_register_dump(struct ufs_hba *hba)
{
	if (hba->vops && hba->vops->dbg_register_dump)
		hba->vops->dbg_register_dump(hba);
}

static inline void ufshcd_vops_device_reset(struct ufs_hba *hba)
{
	if (hba->vops && hba->vops->device_reset) {
		hba->vops->device_reset(hba);
		ufshcd_update_reg_hist(&hba->ufs_stats.dev_reset, 0);
	}
}

static inline void ufshcd_vops_config_scaling_param(struct ufs_hba *hba,
						    struct devfreq_dev_profile
						    *profile, void *data)
{
	if (hba->vops && hba->vops->config_scaling_param)
		hba->vops->config_scaling_param(hba, profile, data);
}

extern struct ufs_pm_lvl_states ufs_pm_lvl_states[];

/*
 * ufshcd_scsi_to_upiu_lun - maps scsi LUN to UPIU LUN
 * @scsi_lun: scsi LUN id
 *
 * Returns UPIU LUN id
 */
static inline u8 ufshcd_scsi_to_upiu_lun(unsigned int scsi_lun)
{
	if (scsi_is_wlun(scsi_lun))
		return (scsi_lun & UFS_UPIU_MAX_UNIT_NUM_ID)
			| UFS_UPIU_WLUN_ID;
	else
		return scsi_lun & UFS_UPIU_MAX_UNIT_NUM_ID;
}

int ufshcd_dump_regs(struct ufs_hba *hba, size_t offset, size_t len,
		     const char *prefix);
int ufshcd_uic_hibern8_enter(struct ufs_hba *hba);
int ufshcd_uic_hibern8_exit(struct ufs_hba *hba);
#endif /* End of Header */<|MERGE_RESOLUTION|>--- conflicted
+++ resolved
@@ -339,7 +339,9 @@
 	void	(*dbg_register_dump)(struct ufs_hba *hba);
 	int	(*phy_initialization)(struct ufs_hba *);
 	void	(*device_reset)(struct ufs_hba *hba);
-<<<<<<< HEAD
+	void	(*config_scaling_param)(struct ufs_hba *hba,
+					struct devfreq_dev_profile *profile,
+					void *data);
 	int	(*program_key)(struct ufs_hba *hba,
 			       const union ufs_crypto_cfg_entry *cfg, int slot);
 };
@@ -365,11 +367,6 @@
 				    struct scsi_cmnd *cmd,
 				    struct ufshcd_lrb *lrbp);
 	void *priv;
-=======
-	void	(*config_scaling_param)(struct ufs_hba *hba,
-					struct devfreq_dev_profile *profile,
-					void *data);
->>>>>>> 79f51b7b
 };
 
 /* clock gating state  */
@@ -544,6 +541,18 @@
 	 * ops (get_ufs_hci_version) to get the correct version.
 	 */
 	UFSHCD_QUIRK_BROKEN_UFS_HCI_VERSION		= 1 << 5,
+
+	/*
+	 * This quirk needs to be enabled if the host controller reports
+	 * OCS FATAL ERROR with device error through sense data
+	 */
+	UFSHCD_QUIRK_BROKEN_OCS_FATAL_ERROR		= 1 << 6,
+
+	/*
+	 * This quirk needs to be enabled if the host controller advertises
+	 * inline encryption support but it doesn't work correctly.
+	 */
+	UFSHCD_QUIRK_BROKEN_CRYPTO			 = 1 << 7,
 };
 
 enum ufshcd_caps {
@@ -581,6 +590,12 @@
 	 * for userspace to control the power management.
 	 */
 	UFSHCD_CAP_RPM_AUTOSUSPEND			= 1 << 6,
+
+	/*
+	 * This capability allows the host controller driver to use the
+	 * inline crypto engine, if it is present
+	 */
+	UFSHCD_CAP_CRYPTO				= 1 << 7,
 };
 
 /**
@@ -692,84 +707,6 @@
 	bool is_irq_enabled;
 	enum ufs_ref_clk_freq dev_ref_clk_freq;
 
-<<<<<<< HEAD
-	/* Interrupt aggregation support is broken */
-	#define UFSHCD_QUIRK_BROKEN_INTR_AGGR			0x1
-
-	/*
-	 * delay before each dme command is required as the unipro
-	 * layer has shown instabilities
-	 */
-	#define UFSHCD_QUIRK_DELAY_BEFORE_DME_CMDS		0x2
-
-	/*
-	 * If UFS host controller is having issue in processing LCC (Line
-	 * Control Command) coming from device then enable this quirk.
-	 * When this quirk is enabled, host controller driver should disable
-	 * the LCC transmission on UFS device (by clearing TX_LCC_ENABLE
-	 * attribute of device to 0).
-	 */
-	#define UFSHCD_QUIRK_BROKEN_LCC				0x4
-
-	/*
-	 * The attribute PA_RXHSUNTERMCAP specifies whether or not the
-	 * inbound Link supports unterminated line in HS mode. Setting this
-	 * attribute to 1 fixes moving to HS gear.
-	 */
-	#define UFSHCD_QUIRK_BROKEN_PA_RXHSUNTERMCAP		0x8
-
-	/*
-	 * This quirk needs to be enabled if the host contoller only allows
-	 * accessing the peer dme attributes in AUTO mode (FAST AUTO or
-	 * SLOW AUTO).
-	 */
-	#define UFSHCD_QUIRK_DME_PEER_ACCESS_AUTO_MODE		0x10
-
-	/*
-	 * This quirk needs to be enabled if the host contoller doesn't
-	 * advertise the correct version in UFS_VER register. If this quirk
-	 * is enabled, standard UFS host driver will call the vendor specific
-	 * ops (get_ufs_hci_version) to get the correct version.
-	 */
-	#define UFSHCD_QUIRK_BROKEN_UFS_HCI_VERSION		0x20
-
-	/*
-	 * This quirk needs to be enabled if the host contoller regards
-	 * resolution of the values of PRDTO and PRDTL in UTRD as byte.
-	 */
-	#define UFSHCD_QUIRK_PRDT_BYTE_GRAN			0x80
-
-	/*
-	 * Clear handling for transfer/task request list is just opposite.
-	 */
-	#define UFSHCI_QUIRK_BROKEN_REQ_LIST_CLR		0x100
-
-	/*
-	 * This quirk needs to be enabled if host controller doesn't allow
-	 * that the interrupt aggregation timer and counter are reset by s/w.
-	 */
-	#define UFSHCI_QUIRK_SKIP_RESET_INTR_AGGR		0x200
-
-	/*
-	 * This quirks needs to be enabled if host controller cannot be
-	 * enabled via HCE register.
-	 */
-	#define UFSHCI_QUIRK_BROKEN_HCE				0x400
-
-	/*
-	 * This quirk needs to be enabled if the host controller advertises
-	 * inline encryption support but it doesn't work correctly.
-	 */
-	#define UFSHCD_QUIRK_BROKEN_CRYPTO			0x800
-
-	/*
-	 * This quirk needs to be enabled if the host controller reports
-	 * OCS FATAL ERROR with device error through sense data
-	 */
-	#define UFSHCD_QUIRK_BROKEN_OCS_FATAL_ERROR		0x1000
-
-=======
->>>>>>> 79f51b7b
 	unsigned int quirks;	/* Deviations from standard UFSHCI spec. */
 
 	/* Device deviations from standard UFS device spec. */
@@ -824,42 +761,6 @@
 	struct ufs_clk_gating clk_gating;
 	/* Control to enable/disable host capabilities */
 	u32 caps;
-<<<<<<< HEAD
-	/* Allow dynamic clk gating */
-#define UFSHCD_CAP_CLK_GATING	(1 << 0)
-	/* Allow hiberb8 with clk gating */
-#define UFSHCD_CAP_HIBERN8_WITH_CLK_GATING (1 << 1)
-	/* Allow dynamic clk scaling */
-#define UFSHCD_CAP_CLK_SCALING	(1 << 2)
-	/* Allow auto bkops to enabled during runtime suspend */
-#define UFSHCD_CAP_AUTO_BKOPS_SUSPEND (1 << 3)
-	/*
-	 * This capability allows host controller driver to use the UFS HCI's
-	 * interrupt aggregation capability.
-	 * CAUTION: Enabling this might reduce overall UFS throughput.
-	 */
-#define UFSHCD_CAP_INTR_AGGR (1 << 4)
-	/*
-	 * This capability allows the device auto-bkops to be always enabled
-	 * except during suspend (both runtime and suspend).
-	 * Enabling this capability means that device will always be allowed
-	 * to do background operation when it's active but it might degrade
-	 * the performance of ongoing read/write operations.
-	 */
-#define UFSHCD_CAP_KEEP_AUTO_BKOPS_ENABLED_EXCEPT_SUSPEND (1 << 5)
-	/*
-	 * This capability allows host controller driver to automatically
-	 * enable runtime power management by itself instead of waiting
-	 * for userspace to control the power management.
-	 */
-#define UFSHCD_CAP_RPM_AUTOSUSPEND (1 << 6)
-	/*
-	 * This capability allows the host controller driver to use the
-	 * inline crypto engine, if it is present
-	 */
-#define UFSHCD_CAP_CRYPTO (1 << 7)
-=======
->>>>>>> 79f51b7b
 
 	struct devfreq *devfreq;
 	struct ufs_clk_scaling clk_scaling;
