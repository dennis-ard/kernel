/*******************************************************************
 * This file is part of the Emulex Linux Device Driver for         *
 * Fibre Channel Host Bus Adapters.                                *
 * Copyright (C) 2017-2019 Broadcom. All Rights Reserved. The term *
 * “Broadcom” refers to Broadcom Inc. and/or its subsidiaries.  *
 * Copyright (C) 2007-2015 Emulex.  All rights reserved.           *
 * EMULEX and SLI are trademarks of Emulex.                        *
 * www.broadcom.com                                                *
 *                                                                 *
 * This program is free software; you can redistribute it and/or   *
 * modify it under the terms of version 2 of the GNU General       *
 * Public License as published by the Free Software Foundation.    *
 * This program is distributed in the hope that it will be useful. *
 * ALL EXPRESS OR IMPLIED CONDITIONS, REPRESENTATIONS AND          *
 * WARRANTIES, INCLUDING ANY IMPLIED WARRANTY OF MERCHANTABILITY,  *
 * FITNESS FOR A PARTICULAR PURPOSE, OR NON-INFRINGEMENT, ARE      *
 * DISCLAIMED, EXCEPT TO THE EXTENT THAT SUCH DISCLAIMERS ARE HELD *
 * TO BE LEGALLY INVALID.  See the GNU General Public License for  *
 * more details, a copy of which can be found in the file COPYING  *
 * included with this package.                                     *
 *******************************************************************/

#include <linux/blkdev.h>
#include <linux/delay.h>
#include <linux/module.h>
#include <linux/dma-mapping.h>
#include <linux/idr.h>
#include <linux/interrupt.h>
#include <linux/kthread.h>
#include <linux/slab.h>
#include <linux/pci.h>
#include <linux/spinlock.h>
#include <linux/ctype.h>
#include <linux/vmalloc.h>

#include <scsi/scsi.h>
#include <scsi/scsi_device.h>
#include <scsi/scsi_host.h>
#include <scsi/scsi_transport_fc.h>
#include <scsi/fc/fc_fs.h>

#include <linux/nvme-fc-driver.h>

#include "lpfc_hw4.h"
#include "lpfc_hw.h"
#include "lpfc_sli.h"
#include "lpfc_sli4.h"
#include "lpfc_nl.h"
#include "lpfc_disc.h"
#include "lpfc.h"
#include "lpfc_scsi.h"
#include "lpfc_nvme.h"
#include "lpfc_nvmet.h"
#include "lpfc_logmsg.h"
#include "lpfc_crtn.h"
#include "lpfc_vport.h"
#include "lpfc_version.h"
#include "lpfc_compat.h"
#include "lpfc_debugfs.h"
#include "lpfc_bsg.h"

#ifdef CONFIG_SCSI_LPFC_DEBUG_FS
/*
 * debugfs interface
 *
 * To access this interface the user should:
 * # mount -t debugfs none /sys/kernel/debug
 *
 * The lpfc debugfs directory hierarchy is:
 * /sys/kernel/debug/lpfc/fnX/vportY
 * where X is the lpfc hba function unique_id
 * where Y is the vport VPI on that hba
 *
 * Debugging services available per vport:
 * discovery_trace
 * This is an ACSII readable file that contains a trace of the last
 * lpfc_debugfs_max_disc_trc events that happened on a specific vport.
 * See lpfc_debugfs.h for different categories of  discovery events.
 * To enable the discovery trace, the following module parameters must be set:
 * lpfc_debugfs_enable=1         Turns on lpfc debugfs filesystem support
 * lpfc_debugfs_max_disc_trc=X   Where X is the event trace depth for
 *                               EACH vport. X MUST also be a power of 2.
 * lpfc_debugfs_mask_disc_trc=Y  Where Y is an event mask as defined in
 *                               lpfc_debugfs.h .
 *
 * slow_ring_trace
 * This is an ACSII readable file that contains a trace of the last
 * lpfc_debugfs_max_slow_ring_trc events that happened on a specific HBA.
 * To enable the slow ring trace, the following module parameters must be set:
 * lpfc_debugfs_enable=1         Turns on lpfc debugfs filesystem support
 * lpfc_debugfs_max_slow_ring_trc=X   Where X is the event trace depth for
 *                               the HBA. X MUST also be a power of 2.
 */
static int lpfc_debugfs_enable = 1;
module_param(lpfc_debugfs_enable, int, S_IRUGO);
MODULE_PARM_DESC(lpfc_debugfs_enable, "Enable debugfs services");

/* This MUST be a power of 2 */
static int lpfc_debugfs_max_disc_trc;
module_param(lpfc_debugfs_max_disc_trc, int, S_IRUGO);
MODULE_PARM_DESC(lpfc_debugfs_max_disc_trc,
	"Set debugfs discovery trace depth");

/* This MUST be a power of 2 */
static int lpfc_debugfs_max_slow_ring_trc;
module_param(lpfc_debugfs_max_slow_ring_trc, int, S_IRUGO);
MODULE_PARM_DESC(lpfc_debugfs_max_slow_ring_trc,
	"Set debugfs slow ring trace depth");

/* This MUST be a power of 2 */
static int lpfc_debugfs_max_nvmeio_trc;
module_param(lpfc_debugfs_max_nvmeio_trc, int, 0444);
MODULE_PARM_DESC(lpfc_debugfs_max_nvmeio_trc,
		 "Set debugfs NVME IO trace depth");

static int lpfc_debugfs_mask_disc_trc;
module_param(lpfc_debugfs_mask_disc_trc, int, S_IRUGO);
MODULE_PARM_DESC(lpfc_debugfs_mask_disc_trc,
	"Set debugfs discovery trace mask");

#include <linux/debugfs.h>

static atomic_t lpfc_debugfs_seq_trc_cnt = ATOMIC_INIT(0);
static unsigned long lpfc_debugfs_start_time = 0L;

/* iDiag */
static struct lpfc_idiag idiag;

/**
 * lpfc_debugfs_disc_trc_data - Dump discovery logging to a buffer
 * @vport: The vport to gather the log info from.
 * @buf: The buffer to dump log into.
 * @size: The maximum amount of data to process.
 *
 * Description:
 * This routine gathers the lpfc discovery debugfs data from the @vport and
 * dumps it to @buf up to @size number of bytes. It will start at the next entry
 * in the log and process the log until the end of the buffer. Then it will
 * gather from the beginning of the log and process until the current entry.
 *
 * Notes:
 * Discovery logging will be disabled while while this routine dumps the log.
 *
 * Return Value:
 * This routine returns the amount of bytes that were dumped into @buf and will
 * not exceed @size.
 **/
static int
lpfc_debugfs_disc_trc_data(struct lpfc_vport *vport, char *buf, int size)
{
	int i, index, len, enable;
	uint32_t ms;
	struct lpfc_debugfs_trc *dtp;
	char *buffer;

	buffer = kmalloc(LPFC_DEBUG_TRC_ENTRY_SIZE, GFP_KERNEL);
	if (!buffer)
		return 0;

	enable = lpfc_debugfs_enable;
	lpfc_debugfs_enable = 0;

	len = 0;
	index = (atomic_read(&vport->disc_trc_cnt) + 1) &
		(lpfc_debugfs_max_disc_trc - 1);
	for (i = index; i < lpfc_debugfs_max_disc_trc; i++) {
		dtp = vport->disc_trc + i;
		if (!dtp->fmt)
			continue;
		ms = jiffies_to_msecs(dtp->jif - lpfc_debugfs_start_time);
		snprintf(buffer,
			LPFC_DEBUG_TRC_ENTRY_SIZE, "%010d:%010d ms:%s\n",
			dtp->seq_cnt, ms, dtp->fmt);
		len +=  scnprintf(buf+len, size-len, buffer,
			dtp->data1, dtp->data2, dtp->data3);
	}
	for (i = 0; i < index; i++) {
		dtp = vport->disc_trc + i;
		if (!dtp->fmt)
			continue;
		ms = jiffies_to_msecs(dtp->jif - lpfc_debugfs_start_time);
		snprintf(buffer,
			LPFC_DEBUG_TRC_ENTRY_SIZE, "%010d:%010d ms:%s\n",
			dtp->seq_cnt, ms, dtp->fmt);
		len +=  scnprintf(buf+len, size-len, buffer,
			dtp->data1, dtp->data2, dtp->data3);
	}

	lpfc_debugfs_enable = enable;
	kfree(buffer);

	return len;
}

/**
 * lpfc_debugfs_slow_ring_trc_data - Dump slow ring logging to a buffer
 * @phba: The HBA to gather the log info from.
 * @buf: The buffer to dump log into.
 * @size: The maximum amount of data to process.
 *
 * Description:
 * This routine gathers the lpfc slow ring debugfs data from the @phba and
 * dumps it to @buf up to @size number of bytes. It will start at the next entry
 * in the log and process the log until the end of the buffer. Then it will
 * gather from the beginning of the log and process until the current entry.
 *
 * Notes:
 * Slow ring logging will be disabled while while this routine dumps the log.
 *
 * Return Value:
 * This routine returns the amount of bytes that were dumped into @buf and will
 * not exceed @size.
 **/
static int
lpfc_debugfs_slow_ring_trc_data(struct lpfc_hba *phba, char *buf, int size)
{
	int i, index, len, enable;
	uint32_t ms;
	struct lpfc_debugfs_trc *dtp;
	char *buffer;

	buffer = kmalloc(LPFC_DEBUG_TRC_ENTRY_SIZE, GFP_KERNEL);
	if (!buffer)
		return 0;

	enable = lpfc_debugfs_enable;
	lpfc_debugfs_enable = 0;

	len = 0;
	index = (atomic_read(&phba->slow_ring_trc_cnt) + 1) &
		(lpfc_debugfs_max_slow_ring_trc - 1);
	for (i = index; i < lpfc_debugfs_max_slow_ring_trc; i++) {
		dtp = phba->slow_ring_trc + i;
		if (!dtp->fmt)
			continue;
		ms = jiffies_to_msecs(dtp->jif - lpfc_debugfs_start_time);
		snprintf(buffer,
			LPFC_DEBUG_TRC_ENTRY_SIZE, "%010d:%010d ms:%s\n",
			dtp->seq_cnt, ms, dtp->fmt);
		len +=  scnprintf(buf+len, size-len, buffer,
			dtp->data1, dtp->data2, dtp->data3);
	}
	for (i = 0; i < index; i++) {
		dtp = phba->slow_ring_trc + i;
		if (!dtp->fmt)
			continue;
		ms = jiffies_to_msecs(dtp->jif - lpfc_debugfs_start_time);
		snprintf(buffer,
			LPFC_DEBUG_TRC_ENTRY_SIZE, "%010d:%010d ms:%s\n",
			dtp->seq_cnt, ms, dtp->fmt);
		len +=  scnprintf(buf+len, size-len, buffer,
			dtp->data1, dtp->data2, dtp->data3);
	}

	lpfc_debugfs_enable = enable;
	kfree(buffer);

	return len;
}

static int lpfc_debugfs_last_hbq = -1;

/**
 * lpfc_debugfs_hbqinfo_data - Dump host buffer queue info to a buffer
 * @phba: The HBA to gather host buffer info from.
 * @buf: The buffer to dump log into.
 * @size: The maximum amount of data to process.
 *
 * Description:
 * This routine dumps the host buffer queue info from the @phba to @buf up to
 * @size number of bytes. A header that describes the current hbq state will be
 * dumped to @buf first and then info on each hbq entry will be dumped to @buf
 * until @size bytes have been dumped or all the hbq info has been dumped.
 *
 * Notes:
 * This routine will rotate through each configured HBQ each time called.
 *
 * Return Value:
 * This routine returns the amount of bytes that were dumped into @buf and will
 * not exceed @size.
 **/
static int
lpfc_debugfs_hbqinfo_data(struct lpfc_hba *phba, char *buf, int size)
{
	int len = 0;
	int i, j, found, posted, low;
	uint32_t phys, raw_index, getidx;
	struct lpfc_hbq_init *hip;
	struct hbq_s *hbqs;
	struct lpfc_hbq_entry *hbqe;
	struct lpfc_dmabuf *d_buf;
	struct hbq_dmabuf *hbq_buf;

	if (phba->sli_rev != 3)
		return 0;

	spin_lock_irq(&phba->hbalock);

	/* toggle between multiple hbqs, if any */
	i = lpfc_sli_hbq_count();
	if (i > 1) {
		 lpfc_debugfs_last_hbq++;
		 if (lpfc_debugfs_last_hbq >= i)
			lpfc_debugfs_last_hbq = 0;
	}
	else
		lpfc_debugfs_last_hbq = 0;

	i = lpfc_debugfs_last_hbq;

	len +=  scnprintf(buf+len, size-len, "HBQ %d Info\n", i);

	hbqs =  &phba->hbqs[i];
	posted = 0;
	list_for_each_entry(d_buf, &hbqs->hbq_buffer_list, list)
		posted++;

	hip =  lpfc_hbq_defs[i];
	len +=  scnprintf(buf+len, size-len,
		"idx:%d prof:%d rn:%d bufcnt:%d icnt:%d acnt:%d posted %d\n",
		hip->hbq_index, hip->profile, hip->rn,
		hip->buffer_count, hip->init_count, hip->add_count, posted);

	raw_index = phba->hbq_get[i];
	getidx = le32_to_cpu(raw_index);
	len +=  scnprintf(buf+len, size-len,
		"entries:%d bufcnt:%d Put:%d nPut:%d localGet:%d hbaGet:%d\n",
		hbqs->entry_count, hbqs->buffer_count, hbqs->hbqPutIdx,
		hbqs->next_hbqPutIdx, hbqs->local_hbqGetIdx, getidx);

	hbqe = (struct lpfc_hbq_entry *) phba->hbqs[i].hbq_virt;
	for (j=0; j<hbqs->entry_count; j++) {
		len +=  scnprintf(buf+len, size-len,
			"%03d: %08x %04x %05x ", j,
			le32_to_cpu(hbqe->bde.addrLow),
			le32_to_cpu(hbqe->bde.tus.w),
			le32_to_cpu(hbqe->buffer_tag));
		i = 0;
		found = 0;

		/* First calculate if slot has an associated posted buffer */
		low = hbqs->hbqPutIdx - posted;
		if (low >= 0) {
			if ((j >= hbqs->hbqPutIdx) || (j < low)) {
				len +=  scnprintf(buf + len, size - len,
						"Unused\n");
				goto skipit;
			}
		}
		else {
			if ((j >= hbqs->hbqPutIdx) &&
				(j < (hbqs->entry_count+low))) {
				len +=  scnprintf(buf + len, size - len,
						"Unused\n");
				goto skipit;
			}
		}

		/* Get the Buffer info for the posted buffer */
		list_for_each_entry(d_buf, &hbqs->hbq_buffer_list, list) {
			hbq_buf = container_of(d_buf, struct hbq_dmabuf, dbuf);
			phys = ((uint64_t)hbq_buf->dbuf.phys & 0xffffffff);
			if (phys == le32_to_cpu(hbqe->bde.addrLow)) {
				len +=  scnprintf(buf+len, size-len,
					"Buf%d: x%px %06x\n", i,
					hbq_buf->dbuf.virt, hbq_buf->tag);
				found = 1;
				break;
			}
			i++;
		}
		if (!found) {
			len +=  scnprintf(buf+len, size-len, "No DMAinfo?\n");
		}
skipit:
		hbqe++;
		if (len > LPFC_HBQINFO_SIZE - 54)
			break;
	}
	spin_unlock_irq(&phba->hbalock);
	return len;
}

static int lpfc_debugfs_last_xripool;

/**
 * lpfc_debugfs_common_xri_data - Dump Hardware Queue info to a buffer
 * @phba: The HBA to gather host buffer info from.
 * @buf: The buffer to dump log into.
 * @size: The maximum amount of data to process.
 *
 * Description:
 * This routine dumps the Hardware Queue info from the @phba to @buf up to
 * @size number of bytes. A header that describes the current hdwq state will be
 * dumped to @buf first and then info on each hdwq entry will be dumped to @buf
 * until @size bytes have been dumped or all the hdwq info has been dumped.
 *
 * Notes:
 * This routine will rotate through each configured Hardware Queue each
 * time called.
 *
 * Return Value:
 * This routine returns the amount of bytes that were dumped into @buf and will
 * not exceed @size.
 **/
static int
lpfc_debugfs_commonxripools_data(struct lpfc_hba *phba, char *buf, int size)
{
	struct lpfc_sli4_hdw_queue *qp;
	int len = 0;
	int i, out;
	unsigned long iflag;

	for (i = 0; i < phba->cfg_hdw_queue; i++) {
		if (len > (LPFC_DUMP_MULTIXRIPOOL_SIZE - 80))
			break;
		qp = &phba->sli4_hba.hdwq[lpfc_debugfs_last_xripool];

		len += scnprintf(buf + len, size - len, "HdwQ %d Info ", i);
		spin_lock_irqsave(&qp->abts_io_buf_list_lock, iflag);
		spin_lock(&qp->io_buf_list_get_lock);
		spin_lock(&qp->io_buf_list_put_lock);
		out = qp->total_io_bufs - (qp->get_io_bufs + qp->put_io_bufs +
			qp->abts_scsi_io_bufs + qp->abts_nvme_io_bufs);
		len += scnprintf(buf + len, size - len,
				 "tot:%d get:%d put:%d mt:%d "
				 "ABTS scsi:%d nvme:%d Out:%d\n",
			qp->total_io_bufs, qp->get_io_bufs, qp->put_io_bufs,
			qp->empty_io_bufs, qp->abts_scsi_io_bufs,
			qp->abts_nvme_io_bufs, out);
		spin_unlock(&qp->io_buf_list_put_lock);
		spin_unlock(&qp->io_buf_list_get_lock);
		spin_unlock_irqrestore(&qp->abts_io_buf_list_lock, iflag);

		lpfc_debugfs_last_xripool++;
		if (lpfc_debugfs_last_xripool >= phba->cfg_hdw_queue)
			lpfc_debugfs_last_xripool = 0;
	}

	return len;
}

/**
 * lpfc_debugfs_multixripools_data - Display multi-XRI pools information
 * @phba: The HBA to gather host buffer info from.
 * @buf: The buffer to dump log into.
 * @size: The maximum amount of data to process.
 *
 * Description:
 * This routine displays current multi-XRI pools information including XRI
 * count in public, private and txcmplq. It also displays current high and
 * low watermark.
 *
 * Return Value:
 * This routine returns the amount of bytes that were dumped into @buf and will
 * not exceed @size.
 **/
static int
lpfc_debugfs_multixripools_data(struct lpfc_hba *phba, char *buf, int size)
{
	u32 i;
	u32 hwq_count;
	struct lpfc_sli4_hdw_queue *qp;
	struct lpfc_multixri_pool *multixri_pool;
	struct lpfc_pvt_pool *pvt_pool;
	struct lpfc_pbl_pool *pbl_pool;
	u32 txcmplq_cnt;
	char tmp[LPFC_DEBUG_OUT_LINE_SZ] = {0};

	if (phba->sli_rev != LPFC_SLI_REV4)
		return 0;

	if (!phba->sli4_hba.hdwq)
		return 0;

	if (!phba->cfg_xri_rebalancing) {
		i = lpfc_debugfs_commonxripools_data(phba, buf, size);
		return i;
	}

	/*
	 * Pbl: Current number of free XRIs in public pool
	 * Pvt: Current number of free XRIs in private pool
	 * Busy: Current number of outstanding XRIs
	 * HWM: Current high watermark
	 * pvt_empty: Incremented by 1 when IO submission fails (no xri)
	 * pbl_empty: Incremented by 1 when all pbl_pool are empty during
	 *            IO submission
	 */
	scnprintf(tmp, sizeof(tmp),
		  "HWQ:  Pbl  Pvt Busy  HWM |  pvt_empty  pbl_empty ");
	if (strlcat(buf, tmp, size) >= size)
		return strnlen(buf, size);

#ifdef LPFC_MXP_STAT
	/*
	 * MAXH: Max high watermark seen so far
	 * above_lmt: Incremented by 1 if xri_owned > xri_limit during
	 *            IO submission
	 * below_lmt: Incremented by 1 if xri_owned <= xri_limit  during
	 *            IO submission
	 * locPbl_hit: Incremented by 1 if successfully get a batch of XRI from
	 *             local pbl_pool
	 * othPbl_hit: Incremented by 1 if successfully get a batch of XRI from
	 *             other pbl_pool
	 */
	scnprintf(tmp, sizeof(tmp),
		  "MAXH  above_lmt  below_lmt locPbl_hit othPbl_hit");
	if (strlcat(buf, tmp, size) >= size)
		return strnlen(buf, size);

	/*
	 * sPbl: snapshot of Pbl 15 sec after stat gets cleared
	 * sPvt: snapshot of Pvt 15 sec after stat gets cleared
	 * sBusy: snapshot of Busy 15 sec after stat gets cleared
	 */
	scnprintf(tmp, sizeof(tmp),
		  " | sPbl sPvt sBusy");
	if (strlcat(buf, tmp, size) >= size)
		return strnlen(buf, size);
#endif

	scnprintf(tmp, sizeof(tmp), "\n");
	if (strlcat(buf, tmp, size) >= size)
		return strnlen(buf, size);

	hwq_count = phba->cfg_hdw_queue;
	for (i = 0; i < hwq_count; i++) {
		qp = &phba->sli4_hba.hdwq[i];
		multixri_pool = qp->p_multixri_pool;
		if (!multixri_pool)
			continue;
		pbl_pool = &multixri_pool->pbl_pool;
		pvt_pool = &multixri_pool->pvt_pool;
		txcmplq_cnt = qp->io_wq->pring->txcmplq_cnt;

		scnprintf(tmp, sizeof(tmp),
			  "%03d: %4d %4d %4d %4d | %10d %10d ",
			  i, pbl_pool->count, pvt_pool->count,
			  txcmplq_cnt, pvt_pool->high_watermark,
			  qp->empty_io_bufs, multixri_pool->pbl_empty_count);
		if (strlcat(buf, tmp, size) >= size)
			break;

#ifdef LPFC_MXP_STAT
		scnprintf(tmp, sizeof(tmp),
			  "%4d %10d %10d %10d %10d",
			  multixri_pool->stat_max_hwm,
			  multixri_pool->above_limit_count,
			  multixri_pool->below_limit_count,
			  multixri_pool->local_pbl_hit_count,
			  multixri_pool->other_pbl_hit_count);
		if (strlcat(buf, tmp, size) >= size)
			break;

		scnprintf(tmp, sizeof(tmp),
			  " | %4d %4d %5d",
			  multixri_pool->stat_pbl_count,
			  multixri_pool->stat_pvt_count,
			  multixri_pool->stat_busy_count);
		if (strlcat(buf, tmp, size) >= size)
			break;
#endif

		scnprintf(tmp, sizeof(tmp), "\n");
		if (strlcat(buf, tmp, size) >= size)
			break;
	}
	return strnlen(buf, size);
}


#ifdef LPFC_HDWQ_LOCK_STAT
static int lpfc_debugfs_last_lock;

/**
 * lpfc_debugfs_lockstat_data - Dump Hardware Queue info to a buffer
 * @phba: The HBA to gather host buffer info from.
 * @buf: The buffer to dump log into.
 * @size: The maximum amount of data to process.
 *
 * Description:
 * This routine dumps the Hardware Queue info from the @phba to @buf up to
 * @size number of bytes. A header that describes the current hdwq state will be
 * dumped to @buf first and then info on each hdwq entry will be dumped to @buf
 * until @size bytes have been dumped or all the hdwq info has been dumped.
 *
 * Notes:
 * This routine will rotate through each configured Hardware Queue each
 * time called.
 *
 * Return Value:
 * This routine returns the amount of bytes that were dumped into @buf and will
 * not exceed @size.
 **/
static int
lpfc_debugfs_lockstat_data(struct lpfc_hba *phba, char *buf, int size)
{
	struct lpfc_sli4_hdw_queue *qp;
	int len = 0;
	int i;

	if (phba->sli_rev != LPFC_SLI_REV4)
		return 0;

	if (!phba->sli4_hba.hdwq)
		return 0;

	for (i = 0; i < phba->cfg_hdw_queue; i++) {
		if (len > (LPFC_HDWQINFO_SIZE - 100))
			break;
		qp = &phba->sli4_hba.hdwq[lpfc_debugfs_last_lock];

		len += scnprintf(buf + len, size - len, "HdwQ %03d Lock ", i);
		if (phba->cfg_xri_rebalancing) {
			len += scnprintf(buf + len, size - len,
					 "get_pvt:%d mv_pvt:%d "
					 "mv2pub:%d mv2pvt:%d "
					 "put_pvt:%d put_pub:%d wq:%d\n",
					 qp->lock_conflict.alloc_pvt_pool,
					 qp->lock_conflict.mv_from_pvt_pool,
					 qp->lock_conflict.mv_to_pub_pool,
					 qp->lock_conflict.mv_to_pvt_pool,
					 qp->lock_conflict.free_pvt_pool,
					 qp->lock_conflict.free_pub_pool,
					 qp->lock_conflict.wq_access);
		} else {
			len += scnprintf(buf + len, size - len,
					 "get:%d put:%d free:%d wq:%d\n",
					 qp->lock_conflict.alloc_xri_get,
					 qp->lock_conflict.alloc_xri_put,
					 qp->lock_conflict.free_xri,
					 qp->lock_conflict.wq_access);
		}

		lpfc_debugfs_last_lock++;
		if (lpfc_debugfs_last_lock >= phba->cfg_hdw_queue)
			lpfc_debugfs_last_lock = 0;
	}

	return len;
}
#endif

static int lpfc_debugfs_last_hba_slim_off;

/**
 * lpfc_debugfs_dumpHBASlim_data - Dump HBA SLIM info to a buffer
 * @phba: The HBA to gather SLIM info from.
 * @buf: The buffer to dump log into.
 * @size: The maximum amount of data to process.
 *
 * Description:
 * This routine dumps the current contents of HBA SLIM for the HBA associated
 * with @phba to @buf up to @size bytes of data. This is the raw HBA SLIM data.
 *
 * Notes:
 * This routine will only dump up to 1024 bytes of data each time called and
 * should be called multiple times to dump the entire HBA SLIM.
 *
 * Return Value:
 * This routine returns the amount of bytes that were dumped into @buf and will
 * not exceed @size.
 **/
static int
lpfc_debugfs_dumpHBASlim_data(struct lpfc_hba *phba, char *buf, int size)
{
	int len = 0;
	int i, off;
	uint32_t *ptr;
	char *buffer;

	buffer = kmalloc(1024, GFP_KERNEL);
	if (!buffer)
		return 0;

	off = 0;
	spin_lock_irq(&phba->hbalock);

	len +=  scnprintf(buf+len, size-len, "HBA SLIM\n");
	lpfc_memcpy_from_slim(buffer,
		phba->MBslimaddr + lpfc_debugfs_last_hba_slim_off, 1024);

	ptr = (uint32_t *)&buffer[0];
	off = lpfc_debugfs_last_hba_slim_off;

	/* Set it up for the next time */
	lpfc_debugfs_last_hba_slim_off += 1024;
	if (lpfc_debugfs_last_hba_slim_off >= 4096)
		lpfc_debugfs_last_hba_slim_off = 0;

	i = 1024;
	while (i > 0) {
		len +=  scnprintf(buf+len, size-len,
		"%08x: %08x %08x %08x %08x %08x %08x %08x %08x\n",
		off, *ptr, *(ptr+1), *(ptr+2), *(ptr+3), *(ptr+4),
		*(ptr+5), *(ptr+6), *(ptr+7));
		ptr += 8;
		i -= (8 * sizeof(uint32_t));
		off += (8 * sizeof(uint32_t));
	}

	spin_unlock_irq(&phba->hbalock);
	kfree(buffer);

	return len;
}

/**
 * lpfc_debugfs_dumpHostSlim_data - Dump host SLIM info to a buffer
 * @phba: The HBA to gather Host SLIM info from.
 * @buf: The buffer to dump log into.
 * @size: The maximum amount of data to process.
 *
 * Description:
 * This routine dumps the current contents of host SLIM for the host associated
 * with @phba to @buf up to @size bytes of data. The dump will contain the
 * Mailbox, PCB, Rings, and Registers that are located in host memory.
 *
 * Return Value:
 * This routine returns the amount of bytes that were dumped into @buf and will
 * not exceed @size.
 **/
static int
lpfc_debugfs_dumpHostSlim_data(struct lpfc_hba *phba, char *buf, int size)
{
	int len = 0;
	int i, off;
	uint32_t word0, word1, word2, word3;
	uint32_t *ptr;
	struct lpfc_pgp *pgpp;
	struct lpfc_sli *psli = &phba->sli;
	struct lpfc_sli_ring *pring;

	off = 0;
	spin_lock_irq(&phba->hbalock);

	len +=  scnprintf(buf+len, size-len, "SLIM Mailbox\n");
	ptr = (uint32_t *)phba->slim2p.virt;
	i = sizeof(MAILBOX_t);
	while (i > 0) {
		len +=  scnprintf(buf+len, size-len,
		"%08x: %08x %08x %08x %08x %08x %08x %08x %08x\n",
		off, *ptr, *(ptr+1), *(ptr+2), *(ptr+3), *(ptr+4),
		*(ptr+5), *(ptr+6), *(ptr+7));
		ptr += 8;
		i -= (8 * sizeof(uint32_t));
		off += (8 * sizeof(uint32_t));
	}

	len +=  scnprintf(buf+len, size-len, "SLIM PCB\n");
	ptr = (uint32_t *)phba->pcb;
	i = sizeof(PCB_t);
	while (i > 0) {
		len +=  scnprintf(buf+len, size-len,
		"%08x: %08x %08x %08x %08x %08x %08x %08x %08x\n",
		off, *ptr, *(ptr+1), *(ptr+2), *(ptr+3), *(ptr+4),
		*(ptr+5), *(ptr+6), *(ptr+7));
		ptr += 8;
		i -= (8 * sizeof(uint32_t));
		off += (8 * sizeof(uint32_t));
	}

	if (phba->sli_rev <= LPFC_SLI_REV3) {
		for (i = 0; i < 4; i++) {
			pgpp = &phba->port_gp[i];
			pring = &psli->sli3_ring[i];
			len +=  scnprintf(buf+len, size-len,
					 "Ring %d: CMD GetInx:%d "
					 "(Max:%d Next:%d "
					 "Local:%d flg:x%x)  "
					 "RSP PutInx:%d Max:%d\n",
					 i, pgpp->cmdGetInx,
					 pring->sli.sli3.numCiocb,
					 pring->sli.sli3.next_cmdidx,
					 pring->sli.sli3.local_getidx,
					 pring->flag, pgpp->rspPutInx,
					 pring->sli.sli3.numRiocb);
		}

		word0 = readl(phba->HAregaddr);
		word1 = readl(phba->CAregaddr);
		word2 = readl(phba->HSregaddr);
		word3 = readl(phba->HCregaddr);
		len +=  scnprintf(buf+len, size-len, "HA:%08x CA:%08x HS:%08x "
				 "HC:%08x\n", word0, word1, word2, word3);
	}
	spin_unlock_irq(&phba->hbalock);
	return len;
}

/**
 * lpfc_debugfs_nodelist_data - Dump target node list to a buffer
 * @vport: The vport to gather target node info from.
 * @buf: The buffer to dump log into.
 * @size: The maximum amount of data to process.
 *
 * Description:
 * This routine dumps the current target node list associated with @vport to
 * @buf up to @size bytes of data. Each node entry in the dump will contain a
 * node state, DID, WWPN, WWNN, RPI, flags, type, and other useful fields.
 *
 * Return Value:
 * This routine returns the amount of bytes that were dumped into @buf and will
 * not exceed @size.
 **/
static int
lpfc_debugfs_nodelist_data(struct lpfc_vport *vport, char *buf, int size)
{
	int len = 0;
	int i, iocnt, outio, cnt;
	struct Scsi_Host *shost = lpfc_shost_from_vport(vport);
	struct lpfc_hba  *phba = vport->phba;
	struct lpfc_nodelist *ndlp;
	unsigned char *statep;
	struct nvme_fc_local_port *localport;
	struct nvme_fc_remote_port *nrport = NULL;
	struct lpfc_nvme_rport *rport;

	cnt = (LPFC_NODELIST_SIZE / LPFC_NODELIST_ENTRY_SIZE);
	outio = 0;

	len += scnprintf(buf+len, size-len, "\nFCP Nodelist Entries ...\n");
	spin_lock_irq(shost->host_lock);
	list_for_each_entry(ndlp, &vport->fc_nodes, nlp_listp) {
		iocnt = 0;
		if (!cnt) {
			len +=  scnprintf(buf+len, size-len,
				"Missing Nodelist Entries\n");
			break;
		}
		cnt--;
		switch (ndlp->nlp_state) {
		case NLP_STE_UNUSED_NODE:
			statep = "UNUSED";
			break;
		case NLP_STE_PLOGI_ISSUE:
			statep = "PLOGI ";
			break;
		case NLP_STE_ADISC_ISSUE:
			statep = "ADISC ";
			break;
		case NLP_STE_REG_LOGIN_ISSUE:
			statep = "REGLOG";
			break;
		case NLP_STE_PRLI_ISSUE:
			statep = "PRLI  ";
			break;
		case NLP_STE_LOGO_ISSUE:
			statep = "LOGO  ";
			break;
		case NLP_STE_UNMAPPED_NODE:
			statep = "UNMAP ";
			iocnt = 1;
			break;
		case NLP_STE_MAPPED_NODE:
			statep = "MAPPED";
			iocnt = 1;
			break;
		case NLP_STE_NPR_NODE:
			statep = "NPR   ";
			break;
		default:
			statep = "UNKNOWN";
		}
		len += scnprintf(buf+len, size-len, "%s DID:x%06x ",
				statep, ndlp->nlp_DID);
		len += scnprintf(buf+len, size-len,
				"WWPN x%llx ",
				wwn_to_u64(ndlp->nlp_portname.u.wwn));
		len += scnprintf(buf+len, size-len,
				"WWNN x%llx ",
				wwn_to_u64(ndlp->nlp_nodename.u.wwn));
		if (ndlp->nlp_flag & NLP_RPI_REGISTERED)
			len += scnprintf(buf+len, size-len, "RPI:%03d ",
					ndlp->nlp_rpi);
		else
			len += scnprintf(buf+len, size-len, "RPI:none ");
		len +=  scnprintf(buf+len, size-len, "flag:x%08x ",
			ndlp->nlp_flag);
		if (!ndlp->nlp_type)
			len += scnprintf(buf+len, size-len, "UNKNOWN_TYPE ");
		if (ndlp->nlp_type & NLP_FC_NODE)
			len += scnprintf(buf+len, size-len, "FC_NODE ");
		if (ndlp->nlp_type & NLP_FABRIC) {
			len += scnprintf(buf+len, size-len, "FABRIC ");
			iocnt = 0;
		}
		if (ndlp->nlp_type & NLP_FCP_TARGET)
			len += scnprintf(buf+len, size-len, "FCP_TGT sid:%d ",
				ndlp->nlp_sid);
		if (ndlp->nlp_type & NLP_FCP_INITIATOR)
			len += scnprintf(buf+len, size-len, "FCP_INITIATOR ");
		if (ndlp->nlp_type & NLP_NVME_TARGET)
			len += scnprintf(buf + len,
					size - len, "NVME_TGT sid:%d ",
					NLP_NO_SID);
		if (ndlp->nlp_type & NLP_NVME_INITIATOR)
			len += scnprintf(buf + len,
					size - len, "NVME_INITIATOR ");
		len += scnprintf(buf+len, size-len, "usgmap:%x ",
			ndlp->nlp_usg_map);
		len += scnprintf(buf+len, size-len, "refcnt:%x",
			kref_read(&ndlp->kref));
		if (iocnt) {
			i = atomic_read(&ndlp->cmd_pending);
			len += scnprintf(buf + len, size - len,
					" OutIO:x%x Qdepth x%x",
					i, ndlp->cmd_qdepth);
			outio += i;
		}
		len += scnprintf(buf + len, size - len, "defer:%x ",
			ndlp->nlp_defer_did);
		len +=  scnprintf(buf+len, size-len, "\n");
	}
	spin_unlock_irq(shost->host_lock);

	len += scnprintf(buf + len, size - len,
			"\nOutstanding IO x%x\n",  outio);

	if (phba->nvmet_support && phba->targetport && (vport == phba->pport)) {
		len += scnprintf(buf + len, size - len,
				"\nNVME Targetport Entry ...\n");

		/* Port state is only one of two values for now. */
		if (phba->targetport->port_id)
			statep = "REGISTERED";
		else
			statep = "INIT";
		len += scnprintf(buf + len, size - len,
				"TGT WWNN x%llx WWPN x%llx State %s\n",
				wwn_to_u64(vport->fc_nodename.u.wwn),
				wwn_to_u64(vport->fc_portname.u.wwn),
				statep);
		len += scnprintf(buf + len, size - len,
				"    Targetport DID x%06x\n",
				phba->targetport->port_id);
		goto out_exit;
	}

	len += scnprintf(buf + len, size - len,
				"\nNVME Lport/Rport Entries ...\n");

	localport = vport->localport;
	if (!localport)
		goto out_exit;

	spin_lock_irq(shost->host_lock);

	/* Port state is only one of two values for now. */
	if (localport->port_id)
		statep = "ONLINE";
	else
		statep = "UNKNOWN ";

	len += scnprintf(buf + len, size - len,
			"Lport DID x%06x PortState %s\n",
			localport->port_id, statep);

	len += scnprintf(buf + len, size - len, "\tRport List:\n");
	list_for_each_entry(ndlp, &vport->fc_nodes, nlp_listp) {
		/* local short-hand pointer. */
		spin_lock(&phba->hbalock);
		rport = lpfc_ndlp_get_nrport(ndlp);
		if (rport)
			nrport = rport->remoteport;
		else
			nrport = NULL;
		spin_unlock(&phba->hbalock);
		if (!nrport)
			continue;

		/* Port state is only one of two values for now. */
		switch (nrport->port_state) {
		case FC_OBJSTATE_ONLINE:
			statep = "ONLINE";
			break;
		case FC_OBJSTATE_UNKNOWN:
			statep = "UNKNOWN ";
			break;
		default:
			statep = "UNSUPPORTED";
			break;
		}

		/* Tab in to show lport ownership. */
		len += scnprintf(buf + len, size - len,
				"\t%s Port ID:x%06x ",
				statep, nrport->port_id);
		len += scnprintf(buf + len, size - len, "WWPN x%llx ",
				nrport->port_name);
		len += scnprintf(buf + len, size - len, "WWNN x%llx ",
				nrport->node_name);

		/* An NVME rport can have multiple roles. */
		if (nrport->port_role & FC_PORT_ROLE_NVME_INITIATOR)
			len +=  scnprintf(buf + len, size - len,
					 "INITIATOR ");
		if (nrport->port_role & FC_PORT_ROLE_NVME_TARGET)
			len +=  scnprintf(buf + len, size - len,
					 "TARGET ");
		if (nrport->port_role & FC_PORT_ROLE_NVME_DISCOVERY)
			len +=  scnprintf(buf + len, size - len,
					 "DISCSRVC ");
		if (nrport->port_role & ~(FC_PORT_ROLE_NVME_INITIATOR |
					  FC_PORT_ROLE_NVME_TARGET |
					  FC_PORT_ROLE_NVME_DISCOVERY))
			len +=  scnprintf(buf + len, size - len,
					 "UNKNOWN ROLE x%x",
					 nrport->port_role);
		/* Terminate the string. */
		len +=  scnprintf(buf + len, size - len, "\n");
	}

	spin_unlock_irq(shost->host_lock);
 out_exit:
	return len;
}

/**
 * lpfc_debugfs_nvmestat_data - Dump target node list to a buffer
 * @vport: The vport to gather target node info from.
 * @buf: The buffer to dump log into.
 * @size: The maximum amount of data to process.
 *
 * Description:
 * This routine dumps the NVME statistics associated with @vport
 *
 * Return Value:
 * This routine returns the amount of bytes that were dumped into @buf and will
 * not exceed @size.
 **/
static int
lpfc_debugfs_nvmestat_data(struct lpfc_vport *vport, char *buf, int size)
{
	struct lpfc_hba   *phba = vport->phba;
	struct lpfc_nvmet_tgtport *tgtp;
	struct lpfc_nvmet_rcv_ctx *ctxp, *next_ctxp;
	struct nvme_fc_local_port *localport;
	struct lpfc_fc4_ctrl_stat *cstat;
	struct lpfc_nvme_lport *lport;
	uint64_t data1, data2, data3;
	uint64_t tot, totin, totout;
	int cnt, i;
	int len = 0;

	if (phba->nvmet_support) {
		if (!phba->targetport)
			return len;
		tgtp = (struct lpfc_nvmet_tgtport *)phba->targetport->private;
		len += scnprintf(buf + len, size - len,
				"\nNVME Targetport Statistics\n");

		len += scnprintf(buf + len, size - len,
				"LS: Rcv %08x Drop %08x Abort %08x\n",
				atomic_read(&tgtp->rcv_ls_req_in),
				atomic_read(&tgtp->rcv_ls_req_drop),
				atomic_read(&tgtp->xmt_ls_abort));
		if (atomic_read(&tgtp->rcv_ls_req_in) !=
		    atomic_read(&tgtp->rcv_ls_req_out)) {
			len += scnprintf(buf + len, size - len,
					"Rcv LS: in %08x != out %08x\n",
					atomic_read(&tgtp->rcv_ls_req_in),
					atomic_read(&tgtp->rcv_ls_req_out));
		}

		len += scnprintf(buf + len, size - len,
				"LS: Xmt %08x Drop %08x Cmpl %08x\n",
				atomic_read(&tgtp->xmt_ls_rsp),
				atomic_read(&tgtp->xmt_ls_drop),
				atomic_read(&tgtp->xmt_ls_rsp_cmpl));

		len += scnprintf(buf + len, size - len,
				"LS: RSP Abort %08x xb %08x Err %08x\n",
				atomic_read(&tgtp->xmt_ls_rsp_aborted),
				atomic_read(&tgtp->xmt_ls_rsp_xb_set),
				atomic_read(&tgtp->xmt_ls_rsp_error));

		len += scnprintf(buf + len, size - len,
				"FCP: Rcv %08x Defer %08x Release %08x "
				"Drop %08x\n",
				atomic_read(&tgtp->rcv_fcp_cmd_in),
				atomic_read(&tgtp->rcv_fcp_cmd_defer),
				atomic_read(&tgtp->xmt_fcp_release),
				atomic_read(&tgtp->rcv_fcp_cmd_drop));

		if (atomic_read(&tgtp->rcv_fcp_cmd_in) !=
		    atomic_read(&tgtp->rcv_fcp_cmd_out)) {
			len += scnprintf(buf + len, size - len,
					"Rcv FCP: in %08x != out %08x\n",
					atomic_read(&tgtp->rcv_fcp_cmd_in),
					atomic_read(&tgtp->rcv_fcp_cmd_out));
		}

		len += scnprintf(buf + len, size - len,
				"FCP Rsp: read %08x readrsp %08x "
				"write %08x rsp %08x\n",
				atomic_read(&tgtp->xmt_fcp_read),
				atomic_read(&tgtp->xmt_fcp_read_rsp),
				atomic_read(&tgtp->xmt_fcp_write),
				atomic_read(&tgtp->xmt_fcp_rsp));

		len += scnprintf(buf + len, size - len,
				"FCP Rsp Cmpl: %08x err %08x drop %08x\n",
				atomic_read(&tgtp->xmt_fcp_rsp_cmpl),
				atomic_read(&tgtp->xmt_fcp_rsp_error),
				atomic_read(&tgtp->xmt_fcp_rsp_drop));

		len += scnprintf(buf + len, size - len,
				"FCP Rsp Abort: %08x xb %08x xricqe  %08x\n",
				atomic_read(&tgtp->xmt_fcp_rsp_aborted),
				atomic_read(&tgtp->xmt_fcp_rsp_xb_set),
				atomic_read(&tgtp->xmt_fcp_xri_abort_cqe));

		len += scnprintf(buf + len, size - len,
				"ABORT: Xmt %08x Cmpl %08x\n",
				atomic_read(&tgtp->xmt_fcp_abort),
				atomic_read(&tgtp->xmt_fcp_abort_cmpl));

		len += scnprintf(buf + len, size - len,
				"ABORT: Sol %08x  Usol %08x Err %08x Cmpl %08x",
				atomic_read(&tgtp->xmt_abort_sol),
				atomic_read(&tgtp->xmt_abort_unsol),
				atomic_read(&tgtp->xmt_abort_rsp),
				atomic_read(&tgtp->xmt_abort_rsp_error));

		len +=  scnprintf(buf + len, size - len, "\n");

		cnt = 0;
		spin_lock(&phba->sli4_hba.abts_nvmet_buf_list_lock);
		list_for_each_entry_safe(ctxp, next_ctxp,
				&phba->sli4_hba.lpfc_abts_nvmet_ctx_list,
				list) {
			cnt++;
		}
		spin_unlock(&phba->sli4_hba.abts_nvmet_buf_list_lock);
		if (cnt) {
			len += scnprintf(buf + len, size - len,
					"ABORT: %d ctx entries\n", cnt);
			spin_lock(&phba->sli4_hba.abts_nvmet_buf_list_lock);
			list_for_each_entry_safe(ctxp, next_ctxp,
				    &phba->sli4_hba.lpfc_abts_nvmet_ctx_list,
				    list) {
				if (len >= (size - LPFC_DEBUG_OUT_LINE_SZ))
					break;
				len += scnprintf(buf + len, size - len,
						"Entry: oxid %x state %x "
						"flag %x\n",
						ctxp->oxid, ctxp->state,
						ctxp->flag);
			}
			spin_unlock(&phba->sli4_hba.abts_nvmet_buf_list_lock);
		}

		/* Calculate outstanding IOs */
		tot = atomic_read(&tgtp->rcv_fcp_cmd_drop);
		tot += atomic_read(&tgtp->xmt_fcp_release);
		tot = atomic_read(&tgtp->rcv_fcp_cmd_in) - tot;

		len += scnprintf(buf + len, size - len,
				"IO_CTX: %08x  WAIT: cur %08x tot %08x\n"
				"CTX Outstanding %08llx\n",
				phba->sli4_hba.nvmet_xri_cnt,
				phba->sli4_hba.nvmet_io_wait_cnt,
				phba->sli4_hba.nvmet_io_wait_total,
				tot);
	} else {
		if (!(vport->cfg_enable_fc4_type & LPFC_ENABLE_NVME))
			return len;

		localport = vport->localport;
		if (!localport)
			return len;
		lport = (struct lpfc_nvme_lport *)localport->private;
		if (!lport)
			return len;

		len += scnprintf(buf + len, size - len,
				"\nNVME HDWQ Statistics\n");

		len += scnprintf(buf + len, size - len,
				"LS: Xmt %016x Cmpl %016x\n",
				atomic_read(&lport->fc4NvmeLsRequests),
				atomic_read(&lport->fc4NvmeLsCmpls));

		totin = 0;
		totout = 0;
		for (i = 0; i < phba->cfg_hdw_queue; i++) {
			cstat = &phba->sli4_hba.hdwq[i].nvme_cstat;
			tot = cstat->io_cmpls;
			totin += tot;
			data1 = cstat->input_requests;
			data2 = cstat->output_requests;
			data3 = cstat->control_requests;
			totout += (data1 + data2 + data3);

			/* Limit to 32, debugfs display buffer limitation */
			if (i >= 32)
				continue;

			len += scnprintf(buf + len, PAGE_SIZE - len,
					"HDWQ (%d): Rd %016llx Wr %016llx "
					"IO %016llx ",
					i, data1, data2, data3);
			len += scnprintf(buf + len, PAGE_SIZE - len,
					"Cmpl %016llx OutIO %016llx\n",
					tot, ((data1 + data2 + data3) - tot));
		}
		len += scnprintf(buf + len, PAGE_SIZE - len,
				"Total FCP Cmpl %016llx Issue %016llx "
				"OutIO %016llx\n",
				totin, totout, totout - totin);

		len += scnprintf(buf + len, size - len,
				"LS Xmt Err: Abrt %08x Err %08x  "
				"Cmpl Err: xb %08x Err %08x\n",
				atomic_read(&lport->xmt_ls_abort),
				atomic_read(&lport->xmt_ls_err),
				atomic_read(&lport->cmpl_ls_xb),
				atomic_read(&lport->cmpl_ls_err));

		len += scnprintf(buf + len, size - len,
				"FCP Xmt Err: noxri %06x nondlp %06x "
				"qdepth %06x wqerr %06x err %06x Abrt %06x\n",
				atomic_read(&lport->xmt_fcp_noxri),
				atomic_read(&lport->xmt_fcp_bad_ndlp),
				atomic_read(&lport->xmt_fcp_qdepth),
				atomic_read(&lport->xmt_fcp_wqerr),
				atomic_read(&lport->xmt_fcp_err),
				atomic_read(&lport->xmt_fcp_abort));

		len += scnprintf(buf + len, size - len,
				"FCP Cmpl Err: xb %08x Err %08x\n",
				atomic_read(&lport->cmpl_fcp_xb),
				atomic_read(&lport->cmpl_fcp_err));

	}

	return len;
}

/**
 * lpfc_debugfs_scsistat_data - Dump target node list to a buffer
 * @vport: The vport to gather target node info from.
 * @buf: The buffer to dump log into.
 * @size: The maximum amount of data to process.
 *
 * Description:
 * This routine dumps the SCSI statistics associated with @vport
 *
 * Return Value:
 * This routine returns the amount of bytes that were dumped into @buf and will
 * not exceed @size.
 **/
static int
lpfc_debugfs_scsistat_data(struct lpfc_vport *vport, char *buf, int size)
{
	int len;
	struct lpfc_hba *phba = vport->phba;
	struct lpfc_fc4_ctrl_stat *cstat;
	u64 data1, data2, data3;
	u64 tot, totin, totout;
	int i;
	char tmp[LPFC_MAX_SCSI_INFO_TMP_LEN] = {0};

	if (!(vport->cfg_enable_fc4_type & LPFC_ENABLE_FCP) ||
	    (phba->sli_rev != LPFC_SLI_REV4))
		return 0;

	scnprintf(buf, size, "SCSI HDWQ Statistics\n");

	totin = 0;
	totout = 0;
	for (i = 0; i < phba->cfg_hdw_queue; i++) {
		cstat = &phba->sli4_hba.hdwq[i].scsi_cstat;
		tot = cstat->io_cmpls;
		totin += tot;
		data1 = cstat->input_requests;
		data2 = cstat->output_requests;
		data3 = cstat->control_requests;
		totout += (data1 + data2 + data3);

		scnprintf(tmp, sizeof(tmp), "HDWQ (%d): Rd %016llx Wr %016llx "
			  "IO %016llx ", i, data1, data2, data3);
		if (strlcat(buf, tmp, size) >= size)
			goto buffer_done;

		scnprintf(tmp, sizeof(tmp), "Cmpl %016llx OutIO %016llx\n",
			  tot, ((data1 + data2 + data3) - tot));
		if (strlcat(buf, tmp, size) >= size)
			goto buffer_done;
	}
	scnprintf(tmp, sizeof(tmp), "Total FCP Cmpl %016llx Issue %016llx "
		  "OutIO %016llx\n", totin, totout, totout - totin);
	strlcat(buf, tmp, size);

buffer_done:
	len = strnlen(buf, size);

	return len;
}

/**
 * lpfc_debugfs_nvmektime_data - Dump target node list to a buffer
 * @vport: The vport to gather target node info from.
 * @buf: The buffer to dump log into.
 * @size: The maximum amount of data to process.
 *
 * Description:
 * This routine dumps the NVME statistics associated with @vport
 *
 * Return Value:
 * This routine returns the amount of bytes that were dumped into @buf and will
 * not exceed @size.
 **/
static int
lpfc_debugfs_nvmektime_data(struct lpfc_vport *vport, char *buf, int size)
{
	struct lpfc_hba   *phba = vport->phba;
	int len = 0;

	if (phba->nvmet_support == 0) {
		/* NVME Initiator */
		len += scnprintf(buf + len, PAGE_SIZE - len,
				"ktime %s: Total Samples: %lld\n",
				(phba->ktime_on ?  "Enabled" : "Disabled"),
				phba->ktime_data_samples);
		if (phba->ktime_data_samples == 0)
			return len;

		len += scnprintf(
			buf + len, PAGE_SIZE - len,
			"Segment 1: Last NVME Cmd cmpl "
			"done -to- Start of next NVME cnd (in driver)\n");
		len += scnprintf(
			buf + len, PAGE_SIZE - len,
			"avg:%08lld min:%08lld max %08lld\n",
			div_u64(phba->ktime_seg1_total,
				phba->ktime_data_samples),
			phba->ktime_seg1_min,
			phba->ktime_seg1_max);
		len += scnprintf(
			buf + len, PAGE_SIZE - len,
			"Segment 2: Driver start of NVME cmd "
			"-to- Firmware WQ doorbell\n");
		len += scnprintf(
			buf + len, PAGE_SIZE - len,
			"avg:%08lld min:%08lld max %08lld\n",
			div_u64(phba->ktime_seg2_total,
				phba->ktime_data_samples),
			phba->ktime_seg2_min,
			phba->ktime_seg2_max);
		len += scnprintf(
			buf + len, PAGE_SIZE - len,
			"Segment 3: Firmware WQ doorbell -to- "
			"MSI-X ISR cmpl\n");
		len += scnprintf(
			buf + len, PAGE_SIZE - len,
			"avg:%08lld min:%08lld max %08lld\n",
			div_u64(phba->ktime_seg3_total,
				phba->ktime_data_samples),
			phba->ktime_seg3_min,
			phba->ktime_seg3_max);
		len += scnprintf(
			buf + len, PAGE_SIZE - len,
			"Segment 4: MSI-X ISR cmpl -to- "
			"NVME cmpl done\n");
		len += scnprintf(
			buf + len, PAGE_SIZE - len,
			"avg:%08lld min:%08lld max %08lld\n",
			div_u64(phba->ktime_seg4_total,
				phba->ktime_data_samples),
			phba->ktime_seg4_min,
			phba->ktime_seg4_max);
		len += scnprintf(
			buf + len, PAGE_SIZE - len,
			"Total IO avg time: %08lld\n",
			div_u64(phba->ktime_seg1_total +
			phba->ktime_seg2_total  +
			phba->ktime_seg3_total +
			phba->ktime_seg4_total,
			phba->ktime_data_samples));
		return len;
	}

	/* NVME Target */
	len += scnprintf(buf + len, PAGE_SIZE-len,
			"ktime %s: Total Samples: %lld %lld\n",
			(phba->ktime_on ? "Enabled" : "Disabled"),
			phba->ktime_data_samples,
			phba->ktime_status_samples);
	if (phba->ktime_data_samples == 0)
		return len;

	len += scnprintf(buf + len, PAGE_SIZE-len,
			"Segment 1: MSI-X ISR Rcv cmd -to- "
			"cmd pass to NVME Layer\n");
	len += scnprintf(buf + len, PAGE_SIZE-len,
			"avg:%08lld min:%08lld max %08lld\n",
			div_u64(phba->ktime_seg1_total,
				phba->ktime_data_samples),
			phba->ktime_seg1_min,
			phba->ktime_seg1_max);
	len += scnprintf(buf + len, PAGE_SIZE-len,
			"Segment 2: cmd pass to NVME Layer- "
			"-to- Driver rcv cmd OP (action)\n");
	len += scnprintf(buf + len, PAGE_SIZE-len,
			"avg:%08lld min:%08lld max %08lld\n",
			div_u64(phba->ktime_seg2_total,
				phba->ktime_data_samples),
			phba->ktime_seg2_min,
			phba->ktime_seg2_max);
	len += scnprintf(buf + len, PAGE_SIZE-len,
			"Segment 3: Driver rcv cmd OP -to- "
			"Firmware WQ doorbell: cmd\n");
	len += scnprintf(buf + len, PAGE_SIZE-len,
			"avg:%08lld min:%08lld max %08lld\n",
			div_u64(phba->ktime_seg3_total,
				phba->ktime_data_samples),
			phba->ktime_seg3_min,
			phba->ktime_seg3_max);
	len += scnprintf(buf + len, PAGE_SIZE-len,
			"Segment 4: Firmware WQ doorbell: cmd "
			"-to- MSI-X ISR for cmd cmpl\n");
	len += scnprintf(buf + len, PAGE_SIZE-len,
			"avg:%08lld min:%08lld max %08lld\n",
			div_u64(phba->ktime_seg4_total,
				phba->ktime_data_samples),
			phba->ktime_seg4_min,
			phba->ktime_seg4_max);
	len += scnprintf(buf + len, PAGE_SIZE-len,
			"Segment 5: MSI-X ISR for cmd cmpl "
			"-to- NVME layer passed cmd done\n");
	len += scnprintf(buf + len, PAGE_SIZE-len,
			"avg:%08lld min:%08lld max %08lld\n",
			div_u64(phba->ktime_seg5_total,
				phba->ktime_data_samples),
			phba->ktime_seg5_min,
			phba->ktime_seg5_max);

	if (phba->ktime_status_samples == 0) {
		len += scnprintf(buf + len, PAGE_SIZE-len,
				"Total: cmd received by MSI-X ISR "
				"-to- cmd completed on wire\n");
		len += scnprintf(buf + len, PAGE_SIZE-len,
				"avg:%08lld min:%08lld "
				"max %08lld\n",
				div_u64(phba->ktime_seg10_total,
					phba->ktime_data_samples),
				phba->ktime_seg10_min,
				phba->ktime_seg10_max);
		return len;
	}

	len += scnprintf(buf + len, PAGE_SIZE-len,
			"Segment 6: NVME layer passed cmd done "
			"-to- Driver rcv rsp status OP\n");
	len += scnprintf(buf + len, PAGE_SIZE-len,
			"avg:%08lld min:%08lld max %08lld\n",
			div_u64(phba->ktime_seg6_total,
				phba->ktime_status_samples),
			phba->ktime_seg6_min,
			phba->ktime_seg6_max);
	len += scnprintf(buf + len, PAGE_SIZE-len,
			"Segment 7: Driver rcv rsp status OP "
			"-to- Firmware WQ doorbell: status\n");
	len += scnprintf(buf + len, PAGE_SIZE-len,
			"avg:%08lld min:%08lld max %08lld\n",
			div_u64(phba->ktime_seg7_total,
				phba->ktime_status_samples),
			phba->ktime_seg7_min,
			phba->ktime_seg7_max);
	len += scnprintf(buf + len, PAGE_SIZE-len,
			"Segment 8: Firmware WQ doorbell: status"
			" -to- MSI-X ISR for status cmpl\n");
	len += scnprintf(buf + len, PAGE_SIZE-len,
			"avg:%08lld min:%08lld max %08lld\n",
			div_u64(phba->ktime_seg8_total,
				phba->ktime_status_samples),
			phba->ktime_seg8_min,
			phba->ktime_seg8_max);
	len += scnprintf(buf + len, PAGE_SIZE-len,
			"Segment 9: MSI-X ISR for status cmpl  "
			"-to- NVME layer passed status done\n");
	len += scnprintf(buf + len, PAGE_SIZE-len,
			"avg:%08lld min:%08lld max %08lld\n",
			div_u64(phba->ktime_seg9_total,
				phba->ktime_status_samples),
			phba->ktime_seg9_min,
			phba->ktime_seg9_max);
	len += scnprintf(buf + len, PAGE_SIZE-len,
			"Total: cmd received by MSI-X ISR -to- "
			"cmd completed on wire\n");
	len += scnprintf(buf + len, PAGE_SIZE-len,
			"avg:%08lld min:%08lld max %08lld\n",
			div_u64(phba->ktime_seg10_total,
				phba->ktime_status_samples),
			phba->ktime_seg10_min,
			phba->ktime_seg10_max);
	return len;
}

/**
 * lpfc_debugfs_nvmeio_trc_data - Dump NVME IO trace list to a buffer
 * @phba: The phba to gather target node info from.
 * @buf: The buffer to dump log into.
 * @size: The maximum amount of data to process.
 *
 * Description:
 * This routine dumps the NVME IO trace associated with @phba
 *
 * Return Value:
 * This routine returns the amount of bytes that were dumped into @buf and will
 * not exceed @size.
 **/
static int
lpfc_debugfs_nvmeio_trc_data(struct lpfc_hba *phba, char *buf, int size)
{
	struct lpfc_debugfs_nvmeio_trc *dtp;
	int i, state, index, skip;
	int len = 0;

	state = phba->nvmeio_trc_on;

	index = (atomic_read(&phba->nvmeio_trc_cnt) + 1) &
		(phba->nvmeio_trc_size - 1);
	skip = phba->nvmeio_trc_output_idx;

	len += scnprintf(buf + len, size - len,
			"%s IO Trace %s: next_idx %d skip %d size %d\n",
			(phba->nvmet_support ? "NVME" : "NVMET"),
			(state ? "Enabled" : "Disabled"),
			index, skip, phba->nvmeio_trc_size);

	if (!phba->nvmeio_trc || state)
		return len;

	/* trace MUST bhe off to continue */

	for (i = index; i < phba->nvmeio_trc_size; i++) {
		if (skip) {
			skip--;
			continue;
		}
		dtp = phba->nvmeio_trc + i;
		phba->nvmeio_trc_output_idx++;

		if (!dtp->fmt)
			continue;

		len +=  scnprintf(buf + len, size - len, dtp->fmt,
			dtp->data1, dtp->data2, dtp->data3);

		if (phba->nvmeio_trc_output_idx >= phba->nvmeio_trc_size) {
			phba->nvmeio_trc_output_idx = 0;
			len += scnprintf(buf + len, size - len,
					"Trace Complete\n");
			goto out;
		}

		if (len >= (size - LPFC_DEBUG_OUT_LINE_SZ)) {
			len += scnprintf(buf + len, size - len,
					"Trace Continue (%d of %d)\n",
					phba->nvmeio_trc_output_idx,
					phba->nvmeio_trc_size);
			goto out;
		}
	}
	for (i = 0; i < index; i++) {
		if (skip) {
			skip--;
			continue;
		}
		dtp = phba->nvmeio_trc + i;
		phba->nvmeio_trc_output_idx++;

		if (!dtp->fmt)
			continue;

		len +=  scnprintf(buf + len, size - len, dtp->fmt,
			dtp->data1, dtp->data2, dtp->data3);

		if (phba->nvmeio_trc_output_idx >= phba->nvmeio_trc_size) {
			phba->nvmeio_trc_output_idx = 0;
			len += scnprintf(buf + len, size - len,
					"Trace Complete\n");
			goto out;
		}

		if (len >= (size - LPFC_DEBUG_OUT_LINE_SZ)) {
			len += scnprintf(buf + len, size - len,
					"Trace Continue (%d of %d)\n",
					phba->nvmeio_trc_output_idx,
					phba->nvmeio_trc_size);
			goto out;
		}
	}

	len += scnprintf(buf + len, size - len,
			"Trace Done\n");
out:
	return len;
}

/**
 * lpfc_debugfs_cpucheck_data - Dump target node list to a buffer
 * @vport: The vport to gather target node info from.
 * @buf: The buffer to dump log into.
 * @size: The maximum amount of data to process.
 *
 * Description:
 * This routine dumps the NVME statistics associated with @vport
 *
 * Return Value:
 * This routine returns the amount of bytes that were dumped into @buf and will
 * not exceed @size.
 **/
static int
lpfc_debugfs_cpucheck_data(struct lpfc_vport *vport, char *buf, int size)
{
	struct lpfc_hba   *phba = vport->phba;
	struct lpfc_sli4_hdw_queue *qp;
	int i, j, max_cnt;
	int len = 0;
	uint32_t tot_xmt;
	uint32_t tot_rcv;
	uint32_t tot_cmpl;

	len += scnprintf(buf + len, PAGE_SIZE - len,
			"CPUcheck %s ",
			(phba->cpucheck_on & LPFC_CHECK_NVME_IO ?
				"Enabled" : "Disabled"));
	if (phba->nvmet_support) {
		len += scnprintf(buf + len, PAGE_SIZE - len,
				"%s\n",
				(phba->cpucheck_on & LPFC_CHECK_NVMET_RCV ?
					"Rcv Enabled\n" : "Rcv Disabled\n"));
	} else {
		len += scnprintf(buf + len, PAGE_SIZE - len, "\n");
	}
	max_cnt = size - LPFC_DEBUG_OUT_LINE_SZ;

	for (i = 0; i < phba->cfg_hdw_queue; i++) {
		qp = &phba->sli4_hba.hdwq[i];

		tot_rcv = 0;
		tot_xmt = 0;
		tot_cmpl = 0;
		for (j = 0; j < LPFC_CHECK_CPU_CNT; j++) {
			tot_xmt += qp->cpucheck_xmt_io[j];
			tot_cmpl += qp->cpucheck_cmpl_io[j];
			if (phba->nvmet_support)
				tot_rcv += qp->cpucheck_rcv_io[j];
		}

		/* Only display Hardware Qs with something */
		if (!tot_xmt && !tot_cmpl && !tot_rcv)
			continue;

		len += scnprintf(buf + len, PAGE_SIZE - len,
				"HDWQ %03d: ", i);
		for (j = 0; j < LPFC_CHECK_CPU_CNT; j++) {
			/* Only display non-zero counters */
			if (!qp->cpucheck_xmt_io[j] &&
			    !qp->cpucheck_cmpl_io[j] &&
			    !qp->cpucheck_rcv_io[j])
				continue;
			if (phba->nvmet_support) {
				len += scnprintf(buf + len, PAGE_SIZE - len,
						"CPU %03d: %x/%x/%x ", j,
						qp->cpucheck_rcv_io[j],
						qp->cpucheck_xmt_io[j],
						qp->cpucheck_cmpl_io[j]);
			} else {
				len += scnprintf(buf + len, PAGE_SIZE - len,
						"CPU %03d: %x/%x ", j,
						qp->cpucheck_xmt_io[j],
						qp->cpucheck_cmpl_io[j]);
			}
		}
		len += scnprintf(buf + len, PAGE_SIZE - len,
				"Total: %x\n", tot_xmt);
		if (len >= max_cnt) {
			len += scnprintf(buf + len, PAGE_SIZE - len,
					"Truncated ...\n");
			return len;
		}
	}
	return len;
}

#endif

/**
 * lpfc_debugfs_disc_trc - Store discovery trace log
 * @vport: The vport to associate this trace string with for retrieval.
 * @mask: Log entry classification.
 * @fmt: Format string to be displayed when dumping the log.
 * @data1: 1st data parameter to be applied to @fmt.
 * @data2: 2nd data parameter to be applied to @fmt.
 * @data3: 3rd data parameter to be applied to @fmt.
 *
 * Description:
 * This routine is used by the driver code to add a debugfs log entry to the
 * discovery trace buffer associated with @vport. Only entries with a @mask that
 * match the current debugfs discovery mask will be saved. Entries that do not
 * match will be thrown away. @fmt, @data1, @data2, and @data3 are used like
 * printf when displaying the log.
 **/
inline void
lpfc_debugfs_disc_trc(struct lpfc_vport *vport, int mask, char *fmt,
	uint32_t data1, uint32_t data2, uint32_t data3)
{
#ifdef CONFIG_SCSI_LPFC_DEBUG_FS
	struct lpfc_debugfs_trc *dtp;
	int index;

	if (!(lpfc_debugfs_mask_disc_trc & mask))
		return;

	if (!lpfc_debugfs_enable || !lpfc_debugfs_max_disc_trc ||
		!vport || !vport->disc_trc)
		return;

	index = atomic_inc_return(&vport->disc_trc_cnt) &
		(lpfc_debugfs_max_disc_trc - 1);
	dtp = vport->disc_trc + index;
	dtp->fmt = fmt;
	dtp->data1 = data1;
	dtp->data2 = data2;
	dtp->data3 = data3;
	dtp->seq_cnt = atomic_inc_return(&lpfc_debugfs_seq_trc_cnt);
	dtp->jif = jiffies;
#endif
	return;
}

/**
 * lpfc_debugfs_slow_ring_trc - Store slow ring trace log
 * @phba: The phba to associate this trace string with for retrieval.
 * @fmt: Format string to be displayed when dumping the log.
 * @data1: 1st data parameter to be applied to @fmt.
 * @data2: 2nd data parameter to be applied to @fmt.
 * @data3: 3rd data parameter to be applied to @fmt.
 *
 * Description:
 * This routine is used by the driver code to add a debugfs log entry to the
 * discovery trace buffer associated with @vport. @fmt, @data1, @data2, and
 * @data3 are used like printf when displaying the log.
 **/
inline void
lpfc_debugfs_slow_ring_trc(struct lpfc_hba *phba, char *fmt,
	uint32_t data1, uint32_t data2, uint32_t data3)
{
#ifdef CONFIG_SCSI_LPFC_DEBUG_FS
	struct lpfc_debugfs_trc *dtp;
	int index;

	if (!lpfc_debugfs_enable || !lpfc_debugfs_max_slow_ring_trc ||
		!phba || !phba->slow_ring_trc)
		return;

	index = atomic_inc_return(&phba->slow_ring_trc_cnt) &
		(lpfc_debugfs_max_slow_ring_trc - 1);
	dtp = phba->slow_ring_trc + index;
	dtp->fmt = fmt;
	dtp->data1 = data1;
	dtp->data2 = data2;
	dtp->data3 = data3;
	dtp->seq_cnt = atomic_inc_return(&lpfc_debugfs_seq_trc_cnt);
	dtp->jif = jiffies;
#endif
	return;
}

/**
 * lpfc_debugfs_nvme_trc - Store NVME/NVMET trace log
 * @phba: The phba to associate this trace string with for retrieval.
 * @fmt: Format string to be displayed when dumping the log.
 * @data1: 1st data parameter to be applied to @fmt.
 * @data2: 2nd data parameter to be applied to @fmt.
 * @data3: 3rd data parameter to be applied to @fmt.
 *
 * Description:
 * This routine is used by the driver code to add a debugfs log entry to the
 * nvme trace buffer associated with @phba. @fmt, @data1, @data2, and
 * @data3 are used like printf when displaying the log.
 **/
inline void
lpfc_debugfs_nvme_trc(struct lpfc_hba *phba, char *fmt,
		      uint16_t data1, uint16_t data2, uint32_t data3)
{
#ifdef CONFIG_SCSI_LPFC_DEBUG_FS
	struct lpfc_debugfs_nvmeio_trc *dtp;
	int index;

	if (!phba->nvmeio_trc_on || !phba->nvmeio_trc)
		return;

	index = atomic_inc_return(&phba->nvmeio_trc_cnt) &
		(phba->nvmeio_trc_size - 1);
	dtp = phba->nvmeio_trc + index;
	dtp->fmt = fmt;
	dtp->data1 = data1;
	dtp->data2 = data2;
	dtp->data3 = data3;
#endif
}

#ifdef CONFIG_SCSI_LPFC_DEBUG_FS
/**
 * lpfc_debugfs_disc_trc_open - Open the discovery trace log
 * @inode: The inode pointer that contains a vport pointer.
 * @file: The file pointer to attach the log output.
 *
 * Description:
 * This routine is the entry point for the debugfs open file operation. It gets
 * the vport from the i_private field in @inode, allocates the necessary buffer
 * for the log, fills the buffer from the in-memory log for this vport, and then
 * returns a pointer to that log in the private_data field in @file.
 *
 * Returns:
 * This function returns zero if successful. On error it will return a negative
 * error value.
 **/
static int
lpfc_debugfs_disc_trc_open(struct inode *inode, struct file *file)
{
	struct lpfc_vport *vport = inode->i_private;
	struct lpfc_debug *debug;
	int size;
	int rc = -ENOMEM;

	if (!lpfc_debugfs_max_disc_trc) {
		rc = -ENOSPC;
		goto out;
	}

	debug = kmalloc(sizeof(*debug), GFP_KERNEL);
	if (!debug)
		goto out;

	/* Round to page boundary */
	size =  (lpfc_debugfs_max_disc_trc * LPFC_DEBUG_TRC_ENTRY_SIZE);
	size = PAGE_ALIGN(size);

	debug->buffer = kmalloc(size, GFP_KERNEL);
	if (!debug->buffer) {
		kfree(debug);
		goto out;
	}

	debug->len = lpfc_debugfs_disc_trc_data(vport, debug->buffer, size);
	file->private_data = debug;

	rc = 0;
out:
	return rc;
}

/**
 * lpfc_debugfs_slow_ring_trc_open - Open the Slow Ring trace log
 * @inode: The inode pointer that contains a vport pointer.
 * @file: The file pointer to attach the log output.
 *
 * Description:
 * This routine is the entry point for the debugfs open file operation. It gets
 * the vport from the i_private field in @inode, allocates the necessary buffer
 * for the log, fills the buffer from the in-memory log for this vport, and then
 * returns a pointer to that log in the private_data field in @file.
 *
 * Returns:
 * This function returns zero if successful. On error it will return a negative
 * error value.
 **/
static int
lpfc_debugfs_slow_ring_trc_open(struct inode *inode, struct file *file)
{
	struct lpfc_hba *phba = inode->i_private;
	struct lpfc_debug *debug;
	int size;
	int rc = -ENOMEM;

	if (!lpfc_debugfs_max_slow_ring_trc) {
		rc = -ENOSPC;
		goto out;
	}

	debug = kmalloc(sizeof(*debug), GFP_KERNEL);
	if (!debug)
		goto out;

	/* Round to page boundary */
	size =  (lpfc_debugfs_max_slow_ring_trc * LPFC_DEBUG_TRC_ENTRY_SIZE);
	size = PAGE_ALIGN(size);

	debug->buffer = kmalloc(size, GFP_KERNEL);
	if (!debug->buffer) {
		kfree(debug);
		goto out;
	}

	debug->len = lpfc_debugfs_slow_ring_trc_data(phba, debug->buffer, size);
	file->private_data = debug;

	rc = 0;
out:
	return rc;
}

/**
 * lpfc_debugfs_hbqinfo_open - Open the hbqinfo debugfs buffer
 * @inode: The inode pointer that contains a vport pointer.
 * @file: The file pointer to attach the log output.
 *
 * Description:
 * This routine is the entry point for the debugfs open file operation. It gets
 * the vport from the i_private field in @inode, allocates the necessary buffer
 * for the log, fills the buffer from the in-memory log for this vport, and then
 * returns a pointer to that log in the private_data field in @file.
 *
 * Returns:
 * This function returns zero if successful. On error it will return a negative
 * error value.
 **/
static int
lpfc_debugfs_hbqinfo_open(struct inode *inode, struct file *file)
{
	struct lpfc_hba *phba = inode->i_private;
	struct lpfc_debug *debug;
	int rc = -ENOMEM;

	debug = kmalloc(sizeof(*debug), GFP_KERNEL);
	if (!debug)
		goto out;

	/* Round to page boundary */
	debug->buffer = kmalloc(LPFC_HBQINFO_SIZE, GFP_KERNEL);
	if (!debug->buffer) {
		kfree(debug);
		goto out;
	}

	debug->len = lpfc_debugfs_hbqinfo_data(phba, debug->buffer,
		LPFC_HBQINFO_SIZE);
	file->private_data = debug;

	rc = 0;
out:
	return rc;
}

/**
 * lpfc_debugfs_multixripools_open - Open the multixripool debugfs buffer
 * @inode: The inode pointer that contains a hba pointer.
 * @file: The file pointer to attach the log output.
 *
 * Description:
 * This routine is the entry point for the debugfs open file operation. It gets
 * the hba from the i_private field in @inode, allocates the necessary buffer
 * for the log, fills the buffer from the in-memory log for this hba, and then
 * returns a pointer to that log in the private_data field in @file.
 *
 * Returns:
 * This function returns zero if successful. On error it will return a negative
 * error value.
 **/
static int
lpfc_debugfs_multixripools_open(struct inode *inode, struct file *file)
{
	struct lpfc_hba *phba = inode->i_private;
	struct lpfc_debug *debug;
	int rc = -ENOMEM;

	debug = kmalloc(sizeof(*debug), GFP_KERNEL);
	if (!debug)
		goto out;

	/* Round to page boundary */
	debug->buffer = kzalloc(LPFC_DUMP_MULTIXRIPOOL_SIZE, GFP_KERNEL);
	if (!debug->buffer) {
		kfree(debug);
		goto out;
	}

	debug->len = lpfc_debugfs_multixripools_data(
		phba, debug->buffer, LPFC_DUMP_MULTIXRIPOOL_SIZE);

	debug->i_private = inode->i_private;
	file->private_data = debug;

	rc = 0;
out:
	return rc;
}

#ifdef LPFC_HDWQ_LOCK_STAT
/**
 * lpfc_debugfs_lockstat_open - Open the lockstat debugfs buffer
 * @inode: The inode pointer that contains a vport pointer.
 * @file: The file pointer to attach the log output.
 *
 * Description:
 * This routine is the entry point for the debugfs open file operation. It gets
 * the vport from the i_private field in @inode, allocates the necessary buffer
 * for the log, fills the buffer from the in-memory log for this vport, and then
 * returns a pointer to that log in the private_data field in @file.
 *
 * Returns:
 * This function returns zero if successful. On error it will return a negative
 * error value.
 **/
static int
lpfc_debugfs_lockstat_open(struct inode *inode, struct file *file)
{
	struct lpfc_hba *phba = inode->i_private;
	struct lpfc_debug *debug;
	int rc = -ENOMEM;

	debug = kmalloc(sizeof(*debug), GFP_KERNEL);
	if (!debug)
		goto out;

	/* Round to page boundary */
	debug->buffer = kmalloc(LPFC_HDWQINFO_SIZE, GFP_KERNEL);
	if (!debug->buffer) {
		kfree(debug);
		goto out;
	}

	debug->len = lpfc_debugfs_lockstat_data(phba, debug->buffer,
		LPFC_HBQINFO_SIZE);
	file->private_data = debug;

	rc = 0;
out:
	return rc;
}

static ssize_t
lpfc_debugfs_lockstat_write(struct file *file, const char __user *buf,
			    size_t nbytes, loff_t *ppos)
{
	struct lpfc_debug *debug = file->private_data;
	struct lpfc_hba *phba = (struct lpfc_hba *)debug->i_private;
	struct lpfc_sli4_hdw_queue *qp;
	char mybuf[64];
	char *pbuf;
	int i;

	/* Protect copy from user */
	if (!access_ok(buf, nbytes))
		return -EFAULT;

	memset(mybuf, 0, sizeof(mybuf));

	if (copy_from_user(mybuf, buf, nbytes))
		return -EFAULT;
	pbuf = &mybuf[0];

	if ((strncmp(pbuf, "reset", strlen("reset")) == 0) ||
	    (strncmp(pbuf, "zero", strlen("zero")) == 0)) {
		for (i = 0; i < phba->cfg_hdw_queue; i++) {
			qp = &phba->sli4_hba.hdwq[i];
			qp->lock_conflict.alloc_xri_get = 0;
			qp->lock_conflict.alloc_xri_put = 0;
			qp->lock_conflict.free_xri = 0;
			qp->lock_conflict.wq_access = 0;
			qp->lock_conflict.alloc_pvt_pool = 0;
			qp->lock_conflict.mv_from_pvt_pool = 0;
			qp->lock_conflict.mv_to_pub_pool = 0;
			qp->lock_conflict.mv_to_pvt_pool = 0;
			qp->lock_conflict.free_pvt_pool = 0;
			qp->lock_conflict.free_pub_pool = 0;
			qp->lock_conflict.wq_access = 0;
		}
	}
	return nbytes;
}
#endif

static int lpfc_debugfs_ras_log_data(struct lpfc_hba *phba,
				     char *buffer, int size)
{
	int copied = 0;
	struct lpfc_dmabuf *dmabuf, *next;

	spin_lock_irq(&phba->hbalock);
	if (phba->ras_fwlog.state != ACTIVE) {
		spin_unlock_irq(&phba->hbalock);
		return -EINVAL;
	}
	spin_unlock_irq(&phba->hbalock);

	list_for_each_entry_safe(dmabuf, next,
				 &phba->ras_fwlog.fwlog_buff_list, list) {
		memcpy(buffer + copied, dmabuf->virt, LPFC_RAS_MAX_ENTRY_SIZE);
		copied += LPFC_RAS_MAX_ENTRY_SIZE;
		if (size > copied)
			break;
	}
	return copied;
}

static int
lpfc_debugfs_ras_log_release(struct inode *inode, struct file *file)
{
	struct lpfc_debug *debug = file->private_data;

	vfree(debug->buffer);
	kfree(debug);

	return 0;
}

/**
 * lpfc_debugfs_ras_log_open - Open the RAS log debugfs buffer
 * @inode: The inode pointer that contains a vport pointer.
 * @file: The file pointer to attach the log output.
 *
 * Description:
 * This routine is the entry point for the debugfs open file operation. It gets
 * the vport from the i_private field in @inode, allocates the necessary buffer
 * for the log, fills the buffer from the in-memory log for this vport, and then
 * returns a pointer to that log in the private_data field in @file.
 *
 * Returns:
 * This function returns zero if successful. On error it will return a negative
 * error value.
 **/
static int
lpfc_debugfs_ras_log_open(struct inode *inode, struct file *file)
{
	struct lpfc_hba *phba = inode->i_private;
	struct lpfc_debug *debug;
	int size;
	int rc = -ENOMEM;

	spin_lock_irq(&phba->hbalock);
	if (phba->ras_fwlog.state != ACTIVE) {
		spin_unlock_irq(&phba->hbalock);
		rc = -EINVAL;
		goto out;
	}
	spin_unlock_irq(&phba->hbalock);
	debug = kmalloc(sizeof(*debug), GFP_KERNEL);
	if (!debug)
		goto out;

	size = LPFC_RAS_MIN_BUFF_POST_SIZE * phba->cfg_ras_fwlog_buffsize;
	debug->buffer = vmalloc(size);
	if (!debug->buffer)
		goto free_debug;

	debug->len = lpfc_debugfs_ras_log_data(phba, debug->buffer, size);
	if (debug->len < 0) {
		rc = -EINVAL;
		goto free_buffer;
	}
	file->private_data = debug;

	return 0;

free_buffer:
	vfree(debug->buffer);
free_debug:
	kfree(debug);
out:
	return rc;
}

/**
 * lpfc_debugfs_dumpHBASlim_open - Open the Dump HBA SLIM debugfs buffer
 * @inode: The inode pointer that contains a vport pointer.
 * @file: The file pointer to attach the log output.
 *
 * Description:
 * This routine is the entry point for the debugfs open file operation. It gets
 * the vport from the i_private field in @inode, allocates the necessary buffer
 * for the log, fills the buffer from the in-memory log for this vport, and then
 * returns a pointer to that log in the private_data field in @file.
 *
 * Returns:
 * This function returns zero if successful. On error it will return a negative
 * error value.
 **/
static int
lpfc_debugfs_dumpHBASlim_open(struct inode *inode, struct file *file)
{
	struct lpfc_hba *phba = inode->i_private;
	struct lpfc_debug *debug;
	int rc = -ENOMEM;

	debug = kmalloc(sizeof(*debug), GFP_KERNEL);
	if (!debug)
		goto out;

	/* Round to page boundary */
	debug->buffer = kmalloc(LPFC_DUMPHBASLIM_SIZE, GFP_KERNEL);
	if (!debug->buffer) {
		kfree(debug);
		goto out;
	}

	debug->len = lpfc_debugfs_dumpHBASlim_data(phba, debug->buffer,
		LPFC_DUMPHBASLIM_SIZE);
	file->private_data = debug;

	rc = 0;
out:
	return rc;
}

/**
 * lpfc_debugfs_dumpHostSlim_open - Open the Dump Host SLIM debugfs buffer
 * @inode: The inode pointer that contains a vport pointer.
 * @file: The file pointer to attach the log output.
 *
 * Description:
 * This routine is the entry point for the debugfs open file operation. It gets
 * the vport from the i_private field in @inode, allocates the necessary buffer
 * for the log, fills the buffer from the in-memory log for this vport, and then
 * returns a pointer to that log in the private_data field in @file.
 *
 * Returns:
 * This function returns zero if successful. On error it will return a negative
 * error value.
 **/
static int
lpfc_debugfs_dumpHostSlim_open(struct inode *inode, struct file *file)
{
	struct lpfc_hba *phba = inode->i_private;
	struct lpfc_debug *debug;
	int rc = -ENOMEM;

	debug = kmalloc(sizeof(*debug), GFP_KERNEL);
	if (!debug)
		goto out;

	/* Round to page boundary */
	debug->buffer = kmalloc(LPFC_DUMPHOSTSLIM_SIZE, GFP_KERNEL);
	if (!debug->buffer) {
		kfree(debug);
		goto out;
	}

	debug->len = lpfc_debugfs_dumpHostSlim_data(phba, debug->buffer,
		LPFC_DUMPHOSTSLIM_SIZE);
	file->private_data = debug;

	rc = 0;
out:
	return rc;
}

static ssize_t
lpfc_debugfs_dif_err_read(struct file *file, char __user *buf,
	size_t nbytes, loff_t *ppos)
{
	struct dentry *dent = file->f_path.dentry;
	struct lpfc_hba *phba = file->private_data;
	char cbuf[32];
	uint64_t tmp = 0;
	int cnt = 0;

	if (dent == phba->debug_writeGuard)
		cnt = scnprintf(cbuf, 32, "%u\n", phba->lpfc_injerr_wgrd_cnt);
	else if (dent == phba->debug_writeApp)
		cnt = scnprintf(cbuf, 32, "%u\n", phba->lpfc_injerr_wapp_cnt);
	else if (dent == phba->debug_writeRef)
		cnt = scnprintf(cbuf, 32, "%u\n", phba->lpfc_injerr_wref_cnt);
	else if (dent == phba->debug_readGuard)
		cnt = scnprintf(cbuf, 32, "%u\n", phba->lpfc_injerr_rgrd_cnt);
	else if (dent == phba->debug_readApp)
		cnt = scnprintf(cbuf, 32, "%u\n", phba->lpfc_injerr_rapp_cnt);
	else if (dent == phba->debug_readRef)
		cnt = scnprintf(cbuf, 32, "%u\n", phba->lpfc_injerr_rref_cnt);
	else if (dent == phba->debug_InjErrNPortID)
		cnt = scnprintf(cbuf, 32, "0x%06x\n",
				phba->lpfc_injerr_nportid);
	else if (dent == phba->debug_InjErrWWPN) {
		memcpy(&tmp, &phba->lpfc_injerr_wwpn, sizeof(struct lpfc_name));
		tmp = cpu_to_be64(tmp);
		cnt = scnprintf(cbuf, 32, "0x%016llx\n", tmp);
	} else if (dent == phba->debug_InjErrLBA) {
		if (phba->lpfc_injerr_lba == (sector_t)(-1))
			cnt = scnprintf(cbuf, 32, "off\n");
		else
			cnt = scnprintf(cbuf, 32, "0x%llx\n",
				 (uint64_t) phba->lpfc_injerr_lba);
	} else
		lpfc_printf_log(phba, KERN_ERR, LOG_INIT,
			 "0547 Unknown debugfs error injection entry\n");

	return simple_read_from_buffer(buf, nbytes, ppos, &cbuf, cnt);
}

static ssize_t
lpfc_debugfs_dif_err_write(struct file *file, const char __user *buf,
	size_t nbytes, loff_t *ppos)
{
	struct dentry *dent = file->f_path.dentry;
	struct lpfc_hba *phba = file->private_data;
	char dstbuf[33];
	uint64_t tmp = 0;
	int size;

	memset(dstbuf, 0, 33);
	size = (nbytes < 32) ? nbytes : 32;
	if (copy_from_user(dstbuf, buf, size))
		return 0;

	if (dent == phba->debug_InjErrLBA) {
		if ((buf[0] == 'o') && (buf[1] == 'f') && (buf[2] == 'f'))
			tmp = (uint64_t)(-1);
	}

	if ((tmp == 0) && (kstrtoull(dstbuf, 0, &tmp)))
		return 0;

	if (dent == phba->debug_writeGuard)
		phba->lpfc_injerr_wgrd_cnt = (uint32_t)tmp;
	else if (dent == phba->debug_writeApp)
		phba->lpfc_injerr_wapp_cnt = (uint32_t)tmp;
	else if (dent == phba->debug_writeRef)
		phba->lpfc_injerr_wref_cnt = (uint32_t)tmp;
	else if (dent == phba->debug_readGuard)
		phba->lpfc_injerr_rgrd_cnt = (uint32_t)tmp;
	else if (dent == phba->debug_readApp)
		phba->lpfc_injerr_rapp_cnt = (uint32_t)tmp;
	else if (dent == phba->debug_readRef)
		phba->lpfc_injerr_rref_cnt = (uint32_t)tmp;
	else if (dent == phba->debug_InjErrLBA)
		phba->lpfc_injerr_lba = (sector_t)tmp;
	else if (dent == phba->debug_InjErrNPortID)
		phba->lpfc_injerr_nportid = (uint32_t)(tmp & Mask_DID);
	else if (dent == phba->debug_InjErrWWPN) {
		tmp = cpu_to_be64(tmp);
		memcpy(&phba->lpfc_injerr_wwpn, &tmp, sizeof(struct lpfc_name));
	} else
		lpfc_printf_log(phba, KERN_ERR, LOG_INIT,
			 "0548 Unknown debugfs error injection entry\n");

	return nbytes;
}

static int
lpfc_debugfs_dif_err_release(struct inode *inode, struct file *file)
{
	return 0;
}

/**
 * lpfc_debugfs_nodelist_open - Open the nodelist debugfs file
 * @inode: The inode pointer that contains a vport pointer.
 * @file: The file pointer to attach the log output.
 *
 * Description:
 * This routine is the entry point for the debugfs open file operation. It gets
 * the vport from the i_private field in @inode, allocates the necessary buffer
 * for the log, fills the buffer from the in-memory log for this vport, and then
 * returns a pointer to that log in the private_data field in @file.
 *
 * Returns:
 * This function returns zero if successful. On error it will return a negative
 * error value.
 **/
static int
lpfc_debugfs_nodelist_open(struct inode *inode, struct file *file)
{
	struct lpfc_vport *vport = inode->i_private;
	struct lpfc_debug *debug;
	int rc = -ENOMEM;

	debug = kmalloc(sizeof(*debug), GFP_KERNEL);
	if (!debug)
		goto out;

	/* Round to page boundary */
	debug->buffer = kmalloc(LPFC_NODELIST_SIZE, GFP_KERNEL);
	if (!debug->buffer) {
		kfree(debug);
		goto out;
	}

	debug->len = lpfc_debugfs_nodelist_data(vport, debug->buffer,
		LPFC_NODELIST_SIZE);
	file->private_data = debug;

	rc = 0;
out:
	return rc;
}

/**
 * lpfc_debugfs_lseek - Seek through a debugfs file
 * @file: The file pointer to seek through.
 * @off: The offset to seek to or the amount to seek by.
 * @whence: Indicates how to seek.
 *
 * Description:
 * This routine is the entry point for the debugfs lseek file operation. The
 * @whence parameter indicates whether @off is the offset to directly seek to,
 * or if it is a value to seek forward or reverse by. This function figures out
 * what the new offset of the debugfs file will be and assigns that value to the
 * f_pos field of @file.
 *
 * Returns:
 * This function returns the new offset if successful and returns a negative
 * error if unable to process the seek.
 **/
static loff_t
lpfc_debugfs_lseek(struct file *file, loff_t off, int whence)
{
	struct lpfc_debug *debug = file->private_data;
	return fixed_size_llseek(file, off, whence, debug->len);
}

/**
 * lpfc_debugfs_read - Read a debugfs file
 * @file: The file pointer to read from.
 * @buf: The buffer to copy the data to.
 * @nbytes: The number of bytes to read.
 * @ppos: The position in the file to start reading from.
 *
 * Description:
 * This routine reads data from from the buffer indicated in the private_data
 * field of @file. It will start reading at @ppos and copy up to @nbytes of
 * data to @buf.
 *
 * Returns:
 * This function returns the amount of data that was read (this could be less
 * than @nbytes if the end of the file was reached) or a negative error value.
 **/
static ssize_t
lpfc_debugfs_read(struct file *file, char __user *buf,
		  size_t nbytes, loff_t *ppos)
{
	struct lpfc_debug *debug = file->private_data;

	return simple_read_from_buffer(buf, nbytes, ppos, debug->buffer,
				       debug->len);
}

/**
 * lpfc_debugfs_release - Release the buffer used to store debugfs file data
 * @inode: The inode pointer that contains a vport pointer. (unused)
 * @file: The file pointer that contains the buffer to release.
 *
 * Description:
 * This routine frees the buffer that was allocated when the debugfs file was
 * opened.
 *
 * Returns:
 * This function returns zero.
 **/
static int
lpfc_debugfs_release(struct inode *inode, struct file *file)
{
	struct lpfc_debug *debug = file->private_data;

	kfree(debug->buffer);
	kfree(debug);

	return 0;
}

/**
 * lpfc_debugfs_multixripools_write - Clear multi-XRI pools statistics
 * @file: The file pointer to read from.
 * @buf: The buffer to copy the user data from.
 * @nbytes: The number of bytes to get.
 * @ppos: The position in the file to start reading from.
 *
 * Description:
 * This routine clears multi-XRI pools statistics when buf contains "clear".
 *
 * Return Value:
 * It returns the @nbytges passing in from debugfs user space when successful.
 * In case of error conditions, it returns proper error code back to the user
 * space.
 **/
static ssize_t
lpfc_debugfs_multixripools_write(struct file *file, const char __user *buf,
				 size_t nbytes, loff_t *ppos)
{
	struct lpfc_debug *debug = file->private_data;
	struct lpfc_hba *phba = (struct lpfc_hba *)debug->i_private;
	char mybuf[64];
	char *pbuf;
	u32 i;
	u32 hwq_count;
	struct lpfc_sli4_hdw_queue *qp;
	struct lpfc_multixri_pool *multixri_pool;

	if (nbytes > 64)
		nbytes = 64;

	/* Protect copy from user */
	if (!access_ok(buf, nbytes))
		return -EFAULT;

	memset(mybuf, 0, sizeof(mybuf));

	if (copy_from_user(mybuf, buf, nbytes))
		return -EFAULT;
	pbuf = &mybuf[0];

	if ((strncmp(pbuf, "clear", strlen("clear"))) == 0) {
		hwq_count = phba->cfg_hdw_queue;
		for (i = 0; i < hwq_count; i++) {
			qp = &phba->sli4_hba.hdwq[i];
			multixri_pool = qp->p_multixri_pool;
			if (!multixri_pool)
				continue;

			qp->empty_io_bufs = 0;
			multixri_pool->pbl_empty_count = 0;
#ifdef LPFC_MXP_STAT
			multixri_pool->above_limit_count = 0;
			multixri_pool->below_limit_count = 0;
			multixri_pool->stat_max_hwm = 0;
			multixri_pool->local_pbl_hit_count = 0;
			multixri_pool->other_pbl_hit_count = 0;

			multixri_pool->stat_pbl_count = 0;
			multixri_pool->stat_pvt_count = 0;
			multixri_pool->stat_busy_count = 0;
			multixri_pool->stat_snapshot_taken = 0;
#endif
		}
		return strlen(pbuf);
	}

	return -EINVAL;
}

static int
lpfc_debugfs_nvmestat_open(struct inode *inode, struct file *file)
{
	struct lpfc_vport *vport = inode->i_private;
	struct lpfc_debug *debug;
	int rc = -ENOMEM;

	debug = kmalloc(sizeof(*debug), GFP_KERNEL);
	if (!debug)
		goto out;

	 /* Round to page boundary */
	debug->buffer = kmalloc(LPFC_NVMESTAT_SIZE, GFP_KERNEL);
	if (!debug->buffer) {
		kfree(debug);
		goto out;
	}

	debug->len = lpfc_debugfs_nvmestat_data(vport, debug->buffer,
		LPFC_NVMESTAT_SIZE);

	debug->i_private = inode->i_private;
	file->private_data = debug;

	rc = 0;
out:
	return rc;
}

static ssize_t
lpfc_debugfs_nvmestat_write(struct file *file, const char __user *buf,
			    size_t nbytes, loff_t *ppos)
{
	struct lpfc_debug *debug = file->private_data;
	struct lpfc_vport *vport = (struct lpfc_vport *)debug->i_private;
	struct lpfc_hba   *phba = vport->phba;
	struct lpfc_nvmet_tgtport *tgtp;
	char mybuf[64];
	char *pbuf;

	if (!phba->targetport)
		return -ENXIO;

	if (nbytes > 64)
		nbytes = 64;

	memset(mybuf, 0, sizeof(mybuf));

	if (copy_from_user(mybuf, buf, nbytes))
		return -EFAULT;
	pbuf = &mybuf[0];

	tgtp = (struct lpfc_nvmet_tgtport *)phba->targetport->private;
	if ((strncmp(pbuf, "reset", strlen("reset")) == 0) ||
	    (strncmp(pbuf, "zero", strlen("zero")) == 0)) {
		atomic_set(&tgtp->rcv_ls_req_in, 0);
		atomic_set(&tgtp->rcv_ls_req_out, 0);
		atomic_set(&tgtp->rcv_ls_req_drop, 0);
		atomic_set(&tgtp->xmt_ls_abort, 0);
		atomic_set(&tgtp->xmt_ls_abort_cmpl, 0);
		atomic_set(&tgtp->xmt_ls_rsp, 0);
		atomic_set(&tgtp->xmt_ls_drop, 0);
		atomic_set(&tgtp->xmt_ls_rsp_error, 0);
		atomic_set(&tgtp->xmt_ls_rsp_cmpl, 0);

		atomic_set(&tgtp->rcv_fcp_cmd_in, 0);
		atomic_set(&tgtp->rcv_fcp_cmd_out, 0);
		atomic_set(&tgtp->rcv_fcp_cmd_drop, 0);
		atomic_set(&tgtp->xmt_fcp_drop, 0);
		atomic_set(&tgtp->xmt_fcp_read_rsp, 0);
		atomic_set(&tgtp->xmt_fcp_read, 0);
		atomic_set(&tgtp->xmt_fcp_write, 0);
		atomic_set(&tgtp->xmt_fcp_rsp, 0);
		atomic_set(&tgtp->xmt_fcp_release, 0);
		atomic_set(&tgtp->xmt_fcp_rsp_cmpl, 0);
		atomic_set(&tgtp->xmt_fcp_rsp_error, 0);
		atomic_set(&tgtp->xmt_fcp_rsp_drop, 0);

		atomic_set(&tgtp->xmt_fcp_abort, 0);
		atomic_set(&tgtp->xmt_fcp_abort_cmpl, 0);
		atomic_set(&tgtp->xmt_abort_sol, 0);
		atomic_set(&tgtp->xmt_abort_unsol, 0);
		atomic_set(&tgtp->xmt_abort_rsp, 0);
		atomic_set(&tgtp->xmt_abort_rsp_error, 0);
	}
	return nbytes;
}

static int
lpfc_debugfs_scsistat_open(struct inode *inode, struct file *file)
{
	struct lpfc_vport *vport = inode->i_private;
	struct lpfc_debug *debug;
	int rc = -ENOMEM;

	debug = kmalloc(sizeof(*debug), GFP_KERNEL);
	if (!debug)
		goto out;

	 /* Round to page boundary */
	debug->buffer = kzalloc(LPFC_SCSISTAT_SIZE, GFP_KERNEL);
	if (!debug->buffer) {
		kfree(debug);
		goto out;
	}

	debug->len = lpfc_debugfs_scsistat_data(vport, debug->buffer,
		LPFC_SCSISTAT_SIZE);

	debug->i_private = inode->i_private;
	file->private_data = debug;

	rc = 0;
out:
	return rc;
}

static ssize_t
lpfc_debugfs_scsistat_write(struct file *file, const char __user *buf,
			    size_t nbytes, loff_t *ppos)
{
	struct lpfc_debug *debug = file->private_data;
	struct lpfc_vport *vport = (struct lpfc_vport *)debug->i_private;
	struct lpfc_hba *phba = vport->phba;
	char mybuf[6] = {0};
	int i;

	/* Protect copy from user */
	if (!access_ok(buf, nbytes))
		return -EFAULT;

	if (copy_from_user(mybuf, buf, (nbytes >= sizeof(mybuf)) ?
				       (sizeof(mybuf) - 1) : nbytes))
		return -EFAULT;

	if ((strncmp(&mybuf[0], "reset", strlen("reset")) == 0) ||
	    (strncmp(&mybuf[0], "zero", strlen("zero")) == 0)) {
		for (i = 0; i < phba->cfg_hdw_queue; i++) {
			memset(&phba->sli4_hba.hdwq[i].scsi_cstat, 0,
			       sizeof(phba->sli4_hba.hdwq[i].scsi_cstat));
		}
	}

	return nbytes;
}

static int
lpfc_debugfs_nvmektime_open(struct inode *inode, struct file *file)
{
	struct lpfc_vport *vport = inode->i_private;
	struct lpfc_debug *debug;
	int rc = -ENOMEM;

	debug = kmalloc(sizeof(*debug), GFP_KERNEL);
	if (!debug)
		goto out;

	 /* Round to page boundary */
	debug->buffer = kmalloc(LPFC_NVMEKTIME_SIZE, GFP_KERNEL);
	if (!debug->buffer) {
		kfree(debug);
		goto out;
	}

	debug->len = lpfc_debugfs_nvmektime_data(vport, debug->buffer,
		LPFC_NVMEKTIME_SIZE);

	debug->i_private = inode->i_private;
	file->private_data = debug;

	rc = 0;
out:
	return rc;
}

static ssize_t
lpfc_debugfs_nvmektime_write(struct file *file, const char __user *buf,
			     size_t nbytes, loff_t *ppos)
{
	struct lpfc_debug *debug = file->private_data;
	struct lpfc_vport *vport = (struct lpfc_vport *)debug->i_private;
	struct lpfc_hba   *phba = vport->phba;
	char mybuf[64];
	char *pbuf;

	if (nbytes > 64)
		nbytes = 64;

	memset(mybuf, 0, sizeof(mybuf));

	if (copy_from_user(mybuf, buf, nbytes))
		return -EFAULT;
	pbuf = &mybuf[0];

	if ((strncmp(pbuf, "on", sizeof("on") - 1) == 0)) {
		phba->ktime_data_samples = 0;
		phba->ktime_status_samples = 0;
		phba->ktime_seg1_total = 0;
		phba->ktime_seg1_max = 0;
		phba->ktime_seg1_min = 0xffffffff;
		phba->ktime_seg2_total = 0;
		phba->ktime_seg2_max = 0;
		phba->ktime_seg2_min = 0xffffffff;
		phba->ktime_seg3_total = 0;
		phba->ktime_seg3_max = 0;
		phba->ktime_seg3_min = 0xffffffff;
		phba->ktime_seg4_total = 0;
		phba->ktime_seg4_max = 0;
		phba->ktime_seg4_min = 0xffffffff;
		phba->ktime_seg5_total = 0;
		phba->ktime_seg5_max = 0;
		phba->ktime_seg5_min = 0xffffffff;
		phba->ktime_seg6_total = 0;
		phba->ktime_seg6_max = 0;
		phba->ktime_seg6_min = 0xffffffff;
		phba->ktime_seg7_total = 0;
		phba->ktime_seg7_max = 0;
		phba->ktime_seg7_min = 0xffffffff;
		phba->ktime_seg8_total = 0;
		phba->ktime_seg8_max = 0;
		phba->ktime_seg8_min = 0xffffffff;
		phba->ktime_seg9_total = 0;
		phba->ktime_seg9_max = 0;
		phba->ktime_seg9_min = 0xffffffff;
		phba->ktime_seg10_total = 0;
		phba->ktime_seg10_max = 0;
		phba->ktime_seg10_min = 0xffffffff;

		phba->ktime_on = 1;
		return strlen(pbuf);
	} else if ((strncmp(pbuf, "off",
		   sizeof("off") - 1) == 0)) {
		phba->ktime_on = 0;
		return strlen(pbuf);
	} else if ((strncmp(pbuf, "zero",
		   sizeof("zero") - 1) == 0)) {
		phba->ktime_data_samples = 0;
		phba->ktime_status_samples = 0;
		phba->ktime_seg1_total = 0;
		phba->ktime_seg1_max = 0;
		phba->ktime_seg1_min = 0xffffffff;
		phba->ktime_seg2_total = 0;
		phba->ktime_seg2_max = 0;
		phba->ktime_seg2_min = 0xffffffff;
		phba->ktime_seg3_total = 0;
		phba->ktime_seg3_max = 0;
		phba->ktime_seg3_min = 0xffffffff;
		phba->ktime_seg4_total = 0;
		phba->ktime_seg4_max = 0;
		phba->ktime_seg4_min = 0xffffffff;
		phba->ktime_seg5_total = 0;
		phba->ktime_seg5_max = 0;
		phba->ktime_seg5_min = 0xffffffff;
		phba->ktime_seg6_total = 0;
		phba->ktime_seg6_max = 0;
		phba->ktime_seg6_min = 0xffffffff;
		phba->ktime_seg7_total = 0;
		phba->ktime_seg7_max = 0;
		phba->ktime_seg7_min = 0xffffffff;
		phba->ktime_seg8_total = 0;
		phba->ktime_seg8_max = 0;
		phba->ktime_seg8_min = 0xffffffff;
		phba->ktime_seg9_total = 0;
		phba->ktime_seg9_max = 0;
		phba->ktime_seg9_min = 0xffffffff;
		phba->ktime_seg10_total = 0;
		phba->ktime_seg10_max = 0;
		phba->ktime_seg10_min = 0xffffffff;
		return strlen(pbuf);
	}
	return -EINVAL;
}

static int
lpfc_debugfs_nvmeio_trc_open(struct inode *inode, struct file *file)
{
	struct lpfc_hba *phba = inode->i_private;
	struct lpfc_debug *debug;
	int rc = -ENOMEM;

	debug = kmalloc(sizeof(*debug), GFP_KERNEL);
	if (!debug)
		goto out;

	 /* Round to page boundary */
	debug->buffer = kmalloc(LPFC_NVMEIO_TRC_SIZE, GFP_KERNEL);
	if (!debug->buffer) {
		kfree(debug);
		goto out;
	}

	debug->len = lpfc_debugfs_nvmeio_trc_data(phba, debug->buffer,
		LPFC_NVMEIO_TRC_SIZE);

	debug->i_private = inode->i_private;
	file->private_data = debug;

	rc = 0;
out:
	return rc;
}

static ssize_t
lpfc_debugfs_nvmeio_trc_write(struct file *file, const char __user *buf,
			      size_t nbytes, loff_t *ppos)
{
	struct lpfc_debug *debug = file->private_data;
	struct lpfc_hba *phba = (struct lpfc_hba *)debug->i_private;
	int i;
	unsigned long sz;
	char mybuf[64];
	char *pbuf;

	if (nbytes > 64)
		nbytes = 64;

	memset(mybuf, 0, sizeof(mybuf));

	if (copy_from_user(mybuf, buf, nbytes))
		return -EFAULT;
	pbuf = &mybuf[0];

	if ((strncmp(pbuf, "off", sizeof("off") - 1) == 0)) {
		lpfc_printf_log(phba, KERN_ERR, LOG_INIT,
				"0570 nvmeio_trc_off\n");
		phba->nvmeio_trc_output_idx = 0;
		phba->nvmeio_trc_on = 0;
		return strlen(pbuf);
	} else if ((strncmp(pbuf, "on", sizeof("on") - 1) == 0)) {
		lpfc_printf_log(phba, KERN_ERR, LOG_INIT,
				"0571 nvmeio_trc_on\n");
		phba->nvmeio_trc_output_idx = 0;
		phba->nvmeio_trc_on = 1;
		return strlen(pbuf);
	}

	/* We must be off to allocate the trace buffer */
	if (phba->nvmeio_trc_on != 0)
		return -EINVAL;

	/* If not on or off, the parameter is the trace buffer size */
	i = kstrtoul(pbuf, 0, &sz);
	if (i)
		return -EINVAL;
	phba->nvmeio_trc_size = (uint32_t)sz;

	/* It must be a power of 2 - round down */
	i = 0;
	while (sz > 1) {
		sz = sz >> 1;
		i++;
	}
	sz = (1 << i);
	if (phba->nvmeio_trc_size != sz)
		lpfc_printf_log(phba, KERN_ERR, LOG_INIT,
				"0572 nvmeio_trc_size changed to %ld\n",
				sz);
	phba->nvmeio_trc_size = (uint32_t)sz;

	/* If one previously exists, free it */
	kfree(phba->nvmeio_trc);

	/* Allocate new trace buffer and initialize */
	phba->nvmeio_trc = kzalloc((sizeof(struct lpfc_debugfs_nvmeio_trc) *
				    sz), GFP_KERNEL);
	if (!phba->nvmeio_trc) {
		lpfc_printf_log(phba, KERN_ERR, LOG_INIT,
				"0573 Cannot create debugfs "
				"nvmeio_trc buffer\n");
		return -ENOMEM;
	}
	atomic_set(&phba->nvmeio_trc_cnt, 0);
	phba->nvmeio_trc_on = 0;
	phba->nvmeio_trc_output_idx = 0;

	return strlen(pbuf);
}

static int
lpfc_debugfs_cpucheck_open(struct inode *inode, struct file *file)
{
	struct lpfc_vport *vport = inode->i_private;
	struct lpfc_debug *debug;
	int rc = -ENOMEM;

	debug = kmalloc(sizeof(*debug), GFP_KERNEL);
	if (!debug)
		goto out;

	 /* Round to page boundary */
	debug->buffer = kmalloc(LPFC_CPUCHECK_SIZE, GFP_KERNEL);
	if (!debug->buffer) {
		kfree(debug);
		goto out;
	}

	debug->len = lpfc_debugfs_cpucheck_data(vport, debug->buffer,
		LPFC_CPUCHECK_SIZE);

	debug->i_private = inode->i_private;
	file->private_data = debug;

	rc = 0;
out:
	return rc;
}

static ssize_t
lpfc_debugfs_cpucheck_write(struct file *file, const char __user *buf,
			    size_t nbytes, loff_t *ppos)
{
	struct lpfc_debug *debug = file->private_data;
	struct lpfc_vport *vport = (struct lpfc_vport *)debug->i_private;
	struct lpfc_hba   *phba = vport->phba;
	struct lpfc_sli4_hdw_queue *qp;
	char mybuf[64];
	char *pbuf;
	int i, j;

	if (nbytes > 64)
		nbytes = 64;

	memset(mybuf, 0, sizeof(mybuf));

	if (copy_from_user(mybuf, buf, nbytes))
		return -EFAULT;
	pbuf = &mybuf[0];

	if ((strncmp(pbuf, "on", sizeof("on") - 1) == 0)) {
		if (phba->nvmet_support)
			phba->cpucheck_on |= LPFC_CHECK_NVMET_IO;
		else
			phba->cpucheck_on |= (LPFC_CHECK_NVME_IO |
				LPFC_CHECK_SCSI_IO);
		return strlen(pbuf);
	} else if ((strncmp(pbuf, "nvme_on", sizeof("nvme_on") - 1) == 0)) {
		if (phba->nvmet_support)
			phba->cpucheck_on |= LPFC_CHECK_NVMET_IO;
		else
			phba->cpucheck_on |= LPFC_CHECK_NVME_IO;
		return strlen(pbuf);
	} else if ((strncmp(pbuf, "scsi_on", sizeof("scsi_on") - 1) == 0)) {
		phba->cpucheck_on |= LPFC_CHECK_SCSI_IO;
		return strlen(pbuf);
	} else if ((strncmp(pbuf, "rcv",
		   sizeof("rcv") - 1) == 0)) {
		if (phba->nvmet_support)
			phba->cpucheck_on |= LPFC_CHECK_NVMET_RCV;
		else
			return -EINVAL;
		return strlen(pbuf);
	} else if ((strncmp(pbuf, "off",
		   sizeof("off") - 1) == 0)) {
		phba->cpucheck_on = LPFC_CHECK_OFF;
		return strlen(pbuf);
	} else if ((strncmp(pbuf, "zero",
		   sizeof("zero") - 1) == 0)) {
		for (i = 0; i < phba->cfg_hdw_queue; i++) {
			qp = &phba->sli4_hba.hdwq[i];

			for (j = 0; j < LPFC_CHECK_CPU_CNT; j++) {
				qp->cpucheck_rcv_io[j] = 0;
				qp->cpucheck_xmt_io[j] = 0;
				qp->cpucheck_cmpl_io[j] = 0;
			}
		}
		return strlen(pbuf);
	}
	return -EINVAL;
}

/*
 * ---------------------------------
 * iDiag debugfs file access methods
 * ---------------------------------
 *
 * All access methods are through the proper SLI4 PCI function's debugfs
 * iDiag directory:
 *
 *     /sys/kernel/debug/lpfc/fn<#>/iDiag
 */

/**
 * lpfc_idiag_cmd_get - Get and parse idiag debugfs comands from user space
 * @buf: The pointer to the user space buffer.
 * @nbytes: The number of bytes in the user space buffer.
 * @idiag_cmd: pointer to the idiag command struct.
 *
 * This routine reads data from debugfs user space buffer and parses the
 * buffer for getting the idiag command and arguments. The while space in
 * between the set of data is used as the parsing separator.
 *
 * This routine returns 0 when successful, it returns proper error code
 * back to the user space in error conditions.
 */
static int lpfc_idiag_cmd_get(const char __user *buf, size_t nbytes,
			      struct lpfc_idiag_cmd *idiag_cmd)
{
	char mybuf[64];
	char *pbuf, *step_str;
	int i;
	size_t bsize;

	memset(mybuf, 0, sizeof(mybuf));
	memset(idiag_cmd, 0, sizeof(*idiag_cmd));
	bsize = min(nbytes, (sizeof(mybuf)-1));

	if (copy_from_user(mybuf, buf, bsize))
		return -EFAULT;
	pbuf = &mybuf[0];
	step_str = strsep(&pbuf, "\t ");

	/* The opcode must present */
	if (!step_str)
		return -EINVAL;

	idiag_cmd->opcode = simple_strtol(step_str, NULL, 0);
	if (idiag_cmd->opcode == 0)
		return -EINVAL;

	for (i = 0; i < LPFC_IDIAG_CMD_DATA_SIZE; i++) {
		step_str = strsep(&pbuf, "\t ");
		if (!step_str)
			return i;
		idiag_cmd->data[i] = simple_strtol(step_str, NULL, 0);
	}
	return i;
}

/**
 * lpfc_idiag_open - idiag open debugfs
 * @inode: The inode pointer that contains a pointer to phba.
 * @file: The file pointer to attach the file operation.
 *
 * Description:
 * This routine is the entry point for the debugfs open file operation. It
 * gets the reference to phba from the i_private field in @inode, it then
 * allocates buffer for the file operation, performs the necessary PCI config
 * space read into the allocated buffer according to the idiag user command
 * setup, and then returns a pointer to buffer in the private_data field in
 * @file.
 *
 * Returns:
 * This function returns zero if successful. On error it will return an
 * negative error value.
 **/
static int
lpfc_idiag_open(struct inode *inode, struct file *file)
{
	struct lpfc_debug *debug;

	debug = kmalloc(sizeof(*debug), GFP_KERNEL);
	if (!debug)
		return -ENOMEM;

	debug->i_private = inode->i_private;
	debug->buffer = NULL;
	file->private_data = debug;

	return 0;
}

/**
 * lpfc_idiag_release - Release idiag access file operation
 * @inode: The inode pointer that contains a vport pointer. (unused)
 * @file: The file pointer that contains the buffer to release.
 *
 * Description:
 * This routine is the generic release routine for the idiag access file
 * operation, it frees the buffer that was allocated when the debugfs file
 * was opened.
 *
 * Returns:
 * This function returns zero.
 **/
static int
lpfc_idiag_release(struct inode *inode, struct file *file)
{
	struct lpfc_debug *debug = file->private_data;

	/* Free the buffers to the file operation */
	kfree(debug->buffer);
	kfree(debug);

	return 0;
}

/**
 * lpfc_idiag_cmd_release - Release idiag cmd access file operation
 * @inode: The inode pointer that contains a vport pointer. (unused)
 * @file: The file pointer that contains the buffer to release.
 *
 * Description:
 * This routine frees the buffer that was allocated when the debugfs file
 * was opened. It also reset the fields in the idiag command struct in the
 * case of command for write operation.
 *
 * Returns:
 * This function returns zero.
 **/
static int
lpfc_idiag_cmd_release(struct inode *inode, struct file *file)
{
	struct lpfc_debug *debug = file->private_data;

	if (debug->op == LPFC_IDIAG_OP_WR) {
		switch (idiag.cmd.opcode) {
		case LPFC_IDIAG_CMD_PCICFG_WR:
		case LPFC_IDIAG_CMD_PCICFG_ST:
		case LPFC_IDIAG_CMD_PCICFG_CL:
		case LPFC_IDIAG_CMD_QUEACC_WR:
		case LPFC_IDIAG_CMD_QUEACC_ST:
		case LPFC_IDIAG_CMD_QUEACC_CL:
			memset(&idiag, 0, sizeof(idiag));
			break;
		default:
			break;
		}
	}

	/* Free the buffers to the file operation */
	kfree(debug->buffer);
	kfree(debug);

	return 0;
}

/**
 * lpfc_idiag_pcicfg_read - idiag debugfs read pcicfg
 * @file: The file pointer to read from.
 * @buf: The buffer to copy the data to.
 * @nbytes: The number of bytes to read.
 * @ppos: The position in the file to start reading from.
 *
 * Description:
 * This routine reads data from the @phba pci config space according to the
 * idiag command, and copies to user @buf. Depending on the PCI config space
 * read command setup, it does either a single register read of a byte
 * (8 bits), a word (16 bits), or a dword (32 bits) or browsing through all
 * registers from the 4K extended PCI config space.
 *
 * Returns:
 * This function returns the amount of data that was read (this could be less
 * than @nbytes if the end of the file was reached) or a negative error value.
 **/
static ssize_t
lpfc_idiag_pcicfg_read(struct file *file, char __user *buf, size_t nbytes,
		       loff_t *ppos)
{
	struct lpfc_debug *debug = file->private_data;
	struct lpfc_hba *phba = (struct lpfc_hba *)debug->i_private;
	int offset_label, offset, len = 0, index = LPFC_PCI_CFG_RD_SIZE;
	int where, count;
	char *pbuffer;
	struct pci_dev *pdev;
	uint32_t u32val;
	uint16_t u16val;
	uint8_t u8val;

	pdev = phba->pcidev;
	if (!pdev)
		return 0;

	/* This is a user read operation */
	debug->op = LPFC_IDIAG_OP_RD;

	if (!debug->buffer)
		debug->buffer = kmalloc(LPFC_PCI_CFG_SIZE, GFP_KERNEL);
	if (!debug->buffer)
		return 0;
	pbuffer = debug->buffer;

	if (*ppos)
		return 0;

	if (idiag.cmd.opcode == LPFC_IDIAG_CMD_PCICFG_RD) {
		where = idiag.cmd.data[IDIAG_PCICFG_WHERE_INDX];
		count = idiag.cmd.data[IDIAG_PCICFG_COUNT_INDX];
	} else
		return 0;

	/* Read single PCI config space register */
	switch (count) {
	case SIZE_U8: /* byte (8 bits) */
		pci_read_config_byte(pdev, where, &u8val);
		len += scnprintf(pbuffer+len, LPFC_PCI_CFG_SIZE-len,
				"%03x: %02x\n", where, u8val);
		break;
	case SIZE_U16: /* word (16 bits) */
		pci_read_config_word(pdev, where, &u16val);
		len += scnprintf(pbuffer+len, LPFC_PCI_CFG_SIZE-len,
				"%03x: %04x\n", where, u16val);
		break;
	case SIZE_U32: /* double word (32 bits) */
		pci_read_config_dword(pdev, where, &u32val);
		len += scnprintf(pbuffer+len, LPFC_PCI_CFG_SIZE-len,
				"%03x: %08x\n", where, u32val);
		break;
	case LPFC_PCI_CFG_BROWSE: /* browse all */
		goto pcicfg_browse;
		break;
	default:
		/* illegal count */
		len = 0;
		break;
	}
	return simple_read_from_buffer(buf, nbytes, ppos, pbuffer, len);

pcicfg_browse:

	/* Browse all PCI config space registers */
	offset_label = idiag.offset.last_rd;
	offset = offset_label;

	/* Read PCI config space */
	len += scnprintf(pbuffer+len, LPFC_PCI_CFG_SIZE-len,
			"%03x: ", offset_label);
	while (index > 0) {
		pci_read_config_dword(pdev, offset, &u32val);
		len += scnprintf(pbuffer+len, LPFC_PCI_CFG_SIZE-len,
				"%08x ", u32val);
		offset += sizeof(uint32_t);
		if (offset >= LPFC_PCI_CFG_SIZE) {
			len += scnprintf(pbuffer+len,
					LPFC_PCI_CFG_SIZE-len, "\n");
			break;
		}
		index -= sizeof(uint32_t);
		if (!index)
			len += scnprintf(pbuffer+len, LPFC_PCI_CFG_SIZE-len,
					"\n");
		else if (!(index % (8 * sizeof(uint32_t)))) {
			offset_label += (8 * sizeof(uint32_t));
			len += scnprintf(pbuffer+len, LPFC_PCI_CFG_SIZE-len,
					"\n%03x: ", offset_label);
		}
	}

	/* Set up the offset for next portion of pci cfg read */
	if (index == 0) {
		idiag.offset.last_rd += LPFC_PCI_CFG_RD_SIZE;
		if (idiag.offset.last_rd >= LPFC_PCI_CFG_SIZE)
			idiag.offset.last_rd = 0;
	} else
		idiag.offset.last_rd = 0;

	return simple_read_from_buffer(buf, nbytes, ppos, pbuffer, len);
}

/**
 * lpfc_idiag_pcicfg_write - Syntax check and set up idiag pcicfg commands
 * @file: The file pointer to read from.
 * @buf: The buffer to copy the user data from.
 * @nbytes: The number of bytes to get.
 * @ppos: The position in the file to start reading from.
 *
 * This routine get the debugfs idiag command struct from user space and
 * then perform the syntax check for PCI config space read or write command
 * accordingly. In the case of PCI config space read command, it sets up
 * the command in the idiag command struct for the debugfs read operation.
 * In the case of PCI config space write operation, it executes the write
 * operation into the PCI config space accordingly.
 *
 * It returns the @nbytges passing in from debugfs user space when successful.
 * In case of error conditions, it returns proper error code back to the user
 * space.
 */
static ssize_t
lpfc_idiag_pcicfg_write(struct file *file, const char __user *buf,
			size_t nbytes, loff_t *ppos)
{
	struct lpfc_debug *debug = file->private_data;
	struct lpfc_hba *phba = (struct lpfc_hba *)debug->i_private;
	uint32_t where, value, count;
	uint32_t u32val;
	uint16_t u16val;
	uint8_t u8val;
	struct pci_dev *pdev;
	int rc;

	pdev = phba->pcidev;
	if (!pdev)
		return -EFAULT;

	/* This is a user write operation */
	debug->op = LPFC_IDIAG_OP_WR;

	rc = lpfc_idiag_cmd_get(buf, nbytes, &idiag.cmd);
	if (rc < 0)
		return rc;

	if (idiag.cmd.opcode == LPFC_IDIAG_CMD_PCICFG_RD) {
		/* Sanity check on PCI config read command line arguments */
		if (rc != LPFC_PCI_CFG_RD_CMD_ARG)
			goto error_out;
		/* Read command from PCI config space, set up command fields */
		where = idiag.cmd.data[IDIAG_PCICFG_WHERE_INDX];
		count = idiag.cmd.data[IDIAG_PCICFG_COUNT_INDX];
		if (count == LPFC_PCI_CFG_BROWSE) {
			if (where % sizeof(uint32_t))
				goto error_out;
			/* Starting offset to browse */
			idiag.offset.last_rd = where;
		} else if ((count != sizeof(uint8_t)) &&
			   (count != sizeof(uint16_t)) &&
			   (count != sizeof(uint32_t)))
			goto error_out;
		if (count == sizeof(uint8_t)) {
			if (where > LPFC_PCI_CFG_SIZE - sizeof(uint8_t))
				goto error_out;
			if (where % sizeof(uint8_t))
				goto error_out;
		}
		if (count == sizeof(uint16_t)) {
			if (where > LPFC_PCI_CFG_SIZE - sizeof(uint16_t))
				goto error_out;
			if (where % sizeof(uint16_t))
				goto error_out;
		}
		if (count == sizeof(uint32_t)) {
			if (where > LPFC_PCI_CFG_SIZE - sizeof(uint32_t))
				goto error_out;
			if (where % sizeof(uint32_t))
				goto error_out;
		}
	} else if (idiag.cmd.opcode == LPFC_IDIAG_CMD_PCICFG_WR ||
		   idiag.cmd.opcode == LPFC_IDIAG_CMD_PCICFG_ST ||
		   idiag.cmd.opcode == LPFC_IDIAG_CMD_PCICFG_CL) {
		/* Sanity check on PCI config write command line arguments */
		if (rc != LPFC_PCI_CFG_WR_CMD_ARG)
			goto error_out;
		/* Write command to PCI config space, read-modify-write */
		where = idiag.cmd.data[IDIAG_PCICFG_WHERE_INDX];
		count = idiag.cmd.data[IDIAG_PCICFG_COUNT_INDX];
		value = idiag.cmd.data[IDIAG_PCICFG_VALUE_INDX];
		/* Sanity checks */
		if ((count != sizeof(uint8_t)) &&
		    (count != sizeof(uint16_t)) &&
		    (count != sizeof(uint32_t)))
			goto error_out;
		if (count == sizeof(uint8_t)) {
			if (where > LPFC_PCI_CFG_SIZE - sizeof(uint8_t))
				goto error_out;
			if (where % sizeof(uint8_t))
				goto error_out;
			if (idiag.cmd.opcode == LPFC_IDIAG_CMD_PCICFG_WR)
				pci_write_config_byte(pdev, where,
						      (uint8_t)value);
			if (idiag.cmd.opcode == LPFC_IDIAG_CMD_PCICFG_ST) {
				rc = pci_read_config_byte(pdev, where, &u8val);
				if (!rc) {
					u8val |= (uint8_t)value;
					pci_write_config_byte(pdev, where,
							      u8val);
				}
			}
			if (idiag.cmd.opcode == LPFC_IDIAG_CMD_PCICFG_CL) {
				rc = pci_read_config_byte(pdev, where, &u8val);
				if (!rc) {
					u8val &= (uint8_t)(~value);
					pci_write_config_byte(pdev, where,
							      u8val);
				}
			}
		}
		if (count == sizeof(uint16_t)) {
			if (where > LPFC_PCI_CFG_SIZE - sizeof(uint16_t))
				goto error_out;
			if (where % sizeof(uint16_t))
				goto error_out;
			if (idiag.cmd.opcode == LPFC_IDIAG_CMD_PCICFG_WR)
				pci_write_config_word(pdev, where,
						      (uint16_t)value);
			if (idiag.cmd.opcode == LPFC_IDIAG_CMD_PCICFG_ST) {
				rc = pci_read_config_word(pdev, where, &u16val);
				if (!rc) {
					u16val |= (uint16_t)value;
					pci_write_config_word(pdev, where,
							      u16val);
				}
			}
			if (idiag.cmd.opcode == LPFC_IDIAG_CMD_PCICFG_CL) {
				rc = pci_read_config_word(pdev, where, &u16val);
				if (!rc) {
					u16val &= (uint16_t)(~value);
					pci_write_config_word(pdev, where,
							      u16val);
				}
			}
		}
		if (count == sizeof(uint32_t)) {
			if (where > LPFC_PCI_CFG_SIZE - sizeof(uint32_t))
				goto error_out;
			if (where % sizeof(uint32_t))
				goto error_out;
			if (idiag.cmd.opcode == LPFC_IDIAG_CMD_PCICFG_WR)
				pci_write_config_dword(pdev, where, value);
			if (idiag.cmd.opcode == LPFC_IDIAG_CMD_PCICFG_ST) {
				rc = pci_read_config_dword(pdev, where,
							   &u32val);
				if (!rc) {
					u32val |= value;
					pci_write_config_dword(pdev, where,
							       u32val);
				}
			}
			if (idiag.cmd.opcode == LPFC_IDIAG_CMD_PCICFG_CL) {
				rc = pci_read_config_dword(pdev, where,
							   &u32val);
				if (!rc) {
					u32val &= ~value;
					pci_write_config_dword(pdev, where,
							       u32val);
				}
			}
		}
	} else
		/* All other opecodes are illegal for now */
		goto error_out;

	return nbytes;
error_out:
	memset(&idiag, 0, sizeof(idiag));
	return -EINVAL;
}

/**
 * lpfc_idiag_baracc_read - idiag debugfs pci bar access read
 * @file: The file pointer to read from.
 * @buf: The buffer to copy the data to.
 * @nbytes: The number of bytes to read.
 * @ppos: The position in the file to start reading from.
 *
 * Description:
 * This routine reads data from the @phba pci bar memory mapped space
 * according to the idiag command, and copies to user @buf.
 *
 * Returns:
 * This function returns the amount of data that was read (this could be less
 * than @nbytes if the end of the file was reached) or a negative error value.
 **/
static ssize_t
lpfc_idiag_baracc_read(struct file *file, char __user *buf, size_t nbytes,
		       loff_t *ppos)
{
	struct lpfc_debug *debug = file->private_data;
	struct lpfc_hba *phba = (struct lpfc_hba *)debug->i_private;
	int offset_label, offset, offset_run, len = 0, index;
	int bar_num, acc_range, bar_size;
	char *pbuffer;
	void __iomem *mem_mapped_bar;
	uint32_t if_type;
	struct pci_dev *pdev;
	uint32_t u32val;

	pdev = phba->pcidev;
	if (!pdev)
		return 0;

	/* This is a user read operation */
	debug->op = LPFC_IDIAG_OP_RD;

	if (!debug->buffer)
		debug->buffer = kmalloc(LPFC_PCI_BAR_RD_BUF_SIZE, GFP_KERNEL);
	if (!debug->buffer)
		return 0;
	pbuffer = debug->buffer;

	if (*ppos)
		return 0;

	if (idiag.cmd.opcode == LPFC_IDIAG_CMD_BARACC_RD) {
		bar_num   = idiag.cmd.data[IDIAG_BARACC_BAR_NUM_INDX];
		offset    = idiag.cmd.data[IDIAG_BARACC_OFF_SET_INDX];
		acc_range = idiag.cmd.data[IDIAG_BARACC_ACC_MOD_INDX];
		bar_size = idiag.cmd.data[IDIAG_BARACC_BAR_SZE_INDX];
	} else
		return 0;

	if (acc_range == 0)
		return 0;

	if_type = bf_get(lpfc_sli_intf_if_type, &phba->sli4_hba.sli_intf);
	if (if_type == LPFC_SLI_INTF_IF_TYPE_0) {
		if (bar_num == IDIAG_BARACC_BAR_0)
			mem_mapped_bar = phba->sli4_hba.conf_regs_memmap_p;
		else if (bar_num == IDIAG_BARACC_BAR_1)
			mem_mapped_bar = phba->sli4_hba.ctrl_regs_memmap_p;
		else if (bar_num == IDIAG_BARACC_BAR_2)
			mem_mapped_bar = phba->sli4_hba.drbl_regs_memmap_p;
		else
			return 0;
	} else if (if_type == LPFC_SLI_INTF_IF_TYPE_2) {
		if (bar_num == IDIAG_BARACC_BAR_0)
			mem_mapped_bar = phba->sli4_hba.conf_regs_memmap_p;
		else
			return 0;
	} else
		return 0;

	/* Read single PCI bar space register */
	if (acc_range == SINGLE_WORD) {
		offset_run = offset;
		u32val = readl(mem_mapped_bar + offset_run);
		len += scnprintf(pbuffer+len, LPFC_PCI_BAR_RD_BUF_SIZE-len,
				"%05x: %08x\n", offset_run, u32val);
	} else
		goto baracc_browse;

	return simple_read_from_buffer(buf, nbytes, ppos, pbuffer, len);

baracc_browse:

	/* Browse all PCI bar space registers */
	offset_label = idiag.offset.last_rd;
	offset_run = offset_label;

	/* Read PCI bar memory mapped space */
	len += scnprintf(pbuffer+len, LPFC_PCI_BAR_RD_BUF_SIZE-len,
			"%05x: ", offset_label);
	index = LPFC_PCI_BAR_RD_SIZE;
	while (index > 0) {
		u32val = readl(mem_mapped_bar + offset_run);
		len += scnprintf(pbuffer+len, LPFC_PCI_BAR_RD_BUF_SIZE-len,
				"%08x ", u32val);
		offset_run += sizeof(uint32_t);
		if (acc_range == LPFC_PCI_BAR_BROWSE) {
			if (offset_run >= bar_size) {
				len += scnprintf(pbuffer+len,
					LPFC_PCI_BAR_RD_BUF_SIZE-len, "\n");
				break;
			}
		} else {
			if (offset_run >= offset +
			    (acc_range * sizeof(uint32_t))) {
				len += scnprintf(pbuffer+len,
					LPFC_PCI_BAR_RD_BUF_SIZE-len, "\n");
				break;
			}
		}
		index -= sizeof(uint32_t);
		if (!index)
			len += scnprintf(pbuffer+len,
					LPFC_PCI_BAR_RD_BUF_SIZE-len, "\n");
		else if (!(index % (8 * sizeof(uint32_t)))) {
			offset_label += (8 * sizeof(uint32_t));
			len += scnprintf(pbuffer+len,
					LPFC_PCI_BAR_RD_BUF_SIZE-len,
					"\n%05x: ", offset_label);
		}
	}

	/* Set up the offset for next portion of pci bar read */
	if (index == 0) {
		idiag.offset.last_rd += LPFC_PCI_BAR_RD_SIZE;
		if (acc_range == LPFC_PCI_BAR_BROWSE) {
			if (idiag.offset.last_rd >= bar_size)
				idiag.offset.last_rd = 0;
		} else {
			if (offset_run >= offset +
			    (acc_range * sizeof(uint32_t)))
				idiag.offset.last_rd = offset;
		}
	} else {
		if (acc_range == LPFC_PCI_BAR_BROWSE)
			idiag.offset.last_rd = 0;
		else
			idiag.offset.last_rd = offset;
	}

	return simple_read_from_buffer(buf, nbytes, ppos, pbuffer, len);
}

/**
 * lpfc_idiag_baracc_write - Syntax check and set up idiag bar access commands
 * @file: The file pointer to read from.
 * @buf: The buffer to copy the user data from.
 * @nbytes: The number of bytes to get.
 * @ppos: The position in the file to start reading from.
 *
 * This routine get the debugfs idiag command struct from user space and
 * then perform the syntax check for PCI bar memory mapped space read or
 * write command accordingly. In the case of PCI bar memory mapped space
 * read command, it sets up the command in the idiag command struct for
 * the debugfs read operation. In the case of PCI bar memorpy mapped space
 * write operation, it executes the write operation into the PCI bar memory
 * mapped space accordingly.
 *
 * It returns the @nbytges passing in from debugfs user space when successful.
 * In case of error conditions, it returns proper error code back to the user
 * space.
 */
static ssize_t
lpfc_idiag_baracc_write(struct file *file, const char __user *buf,
			size_t nbytes, loff_t *ppos)
{
	struct lpfc_debug *debug = file->private_data;
	struct lpfc_hba *phba = (struct lpfc_hba *)debug->i_private;
	uint32_t bar_num, bar_size, offset, value, acc_range;
	struct pci_dev *pdev;
	void __iomem *mem_mapped_bar;
	uint32_t if_type;
	uint32_t u32val;
	int rc;

	pdev = phba->pcidev;
	if (!pdev)
		return -EFAULT;

	/* This is a user write operation */
	debug->op = LPFC_IDIAG_OP_WR;

	rc = lpfc_idiag_cmd_get(buf, nbytes, &idiag.cmd);
	if (rc < 0)
		return rc;

	if_type = bf_get(lpfc_sli_intf_if_type, &phba->sli4_hba.sli_intf);
	bar_num = idiag.cmd.data[IDIAG_BARACC_BAR_NUM_INDX];

	if (if_type == LPFC_SLI_INTF_IF_TYPE_0) {
		if ((bar_num != IDIAG_BARACC_BAR_0) &&
		    (bar_num != IDIAG_BARACC_BAR_1) &&
		    (bar_num != IDIAG_BARACC_BAR_2))
			goto error_out;
	} else if (if_type == LPFC_SLI_INTF_IF_TYPE_2) {
		if (bar_num != IDIAG_BARACC_BAR_0)
			goto error_out;
	} else
		goto error_out;

	if (if_type == LPFC_SLI_INTF_IF_TYPE_0) {
		if (bar_num == IDIAG_BARACC_BAR_0) {
			idiag.cmd.data[IDIAG_BARACC_BAR_SZE_INDX] =
				LPFC_PCI_IF0_BAR0_SIZE;
			mem_mapped_bar = phba->sli4_hba.conf_regs_memmap_p;
		} else if (bar_num == IDIAG_BARACC_BAR_1) {
			idiag.cmd.data[IDIAG_BARACC_BAR_SZE_INDX] =
				LPFC_PCI_IF0_BAR1_SIZE;
			mem_mapped_bar = phba->sli4_hba.ctrl_regs_memmap_p;
		} else if (bar_num == IDIAG_BARACC_BAR_2) {
			idiag.cmd.data[IDIAG_BARACC_BAR_SZE_INDX] =
				LPFC_PCI_IF0_BAR2_SIZE;
			mem_mapped_bar = phba->sli4_hba.drbl_regs_memmap_p;
		} else
			goto error_out;
	} else if (if_type == LPFC_SLI_INTF_IF_TYPE_2) {
		if (bar_num == IDIAG_BARACC_BAR_0) {
			idiag.cmd.data[IDIAG_BARACC_BAR_SZE_INDX] =
				LPFC_PCI_IF2_BAR0_SIZE;
			mem_mapped_bar = phba->sli4_hba.conf_regs_memmap_p;
		} else
			goto error_out;
	} else
		goto error_out;

	offset = idiag.cmd.data[IDIAG_BARACC_OFF_SET_INDX];
	if (offset % sizeof(uint32_t))
		goto error_out;

	bar_size = idiag.cmd.data[IDIAG_BARACC_BAR_SZE_INDX];
	if (idiag.cmd.opcode == LPFC_IDIAG_CMD_BARACC_RD) {
		/* Sanity check on PCI config read command line arguments */
		if (rc != LPFC_PCI_BAR_RD_CMD_ARG)
			goto error_out;
		acc_range = idiag.cmd.data[IDIAG_BARACC_ACC_MOD_INDX];
		if (acc_range == LPFC_PCI_BAR_BROWSE) {
			if (offset > bar_size - sizeof(uint32_t))
				goto error_out;
			/* Starting offset to browse */
			idiag.offset.last_rd = offset;
		} else if (acc_range > SINGLE_WORD) {
			if (offset + acc_range * sizeof(uint32_t) > bar_size)
				goto error_out;
			/* Starting offset to browse */
			idiag.offset.last_rd = offset;
		} else if (acc_range != SINGLE_WORD)
			goto error_out;
	} else if (idiag.cmd.opcode == LPFC_IDIAG_CMD_BARACC_WR ||
		   idiag.cmd.opcode == LPFC_IDIAG_CMD_BARACC_ST ||
		   idiag.cmd.opcode == LPFC_IDIAG_CMD_BARACC_CL) {
		/* Sanity check on PCI bar write command line arguments */
		if (rc != LPFC_PCI_BAR_WR_CMD_ARG)
			goto error_out;
		/* Write command to PCI bar space, read-modify-write */
		acc_range = SINGLE_WORD;
		value = idiag.cmd.data[IDIAG_BARACC_REG_VAL_INDX];
		if (idiag.cmd.opcode == LPFC_IDIAG_CMD_BARACC_WR) {
			writel(value, mem_mapped_bar + offset);
			readl(mem_mapped_bar + offset);
		}
		if (idiag.cmd.opcode == LPFC_IDIAG_CMD_BARACC_ST) {
			u32val = readl(mem_mapped_bar + offset);
			u32val |= value;
			writel(u32val, mem_mapped_bar + offset);
			readl(mem_mapped_bar + offset);
		}
		if (idiag.cmd.opcode == LPFC_IDIAG_CMD_BARACC_CL) {
			u32val = readl(mem_mapped_bar + offset);
			u32val &= ~value;
			writel(u32val, mem_mapped_bar + offset);
			readl(mem_mapped_bar + offset);
		}
	} else
		/* All other opecodes are illegal for now */
		goto error_out;

	return nbytes;
error_out:
	memset(&idiag, 0, sizeof(idiag));
	return -EINVAL;
}

static int
__lpfc_idiag_print_wq(struct lpfc_queue *qp, char *wqtype,
			char *pbuffer, int len)
{
	if (!qp)
		return len;

	len += scnprintf(pbuffer + len, LPFC_QUE_INFO_GET_BUF_SIZE - len,
			"\t\t%s WQ info: ", wqtype);
	len += scnprintf(pbuffer + len, LPFC_QUE_INFO_GET_BUF_SIZE - len,
			"AssocCQID[%04d]: WQ-STAT[oflow:x%x posted:x%llx]\n",
			qp->assoc_qid, qp->q_cnt_1,
			(unsigned long long)qp->q_cnt_4);
	len += scnprintf(pbuffer + len, LPFC_QUE_INFO_GET_BUF_SIZE - len,
			"\t\tWQID[%02d], QE-CNT[%04d], QE-SZ[%04d], "
			"HST-IDX[%04d], PRT-IDX[%04d], NTFI[%03d]",
			qp->queue_id, qp->entry_count,
			qp->entry_size, qp->host_index,
			qp->hba_index, qp->notify_interval);
	len +=  scnprintf(pbuffer + len,
			LPFC_QUE_INFO_GET_BUF_SIZE - len, "\n");
	return len;
}

static int
lpfc_idiag_wqs_for_cq(struct lpfc_hba *phba, char *wqtype, char *pbuffer,
		int *len, int max_cnt, int cq_id)
{
	struct lpfc_queue *qp;
	int qidx;

	for (qidx = 0; qidx < phba->cfg_hdw_queue; qidx++) {
		qp = phba->sli4_hba.hdwq[qidx].io_wq;
		if (qp->assoc_qid != cq_id)
			continue;
		*len = __lpfc_idiag_print_wq(qp, wqtype, pbuffer, *len);
		if (*len >= max_cnt)
			return 1;
	}
	return 0;
}

static int
__lpfc_idiag_print_cq(struct lpfc_queue *qp, char *cqtype,
			char *pbuffer, int len)
{
	if (!qp)
		return len;

	len += scnprintf(pbuffer + len, LPFC_QUE_INFO_GET_BUF_SIZE - len,
			"\t%s CQ info: ", cqtype);
	len += scnprintf(pbuffer + len, LPFC_QUE_INFO_GET_BUF_SIZE - len,
			"AssocEQID[%02d]: CQ STAT[max:x%x relw:x%x "
			"xabt:x%x wq:x%llx]\n",
			qp->assoc_qid, qp->q_cnt_1, qp->q_cnt_2,
			qp->q_cnt_3, (unsigned long long)qp->q_cnt_4);
	len += scnprintf(pbuffer + len, LPFC_QUE_INFO_GET_BUF_SIZE - len,
			"\tCQID[%02d], QE-CNT[%04d], QE-SZ[%04d], "
			"HST-IDX[%04d], NTFI[%03d], PLMT[%03d]",
			qp->queue_id, qp->entry_count,
			qp->entry_size, qp->host_index,
			qp->notify_interval, qp->max_proc_limit);

	len +=  scnprintf(pbuffer + len, LPFC_QUE_INFO_GET_BUF_SIZE - len,
			"\n");

	return len;
}

static int
__lpfc_idiag_print_rqpair(struct lpfc_queue *qp, struct lpfc_queue *datqp,
			char *rqtype, char *pbuffer, int len)
{
	if (!qp || !datqp)
		return len;

	len += scnprintf(pbuffer + len, LPFC_QUE_INFO_GET_BUF_SIZE - len,
			"\t\t%s RQ info: ", rqtype);
	len += scnprintf(pbuffer + len, LPFC_QUE_INFO_GET_BUF_SIZE - len,
			"AssocCQID[%02d]: RQ-STAT[nopost:x%x nobuf:x%x "
			"posted:x%x rcv:x%llx]\n",
			qp->assoc_qid, qp->q_cnt_1, qp->q_cnt_2,
			qp->q_cnt_3, (unsigned long long)qp->q_cnt_4);
	len += scnprintf(pbuffer + len, LPFC_QUE_INFO_GET_BUF_SIZE - len,
			"\t\tHQID[%02d], QE-CNT[%04d], QE-SZ[%04d], "
			"HST-IDX[%04d], PRT-IDX[%04d], NTFI[%03d]\n",
			qp->queue_id, qp->entry_count, qp->entry_size,
			qp->host_index, qp->hba_index, qp->notify_interval);
	len += scnprintf(pbuffer + len, LPFC_QUE_INFO_GET_BUF_SIZE - len,
			"\t\tDQID[%02d], QE-CNT[%04d], QE-SZ[%04d], "
			"HST-IDX[%04d], PRT-IDX[%04d], NTFI[%03d]\n",
			datqp->queue_id, datqp->entry_count,
			datqp->entry_size, datqp->host_index,
			datqp->hba_index, datqp->notify_interval);
	return len;
}

static int
lpfc_idiag_cqs_for_eq(struct lpfc_hba *phba, char *pbuffer,
		int *len, int max_cnt, int eqidx, int eq_id)
{
	struct lpfc_queue *qp;
	int rc;

	qp = phba->sli4_hba.hdwq[eqidx].io_cq;

	*len = __lpfc_idiag_print_cq(qp, "IO", pbuffer, *len);

	/* Reset max counter */
	qp->CQ_max_cqe = 0;

	if (*len >= max_cnt)
		return 1;

	rc = lpfc_idiag_wqs_for_cq(phba, "IO", pbuffer, len,
				   max_cnt, qp->queue_id);
	if (rc)
		return 1;

	if ((eqidx < phba->cfg_nvmet_mrq) && phba->nvmet_support) {
		/* NVMET CQset */
		qp = phba->sli4_hba.nvmet_cqset[eqidx];
		*len = __lpfc_idiag_print_cq(qp, "NVMET CQset", pbuffer, *len);

		/* Reset max counter */
		qp->CQ_max_cqe = 0;

		if (*len >= max_cnt)
			return 1;

		/* RQ header */
		qp = phba->sli4_hba.nvmet_mrq_hdr[eqidx];
		*len = __lpfc_idiag_print_rqpair(qp,
				phba->sli4_hba.nvmet_mrq_data[eqidx],
				"NVMET MRQ", pbuffer, *len);

		if (*len >= max_cnt)
			return 1;
	}

	return 0;
}

static int
__lpfc_idiag_print_eq(struct lpfc_queue *qp, char *eqtype,
			char *pbuffer, int len)
{
	if (!qp)
		return len;

	len += scnprintf(pbuffer + len, LPFC_QUE_INFO_GET_BUF_SIZE - len,
			"\n%s EQ info: EQ-STAT[max:x%x noE:x%x "
			"cqe_proc:x%x eqe_proc:x%llx eqd %d]\n",
			eqtype, qp->q_cnt_1, qp->q_cnt_2, qp->q_cnt_3,
			(unsigned long long)qp->q_cnt_4, qp->q_mode);
	len += scnprintf(pbuffer + len, LPFC_QUE_INFO_GET_BUF_SIZE - len,
			"EQID[%02d], QE-CNT[%04d], QE-SZ[%04d], "
			"HST-IDX[%04d], NTFI[%03d], PLMT[%03d], AFFIN[%03d]",
			qp->queue_id, qp->entry_count, qp->entry_size,
			qp->host_index, qp->notify_interval,
			qp->max_proc_limit, qp->chann);
	len +=  scnprintf(pbuffer + len, LPFC_QUE_INFO_GET_BUF_SIZE - len,
			"\n");

	return len;
}

/**
 * lpfc_idiag_queinfo_read - idiag debugfs read queue information
 * @file: The file pointer to read from.
 * @buf: The buffer to copy the data to.
 * @nbytes: The number of bytes to read.
 * @ppos: The position in the file to start reading from.
 *
 * Description:
 * This routine reads data from the @phba SLI4 PCI function queue information,
 * and copies to user @buf.
 * This routine only returns 1 EQs worth of information. It remembers the last
 * EQ read and jumps to the next EQ. Thus subsequent calls to queInfo will
 * retrieve all EQs allocated for the phba.
 *
 * Returns:
 * This function returns the amount of data that was read (this could be less
 * than @nbytes if the end of the file was reached) or a negative error value.
 **/
static ssize_t
lpfc_idiag_queinfo_read(struct file *file, char __user *buf, size_t nbytes,
			loff_t *ppos)
{
	struct lpfc_debug *debug = file->private_data;
	struct lpfc_hba *phba = (struct lpfc_hba *)debug->i_private;
	char *pbuffer;
	int max_cnt, rc, x, len = 0;
	struct lpfc_queue *qp = NULL;

	if (!debug->buffer)
		debug->buffer = kmalloc(LPFC_QUE_INFO_GET_BUF_SIZE, GFP_KERNEL);
	if (!debug->buffer)
		return 0;
	pbuffer = debug->buffer;
	max_cnt = LPFC_QUE_INFO_GET_BUF_SIZE - 256;

	if (*ppos)
		return 0;

	spin_lock_irq(&phba->hbalock);

	/* Fast-path event queue */
	if (phba->sli4_hba.hdwq && phba->cfg_hdw_queue) {

		x = phba->lpfc_idiag_last_eq;
		phba->lpfc_idiag_last_eq++;
		if (phba->lpfc_idiag_last_eq >= phba->cfg_hdw_queue)
			phba->lpfc_idiag_last_eq = 0;

		len += scnprintf(pbuffer + len,
				 LPFC_QUE_INFO_GET_BUF_SIZE - len,
				 "HDWQ %d out of %d HBA HDWQs\n",
				 x, phba->cfg_hdw_queue);

		/* Fast-path EQ */
		qp = phba->sli4_hba.hdwq[x].hba_eq;
		if (!qp)
			goto out;

		len = __lpfc_idiag_print_eq(qp, "HBA", pbuffer, len);

		/* Reset max counter */
		qp->EQ_max_eqe = 0;

		if (len >= max_cnt)
			goto too_big;

		/* will dump both fcp and nvme cqs/wqs for the eq */
		rc = lpfc_idiag_cqs_for_eq(phba, pbuffer, &len,
			max_cnt, x, qp->queue_id);
		if (rc)
			goto too_big;

		/* Only EQ 0 has slow path CQs configured */
		if (x)
			goto out;

		/* Slow-path mailbox CQ */
		qp = phba->sli4_hba.mbx_cq;
		len = __lpfc_idiag_print_cq(qp, "MBX", pbuffer, len);
		if (len >= max_cnt)
			goto too_big;

		/* Slow-path MBOX MQ */
		qp = phba->sli4_hba.mbx_wq;
		len = __lpfc_idiag_print_wq(qp, "MBX", pbuffer, len);
		if (len >= max_cnt)
			goto too_big;

		/* Slow-path ELS response CQ */
		qp = phba->sli4_hba.els_cq;
		len = __lpfc_idiag_print_cq(qp, "ELS", pbuffer, len);
		/* Reset max counter */
		if (qp)
			qp->CQ_max_cqe = 0;
		if (len >= max_cnt)
			goto too_big;

		/* Slow-path ELS WQ */
		qp = phba->sli4_hba.els_wq;
		len = __lpfc_idiag_print_wq(qp, "ELS", pbuffer, len);
		if (len >= max_cnt)
			goto too_big;

		qp = phba->sli4_hba.hdr_rq;
		len = __lpfc_idiag_print_rqpair(qp, phba->sli4_hba.dat_rq,
						"ELS RQpair", pbuffer, len);
		if (len >= max_cnt)
			goto too_big;

		/* Slow-path NVME LS response CQ */
		qp = phba->sli4_hba.nvmels_cq;
		len = __lpfc_idiag_print_cq(qp, "NVME LS",
						pbuffer, len);
		/* Reset max counter */
		if (qp)
			qp->CQ_max_cqe = 0;
		if (len >= max_cnt)
			goto too_big;

		/* Slow-path NVME LS WQ */
		qp = phba->sli4_hba.nvmels_wq;
		len = __lpfc_idiag_print_wq(qp, "NVME LS",
						pbuffer, len);
		if (len >= max_cnt)
			goto too_big;

		goto out;
	}

	spin_unlock_irq(&phba->hbalock);
	return simple_read_from_buffer(buf, nbytes, ppos, pbuffer, len);

too_big:
	len +=  scnprintf(pbuffer + len,
		LPFC_QUE_INFO_GET_BUF_SIZE - len, "Truncated ...\n");
out:
	spin_unlock_irq(&phba->hbalock);
	return simple_read_from_buffer(buf, nbytes, ppos, pbuffer, len);
}

/**
 * lpfc_idiag_que_param_check - queue access command parameter sanity check
 * @q: The pointer to queue structure.
 * @index: The index into a queue entry.
 * @count: The number of queue entries to access.
 *
 * Description:
 * The routine performs sanity check on device queue access method commands.
 *
 * Returns:
 * This function returns -EINVAL when fails the sanity check, otherwise, it
 * returns 0.
 **/
static int
lpfc_idiag_que_param_check(struct lpfc_queue *q, int index, int count)
{
	/* Only support single entry read or browsing */
	if ((count != 1) && (count != LPFC_QUE_ACC_BROWSE))
		return -EINVAL;
	if (index > q->entry_count - 1)
		return -EINVAL;
	return 0;
}

/**
 * lpfc_idiag_queacc_read_qe - read a single entry from the given queue index
 * @pbuffer: The pointer to buffer to copy the read data into.
 * @pque: The pointer to the queue to be read.
 * @index: The index into the queue entry.
 *
 * Description:
 * This routine reads out a single entry from the given queue's index location
 * and copies it into the buffer provided.
 *
 * Returns:
 * This function returns 0 when it fails, otherwise, it returns the length of
 * the data read into the buffer provided.
 **/
static int
lpfc_idiag_queacc_read_qe(char *pbuffer, int len, struct lpfc_queue *pque,
			  uint32_t index)
{
	int offset, esize;
	uint32_t *pentry;

	if (!pbuffer || !pque)
		return 0;

	esize = pque->entry_size;
	len += scnprintf(pbuffer+len, LPFC_QUE_ACC_BUF_SIZE-len,
			"QE-INDEX[%04d]:\n", index);

	offset = 0;
	pentry = lpfc_sli4_qe(pque, index);
	while (esize > 0) {
		len += scnprintf(pbuffer+len, LPFC_QUE_ACC_BUF_SIZE-len,
				"%08x ", *pentry);
		pentry++;
		offset += sizeof(uint32_t);
		esize -= sizeof(uint32_t);
		if (esize > 0 && !(offset % (4 * sizeof(uint32_t))))
			len += scnprintf(pbuffer+len,
					LPFC_QUE_ACC_BUF_SIZE-len, "\n");
	}
	len += scnprintf(pbuffer+len, LPFC_QUE_ACC_BUF_SIZE-len, "\n");

	return len;
}

/**
 * lpfc_idiag_queacc_read - idiag debugfs read port queue
 * @file: The file pointer to read from.
 * @buf: The buffer to copy the data to.
 * @nbytes: The number of bytes to read.
 * @ppos: The position in the file to start reading from.
 *
 * Description:
 * This routine reads data from the @phba device queue memory according to the
 * idiag command, and copies to user @buf. Depending on the queue dump read
 * command setup, it does either a single queue entry read or browing through
 * all entries of the queue.
 *
 * Returns:
 * This function returns the amount of data that was read (this could be less
 * than @nbytes if the end of the file was reached) or a negative error value.
 **/
static ssize_t
lpfc_idiag_queacc_read(struct file *file, char __user *buf, size_t nbytes,
		       loff_t *ppos)
{
	struct lpfc_debug *debug = file->private_data;
	uint32_t last_index, index, count;
	struct lpfc_queue *pque = NULL;
	char *pbuffer;
	int len = 0;

	/* This is a user read operation */
	debug->op = LPFC_IDIAG_OP_RD;

	if (!debug->buffer)
		debug->buffer = kmalloc(LPFC_QUE_ACC_BUF_SIZE, GFP_KERNEL);
	if (!debug->buffer)
		return 0;
	pbuffer = debug->buffer;

	if (*ppos)
		return 0;

	if (idiag.cmd.opcode == LPFC_IDIAG_CMD_QUEACC_RD) {
		index = idiag.cmd.data[IDIAG_QUEACC_INDEX_INDX];
		count = idiag.cmd.data[IDIAG_QUEACC_COUNT_INDX];
		pque = (struct lpfc_queue *)idiag.ptr_private;
	} else
		return 0;

	/* Browse the queue starting from index */
	if (count == LPFC_QUE_ACC_BROWSE)
		goto que_browse;

	/* Read a single entry from the queue */
	len = lpfc_idiag_queacc_read_qe(pbuffer, len, pque, index);

	return simple_read_from_buffer(buf, nbytes, ppos, pbuffer, len);

que_browse:

	/* Browse all entries from the queue */
	last_index = idiag.offset.last_rd;
	index = last_index;

	while (len < LPFC_QUE_ACC_SIZE - pque->entry_size) {
		len = lpfc_idiag_queacc_read_qe(pbuffer, len, pque, index);
		index++;
		if (index > pque->entry_count - 1)
			break;
	}

	/* Set up the offset for next portion of pci cfg read */
	if (index > pque->entry_count - 1)
		index = 0;
	idiag.offset.last_rd = index;

	return simple_read_from_buffer(buf, nbytes, ppos, pbuffer, len);
}

/**
 * lpfc_idiag_queacc_write - Syntax check and set up idiag queacc commands
 * @file: The file pointer to read from.
 * @buf: The buffer to copy the user data from.
 * @nbytes: The number of bytes to get.
 * @ppos: The position in the file to start reading from.
 *
 * This routine get the debugfs idiag command struct from user space and then
 * perform the syntax check for port queue read (dump) or write (set) command
 * accordingly. In the case of port queue read command, it sets up the command
 * in the idiag command struct for the following debugfs read operation. In
 * the case of port queue write operation, it executes the write operation
 * into the port queue entry accordingly.
 *
 * It returns the @nbytges passing in from debugfs user space when successful.
 * In case of error conditions, it returns proper error code back to the user
 * space.
 **/
static ssize_t
lpfc_idiag_queacc_write(struct file *file, const char __user *buf,
			size_t nbytes, loff_t *ppos)
{
	struct lpfc_debug *debug = file->private_data;
	struct lpfc_hba *phba = (struct lpfc_hba *)debug->i_private;
	uint32_t qidx, quetp, queid, index, count, offset, value;
	uint32_t *pentry;
	struct lpfc_queue *pque, *qp;
	int rc;

	/* This is a user write operation */
	debug->op = LPFC_IDIAG_OP_WR;

	rc = lpfc_idiag_cmd_get(buf, nbytes, &idiag.cmd);
	if (rc < 0)
		return rc;

	/* Get and sanity check on command feilds */
	quetp  = idiag.cmd.data[IDIAG_QUEACC_QUETP_INDX];
	queid  = idiag.cmd.data[IDIAG_QUEACC_QUEID_INDX];
	index  = idiag.cmd.data[IDIAG_QUEACC_INDEX_INDX];
	count  = idiag.cmd.data[IDIAG_QUEACC_COUNT_INDX];
	offset = idiag.cmd.data[IDIAG_QUEACC_OFFST_INDX];
	value  = idiag.cmd.data[IDIAG_QUEACC_VALUE_INDX];

	/* Sanity check on command line arguments */
	if (idiag.cmd.opcode == LPFC_IDIAG_CMD_QUEACC_WR ||
	    idiag.cmd.opcode == LPFC_IDIAG_CMD_QUEACC_ST ||
	    idiag.cmd.opcode == LPFC_IDIAG_CMD_QUEACC_CL) {
		if (rc != LPFC_QUE_ACC_WR_CMD_ARG)
			goto error_out;
		if (count != 1)
			goto error_out;
	} else if (idiag.cmd.opcode == LPFC_IDIAG_CMD_QUEACC_RD) {
		if (rc != LPFC_QUE_ACC_RD_CMD_ARG)
			goto error_out;
	} else
		goto error_out;

	switch (quetp) {
	case LPFC_IDIAG_EQ:
		/* HBA event queue */
		if (phba->sli4_hba.hdwq) {
			for (qidx = 0; qidx < phba->cfg_hdw_queue; qidx++) {
				qp = phba->sli4_hba.hdwq[qidx].hba_eq;
				if (qp && qp->queue_id == queid) {
					/* Sanity check */
					rc = lpfc_idiag_que_param_check(qp,
						index, count);
					if (rc)
						goto error_out;
					idiag.ptr_private = qp;
					goto pass_check;
				}
			}
		}
		goto error_out;
		break;
	case LPFC_IDIAG_CQ:
		/* MBX complete queue */
		if (phba->sli4_hba.mbx_cq &&
		    phba->sli4_hba.mbx_cq->queue_id == queid) {
			/* Sanity check */
			rc = lpfc_idiag_que_param_check(
					phba->sli4_hba.mbx_cq, index, count);
			if (rc)
				goto error_out;
			idiag.ptr_private = phba->sli4_hba.mbx_cq;
			goto pass_check;
		}
		/* ELS complete queue */
		if (phba->sli4_hba.els_cq &&
		    phba->sli4_hba.els_cq->queue_id == queid) {
			/* Sanity check */
			rc = lpfc_idiag_que_param_check(
					phba->sli4_hba.els_cq, index, count);
			if (rc)
				goto error_out;
			idiag.ptr_private = phba->sli4_hba.els_cq;
			goto pass_check;
		}
		/* NVME LS complete queue */
		if (phba->sli4_hba.nvmels_cq &&
		    phba->sli4_hba.nvmels_cq->queue_id == queid) {
			/* Sanity check */
			rc = lpfc_idiag_que_param_check(
					phba->sli4_hba.nvmels_cq, index, count);
			if (rc)
				goto error_out;
			idiag.ptr_private = phba->sli4_hba.nvmels_cq;
			goto pass_check;
		}
		/* FCP complete queue */
		if (phba->sli4_hba.hdwq) {
			for (qidx = 0; qidx < phba->cfg_hdw_queue;
								qidx++) {
				qp = phba->sli4_hba.hdwq[qidx].io_cq;
				if (qp && qp->queue_id == queid) {
					/* Sanity check */
					rc = lpfc_idiag_que_param_check(
						qp, index, count);
					if (rc)
						goto error_out;
					idiag.ptr_private = qp;
					goto pass_check;
				}
			}
		}
		goto error_out;
		break;
	case LPFC_IDIAG_MQ:
		/* MBX work queue */
		if (phba->sli4_hba.mbx_wq &&
		    phba->sli4_hba.mbx_wq->queue_id == queid) {
			/* Sanity check */
			rc = lpfc_idiag_que_param_check(
					phba->sli4_hba.mbx_wq, index, count);
			if (rc)
				goto error_out;
			idiag.ptr_private = phba->sli4_hba.mbx_wq;
			goto pass_check;
		}
		goto error_out;
		break;
	case LPFC_IDIAG_WQ:
		/* ELS work queue */
		if (phba->sli4_hba.els_wq &&
		    phba->sli4_hba.els_wq->queue_id == queid) {
			/* Sanity check */
			rc = lpfc_idiag_que_param_check(
					phba->sli4_hba.els_wq, index, count);
			if (rc)
				goto error_out;
			idiag.ptr_private = phba->sli4_hba.els_wq;
			goto pass_check;
		}
		/* NVME LS work queue */
		if (phba->sli4_hba.nvmels_wq &&
		    phba->sli4_hba.nvmels_wq->queue_id == queid) {
			/* Sanity check */
			rc = lpfc_idiag_que_param_check(
					phba->sli4_hba.nvmels_wq, index, count);
			if (rc)
				goto error_out;
			idiag.ptr_private = phba->sli4_hba.nvmels_wq;
			goto pass_check;
		}

		if (phba->sli4_hba.hdwq) {
			/* FCP/SCSI work queue */
			for (qidx = 0; qidx < phba->cfg_hdw_queue; qidx++) {
				qp = phba->sli4_hba.hdwq[qidx].io_wq;
				if (qp && qp->queue_id == queid) {
					/* Sanity check */
					rc = lpfc_idiag_que_param_check(
						qp, index, count);
					if (rc)
						goto error_out;
					idiag.ptr_private = qp;
					goto pass_check;
				}
			}
		}

		goto error_out;
		break;
	case LPFC_IDIAG_RQ:
		/* HDR queue */
		if (phba->sli4_hba.hdr_rq &&
		    phba->sli4_hba.hdr_rq->queue_id == queid) {
			/* Sanity check */
			rc = lpfc_idiag_que_param_check(
					phba->sli4_hba.hdr_rq, index, count);
			if (rc)
				goto error_out;
			idiag.ptr_private = phba->sli4_hba.hdr_rq;
			goto pass_check;
		}
		/* DAT queue */
		if (phba->sli4_hba.dat_rq &&
		    phba->sli4_hba.dat_rq->queue_id == queid) {
			/* Sanity check */
			rc = lpfc_idiag_que_param_check(
					phba->sli4_hba.dat_rq, index, count);
			if (rc)
				goto error_out;
			idiag.ptr_private = phba->sli4_hba.dat_rq;
			goto pass_check;
		}
		goto error_out;
		break;
	default:
		goto error_out;
		break;
	}

pass_check:

	if (idiag.cmd.opcode == LPFC_IDIAG_CMD_QUEACC_RD) {
		if (count == LPFC_QUE_ACC_BROWSE)
			idiag.offset.last_rd = index;
	}

	if (idiag.cmd.opcode == LPFC_IDIAG_CMD_QUEACC_WR ||
	    idiag.cmd.opcode == LPFC_IDIAG_CMD_QUEACC_ST ||
	    idiag.cmd.opcode == LPFC_IDIAG_CMD_QUEACC_CL) {
		/* Additional sanity checks on write operation */
		pque = (struct lpfc_queue *)idiag.ptr_private;
		if (offset > pque->entry_size/sizeof(uint32_t) - 1)
			goto error_out;
		pentry = lpfc_sli4_qe(pque, index);
		pentry += offset;
		if (idiag.cmd.opcode == LPFC_IDIAG_CMD_QUEACC_WR)
			*pentry = value;
		if (idiag.cmd.opcode == LPFC_IDIAG_CMD_QUEACC_ST)
			*pentry |= value;
		if (idiag.cmd.opcode == LPFC_IDIAG_CMD_QUEACC_CL)
			*pentry &= ~value;
	}
	return nbytes;

error_out:
	/* Clean out command structure on command error out */
	memset(&idiag, 0, sizeof(idiag));
	return -EINVAL;
}

/**
 * lpfc_idiag_drbacc_read_reg - idiag debugfs read a doorbell register
 * @phba: The pointer to hba structure.
 * @pbuffer: The pointer to the buffer to copy the data to.
 * @len: The length of bytes to copied.
 * @drbregid: The id to doorbell registers.
 *
 * Description:
 * This routine reads a doorbell register and copies its content to the
 * user buffer pointed to by @pbuffer.
 *
 * Returns:
 * This function returns the amount of data that was copied into @pbuffer.
 **/
static int
lpfc_idiag_drbacc_read_reg(struct lpfc_hba *phba, char *pbuffer,
			   int len, uint32_t drbregid)
{

	if (!pbuffer)
		return 0;

	switch (drbregid) {
	case LPFC_DRB_EQ:
		len += scnprintf(pbuffer + len, LPFC_DRB_ACC_BUF_SIZE-len,
				"EQ-DRB-REG: 0x%08x\n",
				readl(phba->sli4_hba.EQDBregaddr));
		break;
	case LPFC_DRB_CQ:
		len += scnprintf(pbuffer + len, LPFC_DRB_ACC_BUF_SIZE - len,
				"CQ-DRB-REG: 0x%08x\n",
				readl(phba->sli4_hba.CQDBregaddr));
		break;
	case LPFC_DRB_MQ:
		len += scnprintf(pbuffer+len, LPFC_DRB_ACC_BUF_SIZE-len,
				"MQ-DRB-REG:   0x%08x\n",
				readl(phba->sli4_hba.MQDBregaddr));
		break;
	case LPFC_DRB_WQ:
		len += scnprintf(pbuffer+len, LPFC_DRB_ACC_BUF_SIZE-len,
				"WQ-DRB-REG:   0x%08x\n",
				readl(phba->sli4_hba.WQDBregaddr));
		break;
	case LPFC_DRB_RQ:
		len += scnprintf(pbuffer+len, LPFC_DRB_ACC_BUF_SIZE-len,
				"RQ-DRB-REG:   0x%08x\n",
				readl(phba->sli4_hba.RQDBregaddr));
		break;
	default:
		break;
	}

	return len;
}

/**
 * lpfc_idiag_drbacc_read - idiag debugfs read port doorbell
 * @file: The file pointer to read from.
 * @buf: The buffer to copy the data to.
 * @nbytes: The number of bytes to read.
 * @ppos: The position in the file to start reading from.
 *
 * Description:
 * This routine reads data from the @phba device doorbell register according
 * to the idiag command, and copies to user @buf. Depending on the doorbell
 * register read command setup, it does either a single doorbell register
 * read or dump all doorbell registers.
 *
 * Returns:
 * This function returns the amount of data that was read (this could be less
 * than @nbytes if the end of the file was reached) or a negative error value.
 **/
static ssize_t
lpfc_idiag_drbacc_read(struct file *file, char __user *buf, size_t nbytes,
		       loff_t *ppos)
{
	struct lpfc_debug *debug = file->private_data;
	struct lpfc_hba *phba = (struct lpfc_hba *)debug->i_private;
	uint32_t drb_reg_id, i;
	char *pbuffer;
	int len = 0;

	/* This is a user read operation */
	debug->op = LPFC_IDIAG_OP_RD;

	if (!debug->buffer)
		debug->buffer = kmalloc(LPFC_DRB_ACC_BUF_SIZE, GFP_KERNEL);
	if (!debug->buffer)
		return 0;
	pbuffer = debug->buffer;

	if (*ppos)
		return 0;

	if (idiag.cmd.opcode == LPFC_IDIAG_CMD_DRBACC_RD)
		drb_reg_id = idiag.cmd.data[IDIAG_DRBACC_REGID_INDX];
	else
		return 0;

	if (drb_reg_id == LPFC_DRB_ACC_ALL)
		for (i = 1; i <= LPFC_DRB_MAX; i++)
			len = lpfc_idiag_drbacc_read_reg(phba,
							 pbuffer, len, i);
	else
		len = lpfc_idiag_drbacc_read_reg(phba,
						 pbuffer, len, drb_reg_id);

	return simple_read_from_buffer(buf, nbytes, ppos, pbuffer, len);
}

/**
 * lpfc_idiag_drbacc_write - Syntax check and set up idiag drbacc commands
 * @file: The file pointer to read from.
 * @buf: The buffer to copy the user data from.
 * @nbytes: The number of bytes to get.
 * @ppos: The position in the file to start reading from.
 *
 * This routine get the debugfs idiag command struct from user space and then
 * perform the syntax check for port doorbell register read (dump) or write
 * (set) command accordingly. In the case of port queue read command, it sets
 * up the command in the idiag command struct for the following debugfs read
 * operation. In the case of port doorbell register write operation, it
 * executes the write operation into the port doorbell register accordingly.
 *
 * It returns the @nbytges passing in from debugfs user space when successful.
 * In case of error conditions, it returns proper error code back to the user
 * space.
 **/
static ssize_t
lpfc_idiag_drbacc_write(struct file *file, const char __user *buf,
			size_t nbytes, loff_t *ppos)
{
	struct lpfc_debug *debug = file->private_data;
	struct lpfc_hba *phba = (struct lpfc_hba *)debug->i_private;
	uint32_t drb_reg_id, value, reg_val = 0;
	void __iomem *drb_reg;
	int rc;

	/* This is a user write operation */
	debug->op = LPFC_IDIAG_OP_WR;

	rc = lpfc_idiag_cmd_get(buf, nbytes, &idiag.cmd);
	if (rc < 0)
		return rc;

	/* Sanity check on command line arguments */
	drb_reg_id = idiag.cmd.data[IDIAG_DRBACC_REGID_INDX];
	value = idiag.cmd.data[IDIAG_DRBACC_VALUE_INDX];

	if (idiag.cmd.opcode == LPFC_IDIAG_CMD_DRBACC_WR ||
	    idiag.cmd.opcode == LPFC_IDIAG_CMD_DRBACC_ST ||
	    idiag.cmd.opcode == LPFC_IDIAG_CMD_DRBACC_CL) {
		if (rc != LPFC_DRB_ACC_WR_CMD_ARG)
			goto error_out;
		if (drb_reg_id > LPFC_DRB_MAX)
			goto error_out;
	} else if (idiag.cmd.opcode == LPFC_IDIAG_CMD_DRBACC_RD) {
		if (rc != LPFC_DRB_ACC_RD_CMD_ARG)
			goto error_out;
		if ((drb_reg_id > LPFC_DRB_MAX) &&
		    (drb_reg_id != LPFC_DRB_ACC_ALL))
			goto error_out;
	} else
		goto error_out;

	/* Perform the write access operation */
	if (idiag.cmd.opcode == LPFC_IDIAG_CMD_DRBACC_WR ||
	    idiag.cmd.opcode == LPFC_IDIAG_CMD_DRBACC_ST ||
	    idiag.cmd.opcode == LPFC_IDIAG_CMD_DRBACC_CL) {
		switch (drb_reg_id) {
		case LPFC_DRB_EQ:
			drb_reg = phba->sli4_hba.EQDBregaddr;
			break;
		case LPFC_DRB_CQ:
			drb_reg = phba->sli4_hba.CQDBregaddr;
			break;
		case LPFC_DRB_MQ:
			drb_reg = phba->sli4_hba.MQDBregaddr;
			break;
		case LPFC_DRB_WQ:
			drb_reg = phba->sli4_hba.WQDBregaddr;
			break;
		case LPFC_DRB_RQ:
			drb_reg = phba->sli4_hba.RQDBregaddr;
			break;
		default:
			goto error_out;
		}

		if (idiag.cmd.opcode == LPFC_IDIAG_CMD_DRBACC_WR)
			reg_val = value;
		if (idiag.cmd.opcode == LPFC_IDIAG_CMD_DRBACC_ST) {
			reg_val = readl(drb_reg);
			reg_val |= value;
		}
		if (idiag.cmd.opcode == LPFC_IDIAG_CMD_DRBACC_CL) {
			reg_val = readl(drb_reg);
			reg_val &= ~value;
		}
		writel(reg_val, drb_reg);
		readl(drb_reg); /* flush */
	}
	return nbytes;

error_out:
	/* Clean out command structure on command error out */
	memset(&idiag, 0, sizeof(idiag));
	return -EINVAL;
}

/**
 * lpfc_idiag_ctlacc_read_reg - idiag debugfs read a control registers
 * @phba: The pointer to hba structure.
 * @pbuffer: The pointer to the buffer to copy the data to.
 * @len: The length of bytes to copied.
 * @drbregid: The id to doorbell registers.
 *
 * Description:
 * This routine reads a control register and copies its content to the
 * user buffer pointed to by @pbuffer.
 *
 * Returns:
 * This function returns the amount of data that was copied into @pbuffer.
 **/
static int
lpfc_idiag_ctlacc_read_reg(struct lpfc_hba *phba, char *pbuffer,
			   int len, uint32_t ctlregid)
{

	if (!pbuffer)
		return 0;

	switch (ctlregid) {
	case LPFC_CTL_PORT_SEM:
		len += scnprintf(pbuffer+len, LPFC_CTL_ACC_BUF_SIZE-len,
				"Port SemReg:   0x%08x\n",
				readl(phba->sli4_hba.conf_regs_memmap_p +
				      LPFC_CTL_PORT_SEM_OFFSET));
		break;
	case LPFC_CTL_PORT_STA:
		len += scnprintf(pbuffer+len, LPFC_CTL_ACC_BUF_SIZE-len,
				"Port StaReg:   0x%08x\n",
				readl(phba->sli4_hba.conf_regs_memmap_p +
				      LPFC_CTL_PORT_STA_OFFSET));
		break;
	case LPFC_CTL_PORT_CTL:
		len += scnprintf(pbuffer+len, LPFC_CTL_ACC_BUF_SIZE-len,
				"Port CtlReg:   0x%08x\n",
				readl(phba->sli4_hba.conf_regs_memmap_p +
				      LPFC_CTL_PORT_CTL_OFFSET));
		break;
	case LPFC_CTL_PORT_ER1:
		len += scnprintf(pbuffer+len, LPFC_CTL_ACC_BUF_SIZE-len,
				"Port Er1Reg:   0x%08x\n",
				readl(phba->sli4_hba.conf_regs_memmap_p +
				      LPFC_CTL_PORT_ER1_OFFSET));
		break;
	case LPFC_CTL_PORT_ER2:
		len += scnprintf(pbuffer+len, LPFC_CTL_ACC_BUF_SIZE-len,
				"Port Er2Reg:   0x%08x\n",
				readl(phba->sli4_hba.conf_regs_memmap_p +
				      LPFC_CTL_PORT_ER2_OFFSET));
		break;
	case LPFC_CTL_PDEV_CTL:
		len += scnprintf(pbuffer+len, LPFC_CTL_ACC_BUF_SIZE-len,
				"PDev CtlReg:   0x%08x\n",
				readl(phba->sli4_hba.conf_regs_memmap_p +
				      LPFC_CTL_PDEV_CTL_OFFSET));
		break;
	default:
		break;
	}
	return len;
}

/**
 * lpfc_idiag_ctlacc_read - idiag debugfs read port and device control register
 * @file: The file pointer to read from.
 * @buf: The buffer to copy the data to.
 * @nbytes: The number of bytes to read.
 * @ppos: The position in the file to start reading from.
 *
 * Description:
 * This routine reads data from the @phba port and device registers according
 * to the idiag command, and copies to user @buf.
 *
 * Returns:
 * This function returns the amount of data that was read (this could be less
 * than @nbytes if the end of the file was reached) or a negative error value.
 **/
static ssize_t
lpfc_idiag_ctlacc_read(struct file *file, char __user *buf, size_t nbytes,
		       loff_t *ppos)
{
	struct lpfc_debug *debug = file->private_data;
	struct lpfc_hba *phba = (struct lpfc_hba *)debug->i_private;
	uint32_t ctl_reg_id, i;
	char *pbuffer;
	int len = 0;

	/* This is a user read operation */
	debug->op = LPFC_IDIAG_OP_RD;

	if (!debug->buffer)
		debug->buffer = kmalloc(LPFC_CTL_ACC_BUF_SIZE, GFP_KERNEL);
	if (!debug->buffer)
		return 0;
	pbuffer = debug->buffer;

	if (*ppos)
		return 0;

	if (idiag.cmd.opcode == LPFC_IDIAG_CMD_CTLACC_RD)
		ctl_reg_id = idiag.cmd.data[IDIAG_CTLACC_REGID_INDX];
	else
		return 0;

	if (ctl_reg_id == LPFC_CTL_ACC_ALL)
		for (i = 1; i <= LPFC_CTL_MAX; i++)
			len = lpfc_idiag_ctlacc_read_reg(phba,
							 pbuffer, len, i);
	else
		len = lpfc_idiag_ctlacc_read_reg(phba,
						 pbuffer, len, ctl_reg_id);

	return simple_read_from_buffer(buf, nbytes, ppos, pbuffer, len);
}

/**
 * lpfc_idiag_ctlacc_write - Syntax check and set up idiag ctlacc commands
 * @file: The file pointer to read from.
 * @buf: The buffer to copy the user data from.
 * @nbytes: The number of bytes to get.
 * @ppos: The position in the file to start reading from.
 *
 * This routine get the debugfs idiag command struct from user space and then
 * perform the syntax check for port and device control register read (dump)
 * or write (set) command accordingly.
 *
 * It returns the @nbytges passing in from debugfs user space when successful.
 * In case of error conditions, it returns proper error code back to the user
 * space.
 **/
static ssize_t
lpfc_idiag_ctlacc_write(struct file *file, const char __user *buf,
			size_t nbytes, loff_t *ppos)
{
	struct lpfc_debug *debug = file->private_data;
	struct lpfc_hba *phba = (struct lpfc_hba *)debug->i_private;
	uint32_t ctl_reg_id, value, reg_val = 0;
	void __iomem *ctl_reg;
	int rc;

	/* This is a user write operation */
	debug->op = LPFC_IDIAG_OP_WR;

	rc = lpfc_idiag_cmd_get(buf, nbytes, &idiag.cmd);
	if (rc < 0)
		return rc;

	/* Sanity check on command line arguments */
	ctl_reg_id = idiag.cmd.data[IDIAG_CTLACC_REGID_INDX];
	value = idiag.cmd.data[IDIAG_CTLACC_VALUE_INDX];

	if (idiag.cmd.opcode == LPFC_IDIAG_CMD_CTLACC_WR ||
	    idiag.cmd.opcode == LPFC_IDIAG_CMD_CTLACC_ST ||
	    idiag.cmd.opcode == LPFC_IDIAG_CMD_CTLACC_CL) {
		if (rc != LPFC_CTL_ACC_WR_CMD_ARG)
			goto error_out;
		if (ctl_reg_id > LPFC_CTL_MAX)
			goto error_out;
	} else if (idiag.cmd.opcode == LPFC_IDIAG_CMD_CTLACC_RD) {
		if (rc != LPFC_CTL_ACC_RD_CMD_ARG)
			goto error_out;
		if ((ctl_reg_id > LPFC_CTL_MAX) &&
		    (ctl_reg_id != LPFC_CTL_ACC_ALL))
			goto error_out;
	} else
		goto error_out;

	/* Perform the write access operation */
	if (idiag.cmd.opcode == LPFC_IDIAG_CMD_CTLACC_WR ||
	    idiag.cmd.opcode == LPFC_IDIAG_CMD_CTLACC_ST ||
	    idiag.cmd.opcode == LPFC_IDIAG_CMD_CTLACC_CL) {
		switch (ctl_reg_id) {
		case LPFC_CTL_PORT_SEM:
			ctl_reg = phba->sli4_hba.conf_regs_memmap_p +
					LPFC_CTL_PORT_SEM_OFFSET;
			break;
		case LPFC_CTL_PORT_STA:
			ctl_reg = phba->sli4_hba.conf_regs_memmap_p +
					LPFC_CTL_PORT_STA_OFFSET;
			break;
		case LPFC_CTL_PORT_CTL:
			ctl_reg = phba->sli4_hba.conf_regs_memmap_p +
					LPFC_CTL_PORT_CTL_OFFSET;
			break;
		case LPFC_CTL_PORT_ER1:
			ctl_reg = phba->sli4_hba.conf_regs_memmap_p +
					LPFC_CTL_PORT_ER1_OFFSET;
			break;
		case LPFC_CTL_PORT_ER2:
			ctl_reg = phba->sli4_hba.conf_regs_memmap_p +
					LPFC_CTL_PORT_ER2_OFFSET;
			break;
		case LPFC_CTL_PDEV_CTL:
			ctl_reg = phba->sli4_hba.conf_regs_memmap_p +
					LPFC_CTL_PDEV_CTL_OFFSET;
			break;
		default:
			goto error_out;
		}

		if (idiag.cmd.opcode == LPFC_IDIAG_CMD_CTLACC_WR)
			reg_val = value;
		if (idiag.cmd.opcode == LPFC_IDIAG_CMD_CTLACC_ST) {
			reg_val = readl(ctl_reg);
			reg_val |= value;
		}
		if (idiag.cmd.opcode == LPFC_IDIAG_CMD_CTLACC_CL) {
			reg_val = readl(ctl_reg);
			reg_val &= ~value;
		}
		writel(reg_val, ctl_reg);
		readl(ctl_reg); /* flush */
	}
	return nbytes;

error_out:
	/* Clean out command structure on command error out */
	memset(&idiag, 0, sizeof(idiag));
	return -EINVAL;
}

/**
 * lpfc_idiag_mbxacc_get_setup - idiag debugfs get mailbox access setup
 * @phba: Pointer to HBA context object.
 * @pbuffer: Pointer to data buffer.
 *
 * Description:
 * This routine gets the driver mailbox access debugfs setup information.
 *
 * Returns:
 * This function returns the amount of data that was read (this could be less
 * than @nbytes if the end of the file was reached) or a negative error value.
 **/
static int
lpfc_idiag_mbxacc_get_setup(struct lpfc_hba *phba, char *pbuffer)
{
	uint32_t mbx_dump_map, mbx_dump_cnt, mbx_word_cnt, mbx_mbox_cmd;
	int len = 0;

	mbx_mbox_cmd = idiag.cmd.data[IDIAG_MBXACC_MBCMD_INDX];
	mbx_dump_map = idiag.cmd.data[IDIAG_MBXACC_DPMAP_INDX];
	mbx_dump_cnt = idiag.cmd.data[IDIAG_MBXACC_DPCNT_INDX];
	mbx_word_cnt = idiag.cmd.data[IDIAG_MBXACC_WDCNT_INDX];

	len += scnprintf(pbuffer+len, LPFC_MBX_ACC_BUF_SIZE-len,
			"mbx_dump_map: 0x%08x\n", mbx_dump_map);
	len += scnprintf(pbuffer+len, LPFC_MBX_ACC_BUF_SIZE-len,
			"mbx_dump_cnt: %04d\n", mbx_dump_cnt);
	len += scnprintf(pbuffer+len, LPFC_MBX_ACC_BUF_SIZE-len,
			"mbx_word_cnt: %04d\n", mbx_word_cnt);
	len += scnprintf(pbuffer+len, LPFC_MBX_ACC_BUF_SIZE-len,
			"mbx_mbox_cmd: 0x%02x\n", mbx_mbox_cmd);

	return len;
}

/**
 * lpfc_idiag_mbxacc_read - idiag debugfs read on mailbox access
 * @file: The file pointer to read from.
 * @buf: The buffer to copy the data to.
 * @nbytes: The number of bytes to read.
 * @ppos: The position in the file to start reading from.
 *
 * Description:
 * This routine reads data from the @phba driver mailbox access debugfs setup
 * information.
 *
 * Returns:
 * This function returns the amount of data that was read (this could be less
 * than @nbytes if the end of the file was reached) or a negative error value.
 **/
static ssize_t
lpfc_idiag_mbxacc_read(struct file *file, char __user *buf, size_t nbytes,
		       loff_t *ppos)
{
	struct lpfc_debug *debug = file->private_data;
	struct lpfc_hba *phba = (struct lpfc_hba *)debug->i_private;
	char *pbuffer;
	int len = 0;

	/* This is a user read operation */
	debug->op = LPFC_IDIAG_OP_RD;

	if (!debug->buffer)
		debug->buffer = kmalloc(LPFC_MBX_ACC_BUF_SIZE, GFP_KERNEL);
	if (!debug->buffer)
		return 0;
	pbuffer = debug->buffer;

	if (*ppos)
		return 0;

	if ((idiag.cmd.opcode != LPFC_IDIAG_CMD_MBXACC_DP) &&
	    (idiag.cmd.opcode != LPFC_IDIAG_BSG_MBXACC_DP))
		return 0;

	len = lpfc_idiag_mbxacc_get_setup(phba, pbuffer);

	return simple_read_from_buffer(buf, nbytes, ppos, pbuffer, len);
}

/**
 * lpfc_idiag_mbxacc_write - Syntax check and set up idiag mbxacc commands
 * @file: The file pointer to read from.
 * @buf: The buffer to copy the user data from.
 * @nbytes: The number of bytes to get.
 * @ppos: The position in the file to start reading from.
 *
 * This routine get the debugfs idiag command struct from user space and then
 * perform the syntax check for driver mailbox command (dump) and sets up the
 * necessary states in the idiag command struct accordingly.
 *
 * It returns the @nbytges passing in from debugfs user space when successful.
 * In case of error conditions, it returns proper error code back to the user
 * space.
 **/
static ssize_t
lpfc_idiag_mbxacc_write(struct file *file, const char __user *buf,
			size_t nbytes, loff_t *ppos)
{
	struct lpfc_debug *debug = file->private_data;
	uint32_t mbx_dump_map, mbx_dump_cnt, mbx_word_cnt, mbx_mbox_cmd;
	int rc;

	/* This is a user write operation */
	debug->op = LPFC_IDIAG_OP_WR;

	rc = lpfc_idiag_cmd_get(buf, nbytes, &idiag.cmd);
	if (rc < 0)
		return rc;

	/* Sanity check on command line arguments */
	mbx_mbox_cmd = idiag.cmd.data[IDIAG_MBXACC_MBCMD_INDX];
	mbx_dump_map = idiag.cmd.data[IDIAG_MBXACC_DPMAP_INDX];
	mbx_dump_cnt = idiag.cmd.data[IDIAG_MBXACC_DPCNT_INDX];
	mbx_word_cnt = idiag.cmd.data[IDIAG_MBXACC_WDCNT_INDX];

	if (idiag.cmd.opcode == LPFC_IDIAG_CMD_MBXACC_DP) {
		if (!(mbx_dump_map & LPFC_MBX_DMP_MBX_ALL))
			goto error_out;
		if ((mbx_dump_map & ~LPFC_MBX_DMP_MBX_ALL) &&
		    (mbx_dump_map != LPFC_MBX_DMP_ALL))
			goto error_out;
		if (mbx_word_cnt > sizeof(MAILBOX_t))
			goto error_out;
	} else if (idiag.cmd.opcode == LPFC_IDIAG_BSG_MBXACC_DP) {
		if (!(mbx_dump_map & LPFC_BSG_DMP_MBX_ALL))
			goto error_out;
		if ((mbx_dump_map & ~LPFC_BSG_DMP_MBX_ALL) &&
		    (mbx_dump_map != LPFC_MBX_DMP_ALL))
			goto error_out;
		if (mbx_word_cnt > (BSG_MBOX_SIZE)/4)
			goto error_out;
		if (mbx_mbox_cmd != 0x9b)
			goto error_out;
	} else
		goto error_out;

	if (mbx_word_cnt == 0)
		goto error_out;
	if (rc != LPFC_MBX_DMP_ARG)
		goto error_out;
	if (mbx_mbox_cmd & ~0xff)
		goto error_out;

	/* condition for stop mailbox dump */
	if (mbx_dump_cnt == 0)
		goto reset_out;

	return nbytes;

reset_out:
	/* Clean out command structure on command error out */
	memset(&idiag, 0, sizeof(idiag));
	return nbytes;

error_out:
	/* Clean out command structure on command error out */
	memset(&idiag, 0, sizeof(idiag));
	return -EINVAL;
}

/**
 * lpfc_idiag_extacc_avail_get - get the available extents information
 * @phba: pointer to lpfc hba data structure.
 * @pbuffer: pointer to internal buffer.
 * @len: length into the internal buffer data has been copied.
 *
 * Description:
 * This routine is to get the available extent information.
 *
 * Returns:
 * overall lenth of the data read into the internal buffer.
 **/
static int
lpfc_idiag_extacc_avail_get(struct lpfc_hba *phba, char *pbuffer, int len)
{
	uint16_t ext_cnt, ext_size;

	len += scnprintf(pbuffer+len, LPFC_EXT_ACC_BUF_SIZE-len,
			"\nAvailable Extents Information:\n");

	len += scnprintf(pbuffer+len, LPFC_EXT_ACC_BUF_SIZE-len,
			"\tPort Available VPI extents: ");
	lpfc_sli4_get_avail_extnt_rsrc(phba, LPFC_RSC_TYPE_FCOE_VPI,
				       &ext_cnt, &ext_size);
	len += scnprintf(pbuffer+len, LPFC_EXT_ACC_BUF_SIZE-len,
			"Count %3d, Size %3d\n", ext_cnt, ext_size);

	len += scnprintf(pbuffer+len, LPFC_EXT_ACC_BUF_SIZE-len,
			"\tPort Available VFI extents: ");
	lpfc_sli4_get_avail_extnt_rsrc(phba, LPFC_RSC_TYPE_FCOE_VFI,
				       &ext_cnt, &ext_size);
	len += scnprintf(pbuffer+len, LPFC_EXT_ACC_BUF_SIZE-len,
			"Count %3d, Size %3d\n", ext_cnt, ext_size);

	len += scnprintf(pbuffer+len, LPFC_EXT_ACC_BUF_SIZE-len,
			"\tPort Available RPI extents: ");
	lpfc_sli4_get_avail_extnt_rsrc(phba, LPFC_RSC_TYPE_FCOE_RPI,
				       &ext_cnt, &ext_size);
	len += scnprintf(pbuffer+len, LPFC_EXT_ACC_BUF_SIZE-len,
			"Count %3d, Size %3d\n", ext_cnt, ext_size);

	len += scnprintf(pbuffer+len, LPFC_EXT_ACC_BUF_SIZE-len,
			"\tPort Available XRI extents: ");
	lpfc_sli4_get_avail_extnt_rsrc(phba, LPFC_RSC_TYPE_FCOE_XRI,
				       &ext_cnt, &ext_size);
	len += scnprintf(pbuffer+len, LPFC_EXT_ACC_BUF_SIZE-len,
			"Count %3d, Size %3d\n", ext_cnt, ext_size);

	return len;
}

/**
 * lpfc_idiag_extacc_alloc_get - get the allocated extents information
 * @phba: pointer to lpfc hba data structure.
 * @pbuffer: pointer to internal buffer.
 * @len: length into the internal buffer data has been copied.
 *
 * Description:
 * This routine is to get the allocated extent information.
 *
 * Returns:
 * overall lenth of the data read into the internal buffer.
 **/
static int
lpfc_idiag_extacc_alloc_get(struct lpfc_hba *phba, char *pbuffer, int len)
{
	uint16_t ext_cnt, ext_size;
	int rc;

	len += scnprintf(pbuffer+len, LPFC_EXT_ACC_BUF_SIZE-len,
			"\nAllocated Extents Information:\n");

	len += scnprintf(pbuffer+len, LPFC_EXT_ACC_BUF_SIZE-len,
			"\tHost Allocated VPI extents: ");
	rc = lpfc_sli4_get_allocated_extnts(phba, LPFC_RSC_TYPE_FCOE_VPI,
					    &ext_cnt, &ext_size);
	if (!rc)
		len += scnprintf(pbuffer+len, LPFC_EXT_ACC_BUF_SIZE-len,
				"Port %d Extent %3d, Size %3d\n",
				phba->brd_no, ext_cnt, ext_size);
	else
		len += scnprintf(pbuffer+len, LPFC_EXT_ACC_BUF_SIZE-len,
				"N/A\n");

	len += scnprintf(pbuffer+len, LPFC_EXT_ACC_BUF_SIZE-len,
			"\tHost Allocated VFI extents: ");
	rc = lpfc_sli4_get_allocated_extnts(phba, LPFC_RSC_TYPE_FCOE_VFI,
					    &ext_cnt, &ext_size);
	if (!rc)
		len += scnprintf(pbuffer+len, LPFC_EXT_ACC_BUF_SIZE-len,
				"Port %d Extent %3d, Size %3d\n",
				phba->brd_no, ext_cnt, ext_size);
	else
		len += scnprintf(pbuffer+len, LPFC_EXT_ACC_BUF_SIZE-len,
				"N/A\n");

	len += scnprintf(pbuffer+len, LPFC_EXT_ACC_BUF_SIZE-len,
			"\tHost Allocated RPI extents: ");
	rc = lpfc_sli4_get_allocated_extnts(phba, LPFC_RSC_TYPE_FCOE_RPI,
					    &ext_cnt, &ext_size);
	if (!rc)
		len += scnprintf(pbuffer+len, LPFC_EXT_ACC_BUF_SIZE-len,
				"Port %d Extent %3d, Size %3d\n",
				phba->brd_no, ext_cnt, ext_size);
	else
		len += scnprintf(pbuffer+len, LPFC_EXT_ACC_BUF_SIZE-len,
				"N/A\n");

	len += scnprintf(pbuffer+len, LPFC_EXT_ACC_BUF_SIZE-len,
			"\tHost Allocated XRI extents: ");
	rc = lpfc_sli4_get_allocated_extnts(phba, LPFC_RSC_TYPE_FCOE_XRI,
					    &ext_cnt, &ext_size);
	if (!rc)
		len += scnprintf(pbuffer+len, LPFC_EXT_ACC_BUF_SIZE-len,
				"Port %d Extent %3d, Size %3d\n",
				phba->brd_no, ext_cnt, ext_size);
	else
		len += scnprintf(pbuffer+len, LPFC_EXT_ACC_BUF_SIZE-len,
				"N/A\n");

	return len;
}

/**
 * lpfc_idiag_extacc_drivr_get - get driver extent information
 * @phba: pointer to lpfc hba data structure.
 * @pbuffer: pointer to internal buffer.
 * @len: length into the internal buffer data has been copied.
 *
 * Description:
 * This routine is to get the driver extent information.
 *
 * Returns:
 * overall lenth of the data read into the internal buffer.
 **/
static int
lpfc_idiag_extacc_drivr_get(struct lpfc_hba *phba, char *pbuffer, int len)
{
	struct lpfc_rsrc_blks *rsrc_blks;
	int index;

	len += scnprintf(pbuffer+len, LPFC_EXT_ACC_BUF_SIZE-len,
			"\nDriver Extents Information:\n");

	len += scnprintf(pbuffer+len, LPFC_EXT_ACC_BUF_SIZE-len,
			"\tVPI extents:\n");
	index = 0;
	list_for_each_entry(rsrc_blks, &phba->lpfc_vpi_blk_list, list) {
		len += scnprintf(pbuffer+len, LPFC_EXT_ACC_BUF_SIZE-len,
				"\t\tBlock %3d: Start %4d, Count %4d\n",
				index, rsrc_blks->rsrc_start,
				rsrc_blks->rsrc_size);
		index++;
	}
	len += scnprintf(pbuffer+len, LPFC_EXT_ACC_BUF_SIZE-len,
			"\tVFI extents:\n");
	index = 0;
	list_for_each_entry(rsrc_blks, &phba->sli4_hba.lpfc_vfi_blk_list,
			    list) {
		len += scnprintf(pbuffer+len, LPFC_EXT_ACC_BUF_SIZE-len,
				"\t\tBlock %3d: Start %4d, Count %4d\n",
				index, rsrc_blks->rsrc_start,
				rsrc_blks->rsrc_size);
		index++;
	}

	len += scnprintf(pbuffer+len, LPFC_EXT_ACC_BUF_SIZE-len,
			"\tRPI extents:\n");
	index = 0;
	list_for_each_entry(rsrc_blks, &phba->sli4_hba.lpfc_rpi_blk_list,
			    list) {
		len += scnprintf(pbuffer+len, LPFC_EXT_ACC_BUF_SIZE-len,
				"\t\tBlock %3d: Start %4d, Count %4d\n",
				index, rsrc_blks->rsrc_start,
				rsrc_blks->rsrc_size);
		index++;
	}

	len += scnprintf(pbuffer+len, LPFC_EXT_ACC_BUF_SIZE-len,
			"\tXRI extents:\n");
	index = 0;
	list_for_each_entry(rsrc_blks, &phba->sli4_hba.lpfc_xri_blk_list,
			    list) {
		len += scnprintf(pbuffer+len, LPFC_EXT_ACC_BUF_SIZE-len,
				"\t\tBlock %3d: Start %4d, Count %4d\n",
				index, rsrc_blks->rsrc_start,
				rsrc_blks->rsrc_size);
		index++;
	}

	return len;
}

/**
 * lpfc_idiag_extacc_write - Syntax check and set up idiag extacc commands
 * @file: The file pointer to read from.
 * @buf: The buffer to copy the user data from.
 * @nbytes: The number of bytes to get.
 * @ppos: The position in the file to start reading from.
 *
 * This routine get the debugfs idiag command struct from user space and then
 * perform the syntax check for extent information access commands and sets
 * up the necessary states in the idiag command struct accordingly.
 *
 * It returns the @nbytges passing in from debugfs user space when successful.
 * In case of error conditions, it returns proper error code back to the user
 * space.
 **/
static ssize_t
lpfc_idiag_extacc_write(struct file *file, const char __user *buf,
			size_t nbytes, loff_t *ppos)
{
	struct lpfc_debug *debug = file->private_data;
	uint32_t ext_map;
	int rc;

	/* This is a user write operation */
	debug->op = LPFC_IDIAG_OP_WR;

	rc = lpfc_idiag_cmd_get(buf, nbytes, &idiag.cmd);
	if (rc < 0)
		return rc;

	ext_map = idiag.cmd.data[IDIAG_EXTACC_EXMAP_INDX];

	if (idiag.cmd.opcode != LPFC_IDIAG_CMD_EXTACC_RD)
		goto error_out;
	if (rc != LPFC_EXT_ACC_CMD_ARG)
		goto error_out;
	if (!(ext_map & LPFC_EXT_ACC_ALL))
		goto error_out;

	return nbytes;
error_out:
	/* Clean out command structure on command error out */
	memset(&idiag, 0, sizeof(idiag));
	return -EINVAL;
}

/**
 * lpfc_idiag_extacc_read - idiag debugfs read access to extent information
 * @file: The file pointer to read from.
 * @buf: The buffer to copy the data to.
 * @nbytes: The number of bytes to read.
 * @ppos: The position in the file to start reading from.
 *
 * Description:
 * This routine reads data from the proper extent information according to
 * the idiag command, and copies to user @buf.
 *
 * Returns:
 * This function returns the amount of data that was read (this could be less
 * than @nbytes if the end of the file was reached) or a negative error value.
 **/
static ssize_t
lpfc_idiag_extacc_read(struct file *file, char __user *buf, size_t nbytes,
		       loff_t *ppos)
{
	struct lpfc_debug *debug = file->private_data;
	struct lpfc_hba *phba = (struct lpfc_hba *)debug->i_private;
	char *pbuffer;
	uint32_t ext_map;
	int len = 0;

	/* This is a user read operation */
	debug->op = LPFC_IDIAG_OP_RD;

	if (!debug->buffer)
		debug->buffer = kmalloc(LPFC_EXT_ACC_BUF_SIZE, GFP_KERNEL);
	if (!debug->buffer)
		return 0;
	pbuffer = debug->buffer;
	if (*ppos)
		return 0;
	if (idiag.cmd.opcode != LPFC_IDIAG_CMD_EXTACC_RD)
		return 0;

	ext_map = idiag.cmd.data[IDIAG_EXTACC_EXMAP_INDX];
	if (ext_map & LPFC_EXT_ACC_AVAIL)
		len = lpfc_idiag_extacc_avail_get(phba, pbuffer, len);
	if (ext_map & LPFC_EXT_ACC_ALLOC)
		len = lpfc_idiag_extacc_alloc_get(phba, pbuffer, len);
	if (ext_map & LPFC_EXT_ACC_DRIVR)
		len = lpfc_idiag_extacc_drivr_get(phba, pbuffer, len);

	return simple_read_from_buffer(buf, nbytes, ppos, pbuffer, len);
}

#undef lpfc_debugfs_op_disc_trc
static const struct file_operations lpfc_debugfs_op_disc_trc = {
	.owner =        THIS_MODULE,
	.open =         lpfc_debugfs_disc_trc_open,
	.llseek =       lpfc_debugfs_lseek,
	.read =         lpfc_debugfs_read,
	.release =      lpfc_debugfs_release,
};

#undef lpfc_debugfs_op_nodelist
static const struct file_operations lpfc_debugfs_op_nodelist = {
	.owner =        THIS_MODULE,
	.open =         lpfc_debugfs_nodelist_open,
	.llseek =       lpfc_debugfs_lseek,
	.read =         lpfc_debugfs_read,
	.release =      lpfc_debugfs_release,
};

#undef lpfc_debugfs_op_multixripools
static const struct file_operations lpfc_debugfs_op_multixripools = {
	.owner =        THIS_MODULE,
	.open =         lpfc_debugfs_multixripools_open,
	.llseek =       lpfc_debugfs_lseek,
	.read =         lpfc_debugfs_read,
	.write =	lpfc_debugfs_multixripools_write,
	.release =      lpfc_debugfs_release,
};

#undef lpfc_debugfs_op_hbqinfo
static const struct file_operations lpfc_debugfs_op_hbqinfo = {
	.owner =        THIS_MODULE,
	.open =         lpfc_debugfs_hbqinfo_open,
	.llseek =       lpfc_debugfs_lseek,
	.read =         lpfc_debugfs_read,
	.release =      lpfc_debugfs_release,
};

#ifdef LPFC_HDWQ_LOCK_STAT
#undef lpfc_debugfs_op_lockstat
static const struct file_operations lpfc_debugfs_op_lockstat = {
	.owner =        THIS_MODULE,
	.open =         lpfc_debugfs_lockstat_open,
	.llseek =       lpfc_debugfs_lseek,
	.read =         lpfc_debugfs_read,
	.write =        lpfc_debugfs_lockstat_write,
	.release =      lpfc_debugfs_release,
};
#endif

#undef lpfc_debugfs_ras_log
static const struct file_operations lpfc_debugfs_ras_log = {
	.owner =        THIS_MODULE,
	.open =         lpfc_debugfs_ras_log_open,
	.llseek =       lpfc_debugfs_lseek,
	.read =         lpfc_debugfs_read,
	.release =      lpfc_debugfs_ras_log_release,
};
<<<<<<< HEAD
#endif
=======
>>>>>>> a7196caf

#undef lpfc_debugfs_op_dumpHBASlim
static const struct file_operations lpfc_debugfs_op_dumpHBASlim = {
	.owner =        THIS_MODULE,
	.open =         lpfc_debugfs_dumpHBASlim_open,
	.llseek =       lpfc_debugfs_lseek,
	.read =         lpfc_debugfs_read,
	.release =      lpfc_debugfs_release,
};

#undef lpfc_debugfs_op_dumpHostSlim
static const struct file_operations lpfc_debugfs_op_dumpHostSlim = {
	.owner =        THIS_MODULE,
	.open =         lpfc_debugfs_dumpHostSlim_open,
	.llseek =       lpfc_debugfs_lseek,
	.read =         lpfc_debugfs_read,
	.release =      lpfc_debugfs_release,
};

#undef lpfc_debugfs_op_nvmestat
static const struct file_operations lpfc_debugfs_op_nvmestat = {
	.owner =        THIS_MODULE,
	.open =         lpfc_debugfs_nvmestat_open,
	.llseek =       lpfc_debugfs_lseek,
	.read =         lpfc_debugfs_read,
	.write =	lpfc_debugfs_nvmestat_write,
	.release =      lpfc_debugfs_release,
};

#undef lpfc_debugfs_op_scsistat
static const struct file_operations lpfc_debugfs_op_scsistat = {
	.owner =        THIS_MODULE,
	.open =         lpfc_debugfs_scsistat_open,
	.llseek =       lpfc_debugfs_lseek,
	.read =         lpfc_debugfs_read,
	.write =	lpfc_debugfs_scsistat_write,
	.release =      lpfc_debugfs_release,
};

#undef lpfc_debugfs_op_nvmektime
static const struct file_operations lpfc_debugfs_op_nvmektime = {
	.owner =        THIS_MODULE,
	.open =         lpfc_debugfs_nvmektime_open,
	.llseek =       lpfc_debugfs_lseek,
	.read =         lpfc_debugfs_read,
	.write =	lpfc_debugfs_nvmektime_write,
	.release =      lpfc_debugfs_release,
};

#undef lpfc_debugfs_op_nvmeio_trc
static const struct file_operations lpfc_debugfs_op_nvmeio_trc = {
	.owner =        THIS_MODULE,
	.open =         lpfc_debugfs_nvmeio_trc_open,
	.llseek =       lpfc_debugfs_lseek,
	.read =         lpfc_debugfs_read,
	.write =	lpfc_debugfs_nvmeio_trc_write,
	.release =      lpfc_debugfs_release,
};

#undef lpfc_debugfs_op_cpucheck
static const struct file_operations lpfc_debugfs_op_cpucheck = {
	.owner =        THIS_MODULE,
	.open =         lpfc_debugfs_cpucheck_open,
	.llseek =       lpfc_debugfs_lseek,
	.read =         lpfc_debugfs_read,
	.write =	lpfc_debugfs_cpucheck_write,
	.release =      lpfc_debugfs_release,
};

#undef lpfc_debugfs_op_dif_err
static const struct file_operations lpfc_debugfs_op_dif_err = {
	.owner =	THIS_MODULE,
	.open =		simple_open,
	.llseek =	lpfc_debugfs_lseek,
	.read =		lpfc_debugfs_dif_err_read,
	.write =	lpfc_debugfs_dif_err_write,
	.release =	lpfc_debugfs_dif_err_release,
};

#undef lpfc_debugfs_op_slow_ring_trc
static const struct file_operations lpfc_debugfs_op_slow_ring_trc = {
	.owner =        THIS_MODULE,
	.open =         lpfc_debugfs_slow_ring_trc_open,
	.llseek =       lpfc_debugfs_lseek,
	.read =         lpfc_debugfs_read,
	.release =      lpfc_debugfs_release,
};

static struct dentry *lpfc_debugfs_root = NULL;
static atomic_t lpfc_debugfs_hba_count;

/*
 * File operations for the iDiag debugfs
 */
#undef lpfc_idiag_op_pciCfg
static const struct file_operations lpfc_idiag_op_pciCfg = {
	.owner =        THIS_MODULE,
	.open =         lpfc_idiag_open,
	.llseek =       lpfc_debugfs_lseek,
	.read =         lpfc_idiag_pcicfg_read,
	.write =        lpfc_idiag_pcicfg_write,
	.release =      lpfc_idiag_cmd_release,
};

#undef lpfc_idiag_op_barAcc
static const struct file_operations lpfc_idiag_op_barAcc = {
	.owner =        THIS_MODULE,
	.open =         lpfc_idiag_open,
	.llseek =       lpfc_debugfs_lseek,
	.read =         lpfc_idiag_baracc_read,
	.write =        lpfc_idiag_baracc_write,
	.release =      lpfc_idiag_cmd_release,
};

#undef lpfc_idiag_op_queInfo
static const struct file_operations lpfc_idiag_op_queInfo = {
	.owner =        THIS_MODULE,
	.open =         lpfc_idiag_open,
	.read =         lpfc_idiag_queinfo_read,
	.release =      lpfc_idiag_release,
};

#undef lpfc_idiag_op_queAcc
static const struct file_operations lpfc_idiag_op_queAcc = {
	.owner =        THIS_MODULE,
	.open =         lpfc_idiag_open,
	.llseek =       lpfc_debugfs_lseek,
	.read =         lpfc_idiag_queacc_read,
	.write =        lpfc_idiag_queacc_write,
	.release =      lpfc_idiag_cmd_release,
};

#undef lpfc_idiag_op_drbAcc
static const struct file_operations lpfc_idiag_op_drbAcc = {
	.owner =        THIS_MODULE,
	.open =         lpfc_idiag_open,
	.llseek =       lpfc_debugfs_lseek,
	.read =         lpfc_idiag_drbacc_read,
	.write =        lpfc_idiag_drbacc_write,
	.release =      lpfc_idiag_cmd_release,
};

#undef lpfc_idiag_op_ctlAcc
static const struct file_operations lpfc_idiag_op_ctlAcc = {
	.owner =        THIS_MODULE,
	.open =         lpfc_idiag_open,
	.llseek =       lpfc_debugfs_lseek,
	.read =         lpfc_idiag_ctlacc_read,
	.write =        lpfc_idiag_ctlacc_write,
	.release =      lpfc_idiag_cmd_release,
};

#undef lpfc_idiag_op_mbxAcc
static const struct file_operations lpfc_idiag_op_mbxAcc = {
	.owner =        THIS_MODULE,
	.open =         lpfc_idiag_open,
	.llseek =       lpfc_debugfs_lseek,
	.read =         lpfc_idiag_mbxacc_read,
	.write =        lpfc_idiag_mbxacc_write,
	.release =      lpfc_idiag_cmd_release,
};

#undef lpfc_idiag_op_extAcc
static const struct file_operations lpfc_idiag_op_extAcc = {
	.owner =        THIS_MODULE,
	.open =         lpfc_idiag_open,
	.llseek =       lpfc_debugfs_lseek,
	.read =         lpfc_idiag_extacc_read,
	.write =        lpfc_idiag_extacc_write,
	.release =      lpfc_idiag_cmd_release,
};
<<<<<<< HEAD

=======
#endif
>>>>>>> a7196caf

/* lpfc_idiag_mbxacc_dump_bsg_mbox - idiag debugfs dump bsg mailbox command
 * @phba: Pointer to HBA context object.
 * @dmabuf: Pointer to a DMA buffer descriptor.
 *
 * Description:
 * This routine dump a bsg pass-through non-embedded mailbox command with
 * external buffer.
 **/
void
lpfc_idiag_mbxacc_dump_bsg_mbox(struct lpfc_hba *phba, enum nemb_type nemb_tp,
				enum mbox_type mbox_tp, enum dma_type dma_tp,
				enum sta_type sta_tp,
				struct lpfc_dmabuf *dmabuf, uint32_t ext_buf)
{
#ifdef CONFIG_SCSI_LPFC_DEBUG_FS
	uint32_t *mbx_mbox_cmd, *mbx_dump_map, *mbx_dump_cnt, *mbx_word_cnt;
	char line_buf[LPFC_MBX_ACC_LBUF_SZ];
	int len = 0;
	uint32_t do_dump = 0;
	uint32_t *pword;
	uint32_t i;

	if (idiag.cmd.opcode != LPFC_IDIAG_BSG_MBXACC_DP)
		return;

	mbx_mbox_cmd = &idiag.cmd.data[IDIAG_MBXACC_MBCMD_INDX];
	mbx_dump_map = &idiag.cmd.data[IDIAG_MBXACC_DPMAP_INDX];
	mbx_dump_cnt = &idiag.cmd.data[IDIAG_MBXACC_DPCNT_INDX];
	mbx_word_cnt = &idiag.cmd.data[IDIAG_MBXACC_WDCNT_INDX];

	if (!(*mbx_dump_map & LPFC_MBX_DMP_ALL) ||
	    (*mbx_dump_cnt == 0) ||
	    (*mbx_word_cnt == 0))
		return;

	if (*mbx_mbox_cmd != 0x9B)
		return;

	if ((mbox_tp == mbox_rd) && (dma_tp == dma_mbox)) {
		if (*mbx_dump_map & LPFC_BSG_DMP_MBX_RD_MBX) {
			do_dump |= LPFC_BSG_DMP_MBX_RD_MBX;
			pr_err("\nRead mbox command (x%x), "
			       "nemb:0x%x, extbuf_cnt:%d:\n",
			       sta_tp, nemb_tp, ext_buf);
		}
	}
	if ((mbox_tp == mbox_rd) && (dma_tp == dma_ebuf)) {
		if (*mbx_dump_map & LPFC_BSG_DMP_MBX_RD_BUF) {
			do_dump |= LPFC_BSG_DMP_MBX_RD_BUF;
			pr_err("\nRead mbox buffer (x%x), "
			       "nemb:0x%x, extbuf_seq:%d:\n",
			       sta_tp, nemb_tp, ext_buf);
		}
	}
	if ((mbox_tp == mbox_wr) && (dma_tp == dma_mbox)) {
		if (*mbx_dump_map & LPFC_BSG_DMP_MBX_WR_MBX) {
			do_dump |= LPFC_BSG_DMP_MBX_WR_MBX;
			pr_err("\nWrite mbox command (x%x), "
			       "nemb:0x%x, extbuf_cnt:%d:\n",
			       sta_tp, nemb_tp, ext_buf);
		}
	}
	if ((mbox_tp == mbox_wr) && (dma_tp == dma_ebuf)) {
		if (*mbx_dump_map & LPFC_BSG_DMP_MBX_WR_BUF) {
			do_dump |= LPFC_BSG_DMP_MBX_WR_BUF;
			pr_err("\nWrite mbox buffer (x%x), "
			       "nemb:0x%x, extbuf_seq:%d:\n",
			       sta_tp, nemb_tp, ext_buf);
		}
	}

	/* dump buffer content */
	if (do_dump) {
		pword = (uint32_t *)dmabuf->virt;
		for (i = 0; i < *mbx_word_cnt; i++) {
			if (!(i % 8)) {
				if (i != 0)
					pr_err("%s\n", line_buf);
				len = 0;
				len += scnprintf(line_buf+len,
						LPFC_MBX_ACC_LBUF_SZ-len,
						"%03d: ", i);
			}
			len += scnprintf(line_buf+len, LPFC_MBX_ACC_LBUF_SZ-len,
					"%08x ", (uint32_t)*pword);
			pword++;
		}
		if ((i - 1) % 8)
			pr_err("%s\n", line_buf);
		(*mbx_dump_cnt)--;
	}

	/* Clean out command structure on reaching dump count */
	if (*mbx_dump_cnt == 0)
		memset(&idiag, 0, sizeof(idiag));
	return;
#endif
}

/* lpfc_idiag_mbxacc_dump_issue_mbox - idiag debugfs dump issue mailbox command
 * @phba: Pointer to HBA context object.
 * @dmabuf: Pointer to a DMA buffer descriptor.
 *
 * Description:
 * This routine dump a pass-through non-embedded mailbox command from issue
 * mailbox command.
 **/
void
lpfc_idiag_mbxacc_dump_issue_mbox(struct lpfc_hba *phba, MAILBOX_t *pmbox)
{
#ifdef CONFIG_SCSI_LPFC_DEBUG_FS
	uint32_t *mbx_dump_map, *mbx_dump_cnt, *mbx_word_cnt, *mbx_mbox_cmd;
	char line_buf[LPFC_MBX_ACC_LBUF_SZ];
	int len = 0;
	uint32_t *pword;
	uint8_t *pbyte;
	uint32_t i, j;

	if (idiag.cmd.opcode != LPFC_IDIAG_CMD_MBXACC_DP)
		return;

	mbx_mbox_cmd = &idiag.cmd.data[IDIAG_MBXACC_MBCMD_INDX];
	mbx_dump_map = &idiag.cmd.data[IDIAG_MBXACC_DPMAP_INDX];
	mbx_dump_cnt = &idiag.cmd.data[IDIAG_MBXACC_DPCNT_INDX];
	mbx_word_cnt = &idiag.cmd.data[IDIAG_MBXACC_WDCNT_INDX];

	if (!(*mbx_dump_map & LPFC_MBX_DMP_MBX_ALL) ||
	    (*mbx_dump_cnt == 0) ||
	    (*mbx_word_cnt == 0))
		return;

	if ((*mbx_mbox_cmd != LPFC_MBX_ALL_CMD) &&
	    (*mbx_mbox_cmd != pmbox->mbxCommand))
		return;

	/* dump buffer content */
	if (*mbx_dump_map & LPFC_MBX_DMP_MBX_WORD) {
		pr_err("Mailbox command:0x%x dump by word:\n",
		       pmbox->mbxCommand);
		pword = (uint32_t *)pmbox;
		for (i = 0; i < *mbx_word_cnt; i++) {
			if (!(i % 8)) {
				if (i != 0)
					pr_err("%s\n", line_buf);
				len = 0;
				memset(line_buf, 0, LPFC_MBX_ACC_LBUF_SZ);
				len += scnprintf(line_buf+len,
						LPFC_MBX_ACC_LBUF_SZ-len,
						"%03d: ", i);
			}
			len += scnprintf(line_buf+len, LPFC_MBX_ACC_LBUF_SZ-len,
					"%08x ",
					((uint32_t)*pword) & 0xffffffff);
			pword++;
		}
		if ((i - 1) % 8)
			pr_err("%s\n", line_buf);
		pr_err("\n");
	}
	if (*mbx_dump_map & LPFC_MBX_DMP_MBX_BYTE) {
		pr_err("Mailbox command:0x%x dump by byte:\n",
		       pmbox->mbxCommand);
		pbyte = (uint8_t *)pmbox;
		for (i = 0; i < *mbx_word_cnt; i++) {
			if (!(i % 8)) {
				if (i != 0)
					pr_err("%s\n", line_buf);
				len = 0;
				memset(line_buf, 0, LPFC_MBX_ACC_LBUF_SZ);
				len += scnprintf(line_buf+len,
						LPFC_MBX_ACC_LBUF_SZ-len,
						"%03d: ", i);
			}
			for (j = 0; j < 4; j++) {
				len += scnprintf(line_buf+len,
						LPFC_MBX_ACC_LBUF_SZ-len,
						"%02x",
						((uint8_t)*pbyte) & 0xff);
				pbyte++;
			}
			len += scnprintf(line_buf+len,
					LPFC_MBX_ACC_LBUF_SZ-len, " ");
		}
		if ((i - 1) % 8)
			pr_err("%s\n", line_buf);
		pr_err("\n");
	}
	(*mbx_dump_cnt)--;

	/* Clean out command structure on reaching dump count */
	if (*mbx_dump_cnt == 0)
		memset(&idiag, 0, sizeof(idiag));
	return;
#endif
}

/**
 * lpfc_debugfs_initialize - Initialize debugfs for a vport
 * @vport: The vport pointer to initialize.
 *
 * Description:
 * When Debugfs is configured this routine sets up the lpfc debugfs file system.
 * If not already created, this routine will create the lpfc directory, and
 * lpfcX directory (for this HBA), and vportX directory for this vport. It will
 * also create each file used to access lpfc specific debugfs information.
 **/
inline void
lpfc_debugfs_initialize(struct lpfc_vport *vport)
{
#ifdef CONFIG_SCSI_LPFC_DEBUG_FS
	struct lpfc_hba   *phba = vport->phba;
	char name[64];
	uint32_t num, i;
	bool pport_setup = false;

	if (!lpfc_debugfs_enable)
		return;

	/* Setup lpfc root directory */
	if (!lpfc_debugfs_root) {
		lpfc_debugfs_root = debugfs_create_dir("lpfc", NULL);
		atomic_set(&lpfc_debugfs_hba_count, 0);
	}
	if (!lpfc_debugfs_start_time)
		lpfc_debugfs_start_time = jiffies;

	/* Setup funcX directory for specific HBA PCI function */
	snprintf(name, sizeof(name), "fn%d", phba->brd_no);
	if (!phba->hba_debugfs_root) {
		pport_setup = true;
		phba->hba_debugfs_root =
			debugfs_create_dir(name, lpfc_debugfs_root);
		atomic_inc(&lpfc_debugfs_hba_count);
		atomic_set(&phba->debugfs_vport_count, 0);

		/* Multi-XRI pools */
		snprintf(name, sizeof(name), "multixripools");
		phba->debug_multixri_pools =
			debugfs_create_file(name, S_IFREG | 0644,
					    phba->hba_debugfs_root,
					    phba,
					    &lpfc_debugfs_op_multixripools);
		if (!phba->debug_multixri_pools) {
			lpfc_printf_vlog(vport, KERN_ERR, LOG_INIT,
					 "0527 Cannot create debugfs multixripools\n");
			goto debug_failed;
		}

		/* RAS log */
		snprintf(name, sizeof(name), "ras_log");
		phba->debug_ras_log =
			debugfs_create_file(name, 0644,
					    phba->hba_debugfs_root,
					    phba, &lpfc_debugfs_ras_log);
		if (!phba->debug_ras_log) {
			lpfc_printf_vlog(vport, KERN_ERR, LOG_INIT,
					 "6148 Cannot create debugfs"
					 " ras_log\n");
			goto debug_failed;
		}

		/* Setup hbqinfo */
		snprintf(name, sizeof(name), "hbqinfo");
		phba->debug_hbqinfo =
			debugfs_create_file(name, S_IFREG | 0644,
					    phba->hba_debugfs_root,
					    phba, &lpfc_debugfs_op_hbqinfo);

#ifdef LPFC_HDWQ_LOCK_STAT
		/* Setup lockstat */
		snprintf(name, sizeof(name), "lockstat");
		phba->debug_lockstat =
			debugfs_create_file(name, S_IFREG | 0644,
					    phba->hba_debugfs_root,
					    phba, &lpfc_debugfs_op_lockstat);
		if (!phba->debug_lockstat) {
			lpfc_printf_vlog(vport, KERN_ERR, LOG_INIT,
					 "4610 Cant create debugfs lockstat\n");
			goto debug_failed;
		}
#endif

		/* Setup dumpHBASlim */
		if (phba->sli_rev < LPFC_SLI_REV4) {
			snprintf(name, sizeof(name), "dumpHBASlim");
			phba->debug_dumpHBASlim =
				debugfs_create_file(name,
					S_IFREG|S_IRUGO|S_IWUSR,
					phba->hba_debugfs_root,
					phba, &lpfc_debugfs_op_dumpHBASlim);
		} else
			phba->debug_dumpHBASlim = NULL;

		/* Setup dumpHostSlim */
		if (phba->sli_rev < LPFC_SLI_REV4) {
			snprintf(name, sizeof(name), "dumpHostSlim");
			phba->debug_dumpHostSlim =
				debugfs_create_file(name,
					S_IFREG|S_IRUGO|S_IWUSR,
					phba->hba_debugfs_root,
					phba, &lpfc_debugfs_op_dumpHostSlim);
		} else
			phba->debug_dumpHostSlim = NULL;

		/* Setup DIF Error Injections */
		snprintf(name, sizeof(name), "InjErrLBA");
		phba->debug_InjErrLBA =
			debugfs_create_file(name, S_IFREG|S_IRUGO|S_IWUSR,
			phba->hba_debugfs_root,
			phba, &lpfc_debugfs_op_dif_err);
		phba->lpfc_injerr_lba = LPFC_INJERR_LBA_OFF;

		snprintf(name, sizeof(name), "InjErrNPortID");
		phba->debug_InjErrNPortID =
			debugfs_create_file(name, S_IFREG|S_IRUGO|S_IWUSR,
			phba->hba_debugfs_root,
			phba, &lpfc_debugfs_op_dif_err);

		snprintf(name, sizeof(name), "InjErrWWPN");
		phba->debug_InjErrWWPN =
			debugfs_create_file(name, S_IFREG|S_IRUGO|S_IWUSR,
			phba->hba_debugfs_root,
			phba, &lpfc_debugfs_op_dif_err);

		snprintf(name, sizeof(name), "writeGuardInjErr");
		phba->debug_writeGuard =
			debugfs_create_file(name, S_IFREG|S_IRUGO|S_IWUSR,
			phba->hba_debugfs_root,
			phba, &lpfc_debugfs_op_dif_err);

		snprintf(name, sizeof(name), "writeAppInjErr");
		phba->debug_writeApp =
			debugfs_create_file(name, S_IFREG|S_IRUGO|S_IWUSR,
			phba->hba_debugfs_root,
			phba, &lpfc_debugfs_op_dif_err);

		snprintf(name, sizeof(name), "writeRefInjErr");
		phba->debug_writeRef =
			debugfs_create_file(name, S_IFREG|S_IRUGO|S_IWUSR,
			phba->hba_debugfs_root,
			phba, &lpfc_debugfs_op_dif_err);

		snprintf(name, sizeof(name), "readGuardInjErr");
		phba->debug_readGuard =
			debugfs_create_file(name, S_IFREG|S_IRUGO|S_IWUSR,
			phba->hba_debugfs_root,
			phba, &lpfc_debugfs_op_dif_err);

		snprintf(name, sizeof(name), "readAppInjErr");
		phba->debug_readApp =
			debugfs_create_file(name, S_IFREG|S_IRUGO|S_IWUSR,
			phba->hba_debugfs_root,
			phba, &lpfc_debugfs_op_dif_err);

		snprintf(name, sizeof(name), "readRefInjErr");
		phba->debug_readRef =
			debugfs_create_file(name, S_IFREG|S_IRUGO|S_IWUSR,
			phba->hba_debugfs_root,
			phba, &lpfc_debugfs_op_dif_err);

		/* Setup slow ring trace */
		if (lpfc_debugfs_max_slow_ring_trc) {
			num = lpfc_debugfs_max_slow_ring_trc - 1;
			if (num & lpfc_debugfs_max_slow_ring_trc) {
				/* Change to be a power of 2 */
				num = lpfc_debugfs_max_slow_ring_trc;
				i = 0;
				while (num > 1) {
					num = num >> 1;
					i++;
				}
				lpfc_debugfs_max_slow_ring_trc = (1 << i);
				pr_err("lpfc_debugfs_max_disc_trc changed to "
				       "%d\n", lpfc_debugfs_max_disc_trc);
			}
		}

		snprintf(name, sizeof(name), "slow_ring_trace");
		phba->debug_slow_ring_trc =
			debugfs_create_file(name, S_IFREG|S_IRUGO|S_IWUSR,
				 phba->hba_debugfs_root,
				 phba, &lpfc_debugfs_op_slow_ring_trc);
		if (!phba->slow_ring_trc) {
			phba->slow_ring_trc = kmalloc(
				(sizeof(struct lpfc_debugfs_trc) *
				lpfc_debugfs_max_slow_ring_trc),
				GFP_KERNEL);
			if (!phba->slow_ring_trc) {
				lpfc_printf_vlog(vport, KERN_ERR, LOG_INIT,
						 "0416 Cannot create debugfs "
						 "slow_ring buffer\n");
				goto debug_failed;
			}
			atomic_set(&phba->slow_ring_trc_cnt, 0);
			memset(phba->slow_ring_trc, 0,
				(sizeof(struct lpfc_debugfs_trc) *
				lpfc_debugfs_max_slow_ring_trc));
		}

		snprintf(name, sizeof(name), "nvmeio_trc");
		phba->debug_nvmeio_trc =
			debugfs_create_file(name, 0644,
					    phba->hba_debugfs_root,
					    phba, &lpfc_debugfs_op_nvmeio_trc);

		atomic_set(&phba->nvmeio_trc_cnt, 0);
		if (lpfc_debugfs_max_nvmeio_trc) {
			num = lpfc_debugfs_max_nvmeio_trc - 1;
			if (num & lpfc_debugfs_max_disc_trc) {
				/* Change to be a power of 2 */
				num = lpfc_debugfs_max_nvmeio_trc;
				i = 0;
				while (num > 1) {
					num = num >> 1;
					i++;
				}
				lpfc_debugfs_max_nvmeio_trc = (1 << i);
				lpfc_printf_log(phba, KERN_ERR, LOG_INIT,
						"0575 lpfc_debugfs_max_nvmeio_trc "
						"changed to %d\n",
						lpfc_debugfs_max_nvmeio_trc);
			}
			phba->nvmeio_trc_size = lpfc_debugfs_max_nvmeio_trc;

			/* Allocate trace buffer and initialize */
			phba->nvmeio_trc = kzalloc(
				(sizeof(struct lpfc_debugfs_nvmeio_trc) *
				phba->nvmeio_trc_size), GFP_KERNEL);

			if (!phba->nvmeio_trc) {
				lpfc_printf_log(phba, KERN_ERR, LOG_INIT,
						"0576 Cannot create debugfs "
						"nvmeio_trc buffer\n");
				goto nvmeio_off;
			}
			phba->nvmeio_trc_on = 1;
			phba->nvmeio_trc_output_idx = 0;
			phba->nvmeio_trc = NULL;
		} else {
nvmeio_off:
			phba->nvmeio_trc_size = 0;
			phba->nvmeio_trc_on = 0;
			phba->nvmeio_trc_output_idx = 0;
			phba->nvmeio_trc = NULL;
		}
	}

	snprintf(name, sizeof(name), "vport%d", vport->vpi);
	if (!vport->vport_debugfs_root) {
		vport->vport_debugfs_root =
			debugfs_create_dir(name, phba->hba_debugfs_root);
		atomic_inc(&phba->debugfs_vport_count);
	}

	if (lpfc_debugfs_max_disc_trc) {
		num = lpfc_debugfs_max_disc_trc - 1;
		if (num & lpfc_debugfs_max_disc_trc) {
			/* Change to be a power of 2 */
			num = lpfc_debugfs_max_disc_trc;
			i = 0;
			while (num > 1) {
				num = num >> 1;
				i++;
			}
			lpfc_debugfs_max_disc_trc = (1 << i);
			pr_err("lpfc_debugfs_max_disc_trc changed to %d\n",
			       lpfc_debugfs_max_disc_trc);
		}
	}

	vport->disc_trc = kzalloc(
		(sizeof(struct lpfc_debugfs_trc) * lpfc_debugfs_max_disc_trc),
		GFP_KERNEL);

	if (!vport->disc_trc) {
		lpfc_printf_vlog(vport, KERN_ERR, LOG_INIT,
				 "0418 Cannot create debugfs disc trace "
				 "buffer\n");
		goto debug_failed;
	}
	atomic_set(&vport->disc_trc_cnt, 0);

	snprintf(name, sizeof(name), "discovery_trace");
	vport->debug_disc_trc =
		debugfs_create_file(name, S_IFREG|S_IRUGO|S_IWUSR,
				 vport->vport_debugfs_root,
				 vport, &lpfc_debugfs_op_disc_trc);
	snprintf(name, sizeof(name), "nodelist");
	vport->debug_nodelist =
		debugfs_create_file(name, S_IFREG|S_IRUGO|S_IWUSR,
				 vport->vport_debugfs_root,
				 vport, &lpfc_debugfs_op_nodelist);

	snprintf(name, sizeof(name), "nvmestat");
	vport->debug_nvmestat =
		debugfs_create_file(name, 0644,
				    vport->vport_debugfs_root,
				    vport, &lpfc_debugfs_op_nvmestat);

	snprintf(name, sizeof(name), "scsistat");
	vport->debug_scsistat =
		debugfs_create_file(name, 0644,
				    vport->vport_debugfs_root,
				    vport, &lpfc_debugfs_op_scsistat);
	if (!vport->debug_scsistat) {
		lpfc_printf_vlog(vport, KERN_ERR, LOG_INIT,
				 "4611 Cannot create debugfs scsistat\n");
		goto debug_failed;
	}

	snprintf(name, sizeof(name), "nvmektime");
	vport->debug_nvmektime =
		debugfs_create_file(name, 0644,
				    vport->vport_debugfs_root,
				    vport, &lpfc_debugfs_op_nvmektime);

	snprintf(name, sizeof(name), "cpucheck");
	vport->debug_cpucheck =
		debugfs_create_file(name, 0644,
				    vport->vport_debugfs_root,
				    vport, &lpfc_debugfs_op_cpucheck);

	/*
	 * The following section is for additional directories/files for the
	 * physical port.
	 */

	if (!pport_setup)
		goto debug_failed;

	/*
	 * iDiag debugfs root entry points for SLI4 device only
	 */
	if (phba->sli_rev < LPFC_SLI_REV4)
		goto debug_failed;

	snprintf(name, sizeof(name), "iDiag");
	if (!phba->idiag_root) {
		phba->idiag_root =
			debugfs_create_dir(name, phba->hba_debugfs_root);
		/* Initialize iDiag data structure */
		memset(&idiag, 0, sizeof(idiag));
	}

	/* iDiag read PCI config space */
	snprintf(name, sizeof(name), "pciCfg");
	if (!phba->idiag_pci_cfg) {
		phba->idiag_pci_cfg =
			debugfs_create_file(name, S_IFREG|S_IRUGO|S_IWUSR,
				phba->idiag_root, phba, &lpfc_idiag_op_pciCfg);
		idiag.offset.last_rd = 0;
	}

	/* iDiag PCI BAR access */
	snprintf(name, sizeof(name), "barAcc");
	if (!phba->idiag_bar_acc) {
		phba->idiag_bar_acc =
			debugfs_create_file(name, S_IFREG|S_IRUGO|S_IWUSR,
				phba->idiag_root, phba, &lpfc_idiag_op_barAcc);
		idiag.offset.last_rd = 0;
	}

	/* iDiag get PCI function queue information */
	snprintf(name, sizeof(name), "queInfo");
	if (!phba->idiag_que_info) {
		phba->idiag_que_info =
			debugfs_create_file(name, S_IFREG|S_IRUGO,
			phba->idiag_root, phba, &lpfc_idiag_op_queInfo);
	}

	/* iDiag access PCI function queue */
	snprintf(name, sizeof(name), "queAcc");
	if (!phba->idiag_que_acc) {
		phba->idiag_que_acc =
			debugfs_create_file(name, S_IFREG|S_IRUGO|S_IWUSR,
				phba->idiag_root, phba, &lpfc_idiag_op_queAcc);
	}

	/* iDiag access PCI function doorbell registers */
	snprintf(name, sizeof(name), "drbAcc");
	if (!phba->idiag_drb_acc) {
		phba->idiag_drb_acc =
			debugfs_create_file(name, S_IFREG|S_IRUGO|S_IWUSR,
				phba->idiag_root, phba, &lpfc_idiag_op_drbAcc);
	}

	/* iDiag access PCI function control registers */
	snprintf(name, sizeof(name), "ctlAcc");
	if (!phba->idiag_ctl_acc) {
		phba->idiag_ctl_acc =
			debugfs_create_file(name, S_IFREG|S_IRUGO|S_IWUSR,
				phba->idiag_root, phba, &lpfc_idiag_op_ctlAcc);
	}

	/* iDiag access mbox commands */
	snprintf(name, sizeof(name), "mbxAcc");
	if (!phba->idiag_mbx_acc) {
		phba->idiag_mbx_acc =
			debugfs_create_file(name, S_IFREG|S_IRUGO|S_IWUSR,
				phba->idiag_root, phba, &lpfc_idiag_op_mbxAcc);
	}

	/* iDiag extents access commands */
	if (phba->sli4_hba.extents_in_use) {
		snprintf(name, sizeof(name), "extAcc");
		if (!phba->idiag_ext_acc) {
			phba->idiag_ext_acc =
				debugfs_create_file(name,
						    S_IFREG|S_IRUGO|S_IWUSR,
						    phba->idiag_root, phba,
						    &lpfc_idiag_op_extAcc);
		}
	}

debug_failed:
	return;
#endif
}

/**
 * lpfc_debugfs_terminate -  Tear down debugfs infrastructure for this vport
 * @vport: The vport pointer to remove from debugfs.
 *
 * Description:
 * When Debugfs is configured this routine removes debugfs file system elements
 * that are specific to this vport. It also checks to see if there are any
 * users left for the debugfs directories associated with the HBA and driver. If
 * this is the last user of the HBA directory or driver directory then it will
 * remove those from the debugfs infrastructure as well.
 **/
inline void
lpfc_debugfs_terminate(struct lpfc_vport *vport)
{
#ifdef CONFIG_SCSI_LPFC_DEBUG_FS
	struct lpfc_hba   *phba = vport->phba;

	kfree(vport->disc_trc);
	vport->disc_trc = NULL;

	debugfs_remove(vport->debug_disc_trc); /* discovery_trace */
	vport->debug_disc_trc = NULL;

	debugfs_remove(vport->debug_nodelist); /* nodelist */
	vport->debug_nodelist = NULL;

	debugfs_remove(vport->debug_nvmestat); /* nvmestat */
	vport->debug_nvmestat = NULL;

	debugfs_remove(vport->debug_scsistat); /* scsistat */
	vport->debug_scsistat = NULL;

	debugfs_remove(vport->debug_nvmektime); /* nvmektime */
	vport->debug_nvmektime = NULL;

	debugfs_remove(vport->debug_cpucheck); /* cpucheck */
	vport->debug_cpucheck = NULL;

	if (vport->vport_debugfs_root) {
		debugfs_remove(vport->vport_debugfs_root); /* vportX */
		vport->vport_debugfs_root = NULL;
		atomic_dec(&phba->debugfs_vport_count);
	}

	if (atomic_read(&phba->debugfs_vport_count) == 0) {

		debugfs_remove(phba->debug_multixri_pools); /* multixripools*/
		phba->debug_multixri_pools = NULL;

		debugfs_remove(phba->debug_hbqinfo); /* hbqinfo */
		phba->debug_hbqinfo = NULL;

		debugfs_remove(phba->debug_ras_log);
		phba->debug_ras_log = NULL;

#ifdef LPFC_HDWQ_LOCK_STAT
		debugfs_remove(phba->debug_lockstat); /* lockstat */
		phba->debug_lockstat = NULL;
#endif
		debugfs_remove(phba->debug_dumpHBASlim); /* HBASlim */
		phba->debug_dumpHBASlim = NULL;

		debugfs_remove(phba->debug_dumpHostSlim); /* HostSlim */
		phba->debug_dumpHostSlim = NULL;

		debugfs_remove(phba->debug_InjErrLBA); /* InjErrLBA */
		phba->debug_InjErrLBA = NULL;

		debugfs_remove(phba->debug_InjErrNPortID);
		phba->debug_InjErrNPortID = NULL;

		debugfs_remove(phba->debug_InjErrWWPN); /* InjErrWWPN */
		phba->debug_InjErrWWPN = NULL;

		debugfs_remove(phba->debug_writeGuard); /* writeGuard */
		phba->debug_writeGuard = NULL;

		debugfs_remove(phba->debug_writeApp); /* writeApp */
		phba->debug_writeApp = NULL;

		debugfs_remove(phba->debug_writeRef); /* writeRef */
		phba->debug_writeRef = NULL;

		debugfs_remove(phba->debug_readGuard); /* readGuard */
		phba->debug_readGuard = NULL;

		debugfs_remove(phba->debug_readApp); /* readApp */
		phba->debug_readApp = NULL;

		debugfs_remove(phba->debug_readRef); /* readRef */
		phba->debug_readRef = NULL;

		kfree(phba->slow_ring_trc);
		phba->slow_ring_trc = NULL;

		/* slow_ring_trace */
		debugfs_remove(phba->debug_slow_ring_trc);
		phba->debug_slow_ring_trc = NULL;

		debugfs_remove(phba->debug_nvmeio_trc);
		phba->debug_nvmeio_trc = NULL;

		kfree(phba->nvmeio_trc);
		phba->nvmeio_trc = NULL;

		/*
		 * iDiag release
		 */
		if (phba->sli_rev == LPFC_SLI_REV4) {
			/* iDiag extAcc */
			debugfs_remove(phba->idiag_ext_acc);
			phba->idiag_ext_acc = NULL;

			/* iDiag mbxAcc */
			debugfs_remove(phba->idiag_mbx_acc);
			phba->idiag_mbx_acc = NULL;

			/* iDiag ctlAcc */
			debugfs_remove(phba->idiag_ctl_acc);
			phba->idiag_ctl_acc = NULL;

			/* iDiag drbAcc */
			debugfs_remove(phba->idiag_drb_acc);
			phba->idiag_drb_acc = NULL;

			/* iDiag queAcc */
			debugfs_remove(phba->idiag_que_acc);
			phba->idiag_que_acc = NULL;

			/* iDiag queInfo */
			debugfs_remove(phba->idiag_que_info);
			phba->idiag_que_info = NULL;

			/* iDiag barAcc */
			debugfs_remove(phba->idiag_bar_acc);
			phba->idiag_bar_acc = NULL;

			/* iDiag pciCfg */
			debugfs_remove(phba->idiag_pci_cfg);
			phba->idiag_pci_cfg = NULL;

			/* Finally remove the iDiag debugfs root */
			debugfs_remove(phba->idiag_root);
			phba->idiag_root = NULL;
		}

		if (phba->hba_debugfs_root) {
			debugfs_remove(phba->hba_debugfs_root); /* fnX */
			phba->hba_debugfs_root = NULL;
			atomic_dec(&lpfc_debugfs_hba_count);
		}

		if (atomic_read(&lpfc_debugfs_hba_count) == 0) {
			debugfs_remove(lpfc_debugfs_root); /* lpfc */
			lpfc_debugfs_root = NULL;
		}
	}
#endif
	return;
}

/*
 * Driver debug utility routines outside of debugfs. The debug utility
 * routines implemented here is intended to be used in the instrumented
 * debug driver for debugging host or port issues.
 */

/**
 * lpfc_debug_dump_all_queues - dump all the queues with a hba
 * @phba: Pointer to HBA context object.
 *
 * This function dumps entries of all the queues asociated with the @phba.
 **/
void
lpfc_debug_dump_all_queues(struct lpfc_hba *phba)
{
	int idx;

	/*
	 * Dump Work Queues (WQs)
	 */
	lpfc_debug_dump_wq(phba, DUMP_MBX, 0);
	lpfc_debug_dump_wq(phba, DUMP_ELS, 0);
	lpfc_debug_dump_wq(phba, DUMP_NVMELS, 0);

	for (idx = 0; idx < phba->cfg_hdw_queue; idx++)
		lpfc_debug_dump_wq(phba, DUMP_IO, idx);

	lpfc_debug_dump_hdr_rq(phba);
	lpfc_debug_dump_dat_rq(phba);
	/*
	 * Dump Complete Queues (CQs)
	 */
	lpfc_debug_dump_cq(phba, DUMP_MBX, 0);
	lpfc_debug_dump_cq(phba, DUMP_ELS, 0);
	lpfc_debug_dump_cq(phba, DUMP_NVMELS, 0);

	for (idx = 0; idx < phba->cfg_hdw_queue; idx++)
		lpfc_debug_dump_cq(phba, DUMP_IO, idx);

	/*
	 * Dump Event Queues (EQs)
	 */
	for (idx = 0; idx < phba->cfg_hdw_queue; idx++)
		lpfc_debug_dump_hba_eq(phba, idx);
}<|MERGE_RESOLUTION|>--- conflicted
+++ resolved
@@ -5385,10 +5385,6 @@
 	.read =         lpfc_debugfs_read,
 	.release =      lpfc_debugfs_ras_log_release,
 };
-<<<<<<< HEAD
-#endif
-=======
->>>>>>> a7196caf
 
 #undef lpfc_debugfs_op_dumpHBASlim
 static const struct file_operations lpfc_debugfs_op_dumpHBASlim = {
@@ -5560,11 +5556,7 @@
 	.write =        lpfc_idiag_extacc_write,
 	.release =      lpfc_idiag_cmd_release,
 };
-<<<<<<< HEAD
-
-=======
 #endif
->>>>>>> a7196caf
 
 /* lpfc_idiag_mbxacc_dump_bsg_mbox - idiag debugfs dump bsg mailbox command
  * @phba: Pointer to HBA context object.
