--- conflicted
+++ resolved
@@ -4150,16 +4150,10 @@
 	{ "ST3320[68]13AS",	"SD1[5-9]",	ATA_HORKAGE_NONCQ |
 						ATA_HORKAGE_FIRMWARE_WARN },
 
-<<<<<<< HEAD
-	/* Seagate Momentus SpinPoint M8 seem to have FPMDA_AA issues */
-	{ "ST1000LM024 HN-M101MBB", "2AR10001",	ATA_HORKAGE_BROKEN_FPDMA_AA },
-	{ "ST1000LM024 HN-M101MBB", "2BA30001",	ATA_HORKAGE_BROKEN_FPDMA_AA },
-=======
 	/* drives which fail FPDMA_AA activation (some may freeze afterwards) */
 	{ "ST1000LM024 HN-M101MBB", "2AR10001",	ATA_HORKAGE_BROKEN_FPDMA_AA },
 	{ "ST1000LM024 HN-M101MBB", "2BA30001",	ATA_HORKAGE_BROKEN_FPDMA_AA },
 	{ "VB0250EAVER",	"HPG7",		ATA_HORKAGE_BROKEN_FPDMA_AA },
->>>>>>> f0b7ed42
 
 	/* Blacklist entries taken from Silicon Image 3124/3132
 	   Windows driver .inf file - also several Linux problem reports */
@@ -4207,12 +4201,9 @@
 	{ "PIONEER DVD-RW  DVR-212D",	NULL,	ATA_HORKAGE_NOSETXFER },
 	{ "PIONEER DVD-RW  DVR-216D",	NULL,	ATA_HORKAGE_NOSETXFER },
 
-<<<<<<< HEAD
-=======
 	/* devices that don't properly handle TRIM commands */
 	{ "SuperSSpeed S238*",		NULL,	ATA_HORKAGE_NOTRIM, },
 
->>>>>>> f0b7ed42
 	/*
 	 * Some WD SATA-I drives spin up and down erratically when the link
 	 * is put into the slumber mode.  We don't have full list of the
