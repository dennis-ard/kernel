/*
 * NET		An implementation of the SOCKET network access protocol.
 *
 * Version:	@(#)socket.c	1.1.93	18/02/95
 *
 * Authors:	Orest Zborowski, <obz@Kodak.COM>
 *		Ross Biro
 *		Fred N. van Kempen, <waltje@uWalt.NL.Mugnet.ORG>
 *
 * Fixes:
 *		Anonymous	:	NOTSOCK/BADF cleanup. Error fix in
 *					shutdown()
 *		Alan Cox	:	verify_area() fixes
 *		Alan Cox	:	Removed DDI
 *		Jonathan Kamens	:	SOCK_DGRAM reconnect bug
 *		Alan Cox	:	Moved a load of checks to the very
 *					top level.
 *		Alan Cox	:	Move address structures to/from user
 *					mode above the protocol layers.
 *		Rob Janssen	:	Allow 0 length sends.
 *		Alan Cox	:	Asynchronous I/O support (cribbed from the
 *					tty drivers).
 *		Niibe Yutaka	:	Asynchronous I/O for writes (4.4BSD style)
 *		Jeff Uphoff	:	Made max number of sockets command-line
 *					configurable.
 *		Matti Aarnio	:	Made the number of sockets dynamic,
 *					to be allocated when needed, and mr.
 *					Uphoff's max is used as max to be
 *					allowed to allocate.
 *		Linus		:	Argh. removed all the socket allocation
 *					altogether: it's in the inode now.
 *		Alan Cox	:	Made sock_alloc()/sock_release() public
 *					for NetROM and future kernel nfsd type
 *					stuff.
 *		Alan Cox	:	sendmsg/recvmsg basics.
 *		Tom Dyas	:	Export net symbols.
 *		Marcin Dalecki	:	Fixed problems with CONFIG_NET="n".
 *		Alan Cox	:	Added thread locking to sys_* calls
 *					for sockets. May have errors at the
 *					moment.
 *		Kevin Buhr	:	Fixed the dumb errors in the above.
 *		Andi Kleen	:	Some small cleanups, optimizations,
 *					and fixed a copy_from_user() bug.
 *		Tigran Aivazian	:	sys_send(args) calls sys_sendto(args, NULL, 0)
 *		Tigran Aivazian	:	Made listen(2) backlog sanity checks
 *					protocol-independent
 *
 *
 *		This program is free software; you can redistribute it and/or
 *		modify it under the terms of the GNU General Public License
 *		as published by the Free Software Foundation; either version
 *		2 of the License, or (at your option) any later version.
 *
 *
 *	This module is effectively the top level interface to the BSD socket
 *	paradigm.
 *
 *	Based upon Swansea University Computer Society NET3.039
 */

#include <linux/mm.h>
#include <linux/socket.h>
#include <linux/file.h>
#include <linux/net.h>
#include <linux/interrupt.h>
#include <linux/thread_info.h>
#include <linux/rcupdate.h>
#include <linux/netdevice.h>
#include <linux/proc_fs.h>
#include <linux/seq_file.h>
#include <linux/mutex.h>
#include <linux/if_bridge.h>
#include <linux/if_frad.h>
#include <linux/if_vlan.h>
#include <linux/init.h>
#include <linux/poll.h>
#include <linux/cache.h>
#include <linux/module.h>
#include <linux/highmem.h>
#include <linux/mount.h>
#include <linux/security.h>
#include <linux/syscalls.h>
#include <linux/compat.h>
#include <linux/kmod.h>
#include <linux/audit.h>
#include <linux/wireless.h>
#include <linux/nsproxy.h>
#include <linux/magic.h>
#include <linux/slab.h>
#include <linux/xattr.h>

#include <asm/uaccess.h>
#include <asm/unistd.h>

#include <net/compat.h>
#include <net/wext.h>
#include <net/cls_cgroup.h>

#include <net/sock.h>
#include <linux/netfilter.h>

#include <linux/if_tun.h>
#include <linux/ipv6_route.h>
#include <linux/route.h>
#include <linux/sockios.h>
#include <linux/atalk.h>

static int sock_no_open(struct inode *irrelevant, struct file *dontcare);
static ssize_t sock_aio_read(struct kiocb *iocb, const struct iovec *iov,
			 unsigned long nr_segs, loff_t pos);
static ssize_t sock_aio_write(struct kiocb *iocb, const struct iovec *iov,
			  unsigned long nr_segs, loff_t pos);
static int sock_mmap(struct file *file, struct vm_area_struct *vma);

static int sock_close(struct inode *inode, struct file *file);
static unsigned int sock_poll(struct file *file,
			      struct poll_table_struct *wait);
static long sock_ioctl(struct file *file, unsigned int cmd, unsigned long arg);
#ifdef CONFIG_COMPAT
static long compat_sock_ioctl(struct file *file,
			      unsigned int cmd, unsigned long arg);
#endif
static int sock_fasync(int fd, struct file *filp, int on);
static ssize_t sock_sendpage(struct file *file, struct page *page,
			     int offset, size_t size, loff_t *ppos, int more);
static ssize_t sock_splice_read(struct file *file, loff_t *ppos,
				struct pipe_inode_info *pipe, size_t len,
				unsigned int flags);

/*
 *	Socket files have a set of 'special' operations as well as the generic file ones. These don't appear
 *	in the operation structures but are done directly via the socketcall() multiplexor.
 */

static const struct file_operations socket_file_ops = {
	.owner =	THIS_MODULE,
	.llseek =	no_llseek,
	.aio_read =	sock_aio_read,
	.aio_write =	sock_aio_write,
	.poll =		sock_poll,
	.unlocked_ioctl = sock_ioctl,
#ifdef CONFIG_COMPAT
	.compat_ioctl = compat_sock_ioctl,
#endif
	.mmap =		sock_mmap,
	.open =		sock_no_open,	/* special open code to disallow open via /proc */
	.release =	sock_close,
	.fasync =	sock_fasync,
	.sendpage =	sock_sendpage,
	.splice_write = generic_splice_sendpage,
	.splice_read =	sock_splice_read,
};

/*
 *	The protocol list. Each protocol is registered in here.
 */

static DEFINE_SPINLOCK(net_family_lock);
static const struct net_proto_family __rcu *net_families[NPROTO] __read_mostly;

/*
 *	Statistics counters of the socket lists
 */

static DEFINE_PER_CPU(int, sockets_in_use);

/*
 * Support routines.
 * Move socket addresses back and forth across the kernel/user
 * divide and look after the messy bits.
 */

/**
 *	move_addr_to_kernel	-	copy a socket address into kernel space
 *	@uaddr: Address in user space
 *	@kaddr: Address in kernel space
 *	@ulen: Length in user space
 *
 *	The address is copied into kernel space. If the provided address is
 *	too long an error code of -EINVAL is returned. If the copy gives
 *	invalid addresses -EFAULT is returned. On a success 0 is returned.
 */

int move_addr_to_kernel(void __user *uaddr, int ulen, struct sockaddr_storage *kaddr)
{
	if (ulen < 0 || ulen > sizeof(struct sockaddr_storage))
		return -EINVAL;
	if (ulen == 0)
		return 0;
	if (copy_from_user(kaddr, uaddr, ulen))
		return -EFAULT;
	return audit_sockaddr(ulen, kaddr);
}

/**
 *	move_addr_to_user	-	copy an address to user space
 *	@kaddr: kernel space address
 *	@klen: length of address in kernel
 *	@uaddr: user space address
 *	@ulen: pointer to user length field
 *
 *	The value pointed to by ulen on entry is the buffer length available.
 *	This is overwritten with the buffer space used. -EINVAL is returned
 *	if an overlong buffer is specified or a negative buffer size. -EFAULT
 *	is returned if either the buffer or the length field are not
 *	accessible.
 *	After copying the data up to the limit the user specifies, the true
 *	length of the data is written over the length limit the user
 *	specified. Zero is returned for a success.
 */

static int move_addr_to_user(struct sockaddr_storage *kaddr, int klen,
			     void __user *uaddr, int __user *ulen)
{
	int err;
	int len;

	BUG_ON(klen > sizeof(struct sockaddr_storage));
	err = get_user(len, ulen);
	if (err)
		return err;
	if (len > klen)
		len = klen;
	if (len < 0)
		return -EINVAL;
	if (len) {
		if (audit_sockaddr(klen, kaddr))
			return -ENOMEM;
		if (copy_to_user(uaddr, kaddr, len))
			return -EFAULT;
	}
	/*
	 *      "fromlen shall refer to the value before truncation.."
	 *                      1003.1g
	 */
	return __put_user(klen, ulen);
}

static struct kmem_cache *sock_inode_cachep __read_mostly;

static struct inode *sock_alloc_inode(struct super_block *sb)
{
	struct socket_alloc *ei;
	struct socket_wq *wq;

	ei = kmem_cache_alloc(sock_inode_cachep, GFP_KERNEL);
	if (!ei)
		return NULL;
	wq = kmalloc(sizeof(*wq), GFP_KERNEL);
	if (!wq) {
		kmem_cache_free(sock_inode_cachep, ei);
		return NULL;
	}
	init_waitqueue_head(&wq->wait);
	wq->fasync_list = NULL;
	RCU_INIT_POINTER(ei->socket.wq, wq);

	ei->socket.state = SS_UNCONNECTED;
	ei->socket.flags = 0;
	ei->socket.ops = NULL;
	ei->socket.sk = NULL;
	ei->socket.file = NULL;

	return &ei->vfs_inode;
}

static void sock_destroy_inode(struct inode *inode)
{
	struct socket_alloc *ei;
	struct socket_wq *wq;

	ei = container_of(inode, struct socket_alloc, vfs_inode);
	wq = rcu_dereference_protected(ei->socket.wq, 1);
	kfree_rcu(wq, rcu);
	kmem_cache_free(sock_inode_cachep, ei);
}

static void init_once(void *foo)
{
	struct socket_alloc *ei = (struct socket_alloc *)foo;

	inode_init_once(&ei->vfs_inode);
}

static int init_inodecache(void)
{
	sock_inode_cachep = kmem_cache_create("sock_inode_cache",
					      sizeof(struct socket_alloc),
					      0,
					      (SLAB_HWCACHE_ALIGN |
					       SLAB_RECLAIM_ACCOUNT |
					       SLAB_MEM_SPREAD),
					      init_once);
	if (sock_inode_cachep == NULL)
		return -ENOMEM;
	return 0;
}

static const struct super_operations sockfs_ops = {
	.alloc_inode	= sock_alloc_inode,
	.destroy_inode	= sock_destroy_inode,
	.statfs		= simple_statfs,
};

/*
 * sockfs_dname() is called from d_path().
 */
static char *sockfs_dname(struct dentry *dentry, char *buffer, int buflen)
{
	return dynamic_dname(dentry, buffer, buflen, "socket:[%lu]",
				dentry->d_inode->i_ino);
}

static const struct dentry_operations sockfs_dentry_operations = {
	.d_dname  = sockfs_dname,
};

static struct dentry *sockfs_mount(struct file_system_type *fs_type,
			 int flags, const char *dev_name, void *data)
{
	return mount_pseudo(fs_type, "socket:", &sockfs_ops,
		&sockfs_dentry_operations, SOCKFS_MAGIC);
}

static struct vfsmount *sock_mnt __read_mostly;

static struct file_system_type sock_fs_type = {
	.name =		"sockfs",
	.mount =	sockfs_mount,
	.kill_sb =	kill_anon_super,
};

/*
 *	Obtains the first available file descriptor and sets it up for use.
 *
 *	These functions create file structures and maps them to fd space
 *	of the current process. On success it returns file descriptor
 *	and file struct implicitly stored in sock->file.
 *	Note that another thread may close file descriptor before we return
 *	from this function. We use the fact that now we do not refer
 *	to socket after mapping. If one day we will need it, this
 *	function will increment ref. count on file by 1.
 *
 *	In any case returned fd MAY BE not valid!
 *	This race condition is unavoidable
 *	with shared fd spaces, we cannot solve it inside kernel,
 *	but we take care of internal coherence yet.
 */

struct file *sock_alloc_file(struct socket *sock, int flags, const char *dname)
{
	struct qstr name = { .name = "" };
	struct path path;
	struct file *file;

	if (dname) {
		name.name = dname;
		name.len = strlen(name.name);
	} else if (sock->sk) {
		name.name = sock->sk->sk_prot_creator->name;
		name.len = strlen(name.name);
	}
	path.dentry = d_alloc_pseudo(sock_mnt->mnt_sb, &name);
	if (unlikely(!path.dentry))
		return ERR_PTR(-ENOMEM);
	path.mnt = mntget(sock_mnt);

	d_instantiate(path.dentry, SOCK_INODE(sock));
	SOCK_INODE(sock)->i_fop = &socket_file_ops;

	file = alloc_file(&path, FMODE_READ | FMODE_WRITE,
		  &socket_file_ops);
	if (unlikely(IS_ERR(file))) {
		/* drop dentry, keep inode */
		ihold(path.dentry->d_inode);
		path_put(&path);
		return file;
	}

	sock->file = file;
	file->f_flags = O_RDWR | (flags & O_NONBLOCK);
	file->private_data = sock;
	return file;
}
EXPORT_SYMBOL(sock_alloc_file);

static int sock_map_fd(struct socket *sock, int flags)
{
	struct file *newfile;
	int fd = get_unused_fd_flags(flags);
	if (unlikely(fd < 0))
		return fd;

	newfile = sock_alloc_file(sock, flags, NULL);
	if (likely(!IS_ERR(newfile))) {
		fd_install(fd, newfile);
		return fd;
	}

	put_unused_fd(fd);
	return PTR_ERR(newfile);
}

struct socket *sock_from_file(struct file *file, int *err)
{
	if (file->f_op == &socket_file_ops)
		return file->private_data;	/* set in sock_map_fd */

	*err = -ENOTSOCK;
	return NULL;
}
EXPORT_SYMBOL(sock_from_file);

/**
 *	sockfd_lookup - Go from a file number to its socket slot
 *	@fd: file handle
 *	@err: pointer to an error code return
 *
 *	The file handle passed in is locked and the socket it is bound
 *	too is returned. If an error occurs the err pointer is overwritten
 *	with a negative errno code and NULL is returned. The function checks
 *	for both invalid handles and passing a handle which is not a socket.
 *
 *	On a success the socket object pointer is returned.
 */

struct socket *sockfd_lookup(int fd, int *err)
{
	struct file *file;
	struct socket *sock;

	file = fget(fd);
	if (!file) {
		*err = -EBADF;
		return NULL;
	}

	sock = sock_from_file(file, err);
	if (!sock)
		fput(file);
	return sock;
}
EXPORT_SYMBOL(sockfd_lookup);

static struct socket *sockfd_lookup_light(int fd, int *err, int *fput_needed)
{
	struct file *file;
	struct socket *sock;

	*err = -EBADF;
	file = fget_light(fd, fput_needed);
	if (file) {
		sock = sock_from_file(file, err);
		if (sock)
			return sock;
		fput_light(file, *fput_needed);
	}
	return NULL;
}

#define XATTR_SOCKPROTONAME_SUFFIX "sockprotoname"
#define XATTR_NAME_SOCKPROTONAME (XATTR_SYSTEM_PREFIX XATTR_SOCKPROTONAME_SUFFIX)
#define XATTR_NAME_SOCKPROTONAME_LEN (sizeof(XATTR_NAME_SOCKPROTONAME)-1)
static ssize_t sockfs_getxattr(struct dentry *dentry,
			       const char *name, void *value, size_t size)
{
	const char *proto_name;
	size_t proto_size;
	int error;

	error = -ENODATA;
	if (!strncmp(name, XATTR_NAME_SOCKPROTONAME, XATTR_NAME_SOCKPROTONAME_LEN)) {
		proto_name = dentry->d_name.name;
		proto_size = strlen(proto_name);

		if (value) {
			error = -ERANGE;
			if (proto_size + 1 > size)
				goto out;

			strncpy(value, proto_name, proto_size + 1);
		}
		error = proto_size + 1;
	}

out:
	return error;
}

static ssize_t sockfs_listxattr(struct dentry *dentry, char *buffer,
				size_t size)
{
	ssize_t len;
	ssize_t used = 0;

	len = security_inode_listsecurity(dentry->d_inode, buffer, size);
	if (len < 0)
		return len;
	used += len;
	if (buffer) {
		if (size < used)
			return -ERANGE;
		buffer += len;
	}

	len = (XATTR_NAME_SOCKPROTONAME_LEN + 1);
	used += len;
	if (buffer) {
		if (size < used)
			return -ERANGE;
		memcpy(buffer, XATTR_NAME_SOCKPROTONAME, len);
		buffer += len;
	}

	return used;
}

static const struct inode_operations sockfs_inode_ops = {
	.getxattr = sockfs_getxattr,
	.listxattr = sockfs_listxattr,
};

/**
 *	sock_alloc	-	allocate a socket
 *
 *	Allocate a new inode and socket object. The two are bound together
 *	and initialised. The socket is then returned. If we are out of inodes
 *	NULL is returned.
 */

static struct socket *sock_alloc(void)
{
	struct inode *inode;
	struct socket *sock;

	inode = new_inode_pseudo(sock_mnt->mnt_sb);
	if (!inode)
		return NULL;

	sock = SOCKET_I(inode);

	kmemcheck_annotate_bitfield(sock, type);
	inode->i_ino = get_next_ino();
	inode->i_mode = S_IFSOCK | S_IRWXUGO;
	inode->i_uid = current_fsuid();
	inode->i_gid = current_fsgid();
	inode->i_op = &sockfs_inode_ops;

	this_cpu_add(sockets_in_use, 1);
	return sock;
}

/*
 *	In theory you can't get an open on this inode, but /proc provides
 *	a back door. Remember to keep it shut otherwise you'll let the
 *	creepy crawlies in.
 */

static int sock_no_open(struct inode *irrelevant, struct file *dontcare)
{
	return -ENXIO;
}

const struct file_operations bad_sock_fops = {
	.owner = THIS_MODULE,
	.open = sock_no_open,
	.llseek = noop_llseek,
};

/**
 *	sock_release	-	close a socket
 *	@sock: socket to close
 *
 *	The socket is released from the protocol stack if it has a release
 *	callback, and the inode is then released if the socket is bound to
 *	an inode not a file.
 */

void sock_release(struct socket *sock)
{
	if (sock->ops) {
		struct module *owner = sock->ops->owner;

		sock->ops->release(sock);
		sock->ops = NULL;
		module_put(owner);
	}

	if (rcu_dereference_protected(sock->wq, 1)->fasync_list)
		printk(KERN_ERR "sock_release: fasync list not empty!\n");

	if (test_bit(SOCK_EXTERNALLY_ALLOCATED, &sock->flags))
		return;

	this_cpu_sub(sockets_in_use, 1);
	if (!sock->file) {
		iput(SOCK_INODE(sock));
		return;
	}
	sock->file = NULL;
}
EXPORT_SYMBOL(sock_release);

void sock_tx_timestamp(struct sock *sk, __u8 *tx_flags)
{
	*tx_flags = 0;
	if (sock_flag(sk, SOCK_TIMESTAMPING_TX_HARDWARE))
		*tx_flags |= SKBTX_HW_TSTAMP;
	if (sock_flag(sk, SOCK_TIMESTAMPING_TX_SOFTWARE))
		*tx_flags |= SKBTX_SW_TSTAMP;
	if (sock_flag(sk, SOCK_WIFI_STATUS))
		*tx_flags |= SKBTX_WIFI_STATUS;
}
EXPORT_SYMBOL(sock_tx_timestamp);

static inline int __sock_sendmsg_nosec(struct kiocb *iocb, struct socket *sock,
				       struct msghdr *msg, size_t size)
{
	struct sock_iocb *si = kiocb_to_siocb(iocb);

	si->sock = sock;
	si->scm = NULL;
	si->msg = msg;
	si->size = size;

	return sock->ops->sendmsg(iocb, sock, msg, size);
}

static inline int __sock_sendmsg(struct kiocb *iocb, struct socket *sock,
				 struct msghdr *msg, size_t size)
{
	int err = security_socket_sendmsg(sock, msg, size);

	return err ?: __sock_sendmsg_nosec(iocb, sock, msg, size);
}

int sock_sendmsg(struct socket *sock, struct msghdr *msg, size_t size)
{
	struct kiocb iocb;
	struct sock_iocb siocb;
	int ret;

	init_sync_kiocb(&iocb, NULL);
	iocb.private = &siocb;
	ret = __sock_sendmsg(&iocb, sock, msg, size);
	if (-EIOCBQUEUED == ret)
		ret = wait_on_sync_kiocb(&iocb);
	return ret;
}
EXPORT_SYMBOL(sock_sendmsg);

static int sock_sendmsg_nosec(struct socket *sock, struct msghdr *msg, size_t size)
{
	struct kiocb iocb;
	struct sock_iocb siocb;
	int ret;

	init_sync_kiocb(&iocb, NULL);
	iocb.private = &siocb;
	ret = __sock_sendmsg_nosec(&iocb, sock, msg, size);
	if (-EIOCBQUEUED == ret)
		ret = wait_on_sync_kiocb(&iocb);
	return ret;
}

int kernel_sendmsg(struct socket *sock, struct msghdr *msg,
		   struct kvec *vec, size_t num, size_t size)
{
	mm_segment_t oldfs = get_fs();
	int result;

	set_fs(KERNEL_DS);
	/*
	 * the following is safe, since for compiler definitions of kvec and
	 * iovec are identical, yielding the same in-core layout and alignment
	 */
	msg->msg_iov = (struct iovec *)vec;
	msg->msg_iovlen = num;
	result = sock_sendmsg(sock, msg, size);
	set_fs(oldfs);
	return result;
}
EXPORT_SYMBOL(kernel_sendmsg);

/*
 * called from sock_recv_timestamp() if sock_flag(sk, SOCK_RCVTSTAMP)
 */
void __sock_recv_timestamp(struct msghdr *msg, struct sock *sk,
	struct sk_buff *skb)
{
	int need_software_tstamp = sock_flag(sk, SOCK_RCVTSTAMP);
	struct timespec ts[3];
	int empty = 1;
	struct skb_shared_hwtstamps *shhwtstamps =
		skb_hwtstamps(skb);

	/* Race occurred between timestamp enabling and packet
	   receiving.  Fill in the current time for now. */
	if (need_software_tstamp && skb->tstamp.tv64 == 0)
		__net_timestamp(skb);

	if (need_software_tstamp) {
		if (!sock_flag(sk, SOCK_RCVTSTAMPNS)) {
			struct timeval tv;
			skb_get_timestamp(skb, &tv);
			put_cmsg(msg, SOL_SOCKET, SCM_TIMESTAMP,
				 sizeof(tv), &tv);
		} else {
			skb_get_timestampns(skb, &ts[0]);
			put_cmsg(msg, SOL_SOCKET, SCM_TIMESTAMPNS,
				 sizeof(ts[0]), &ts[0]);
		}
	}


	memset(ts, 0, sizeof(ts));
	if (sock_flag(sk, SOCK_TIMESTAMPING_SOFTWARE) &&
	    ktime_to_timespec_cond(skb->tstamp, ts + 0))
		empty = 0;
	if (shhwtstamps) {
		if (sock_flag(sk, SOCK_TIMESTAMPING_SYS_HARDWARE) &&
		    ktime_to_timespec_cond(shhwtstamps->syststamp, ts + 1))
			empty = 0;
		if (sock_flag(sk, SOCK_TIMESTAMPING_RAW_HARDWARE) &&
		    ktime_to_timespec_cond(shhwtstamps->hwtstamp, ts + 2))
			empty = 0;
	}
	if (!empty)
		put_cmsg(msg, SOL_SOCKET,
			 SCM_TIMESTAMPING, sizeof(ts), &ts);
}
EXPORT_SYMBOL_GPL(__sock_recv_timestamp);

void __sock_recv_wifi_status(struct msghdr *msg, struct sock *sk,
	struct sk_buff *skb)
{
	int ack;

	if (!sock_flag(sk, SOCK_WIFI_STATUS))
		return;
	if (!skb->wifi_acked_valid)
		return;

	ack = skb->wifi_acked;

	put_cmsg(msg, SOL_SOCKET, SCM_WIFI_STATUS, sizeof(ack), &ack);
}
EXPORT_SYMBOL_GPL(__sock_recv_wifi_status);

static inline void sock_recv_drops(struct msghdr *msg, struct sock *sk,
				   struct sk_buff *skb)
{
	if (sock_flag(sk, SOCK_RXQ_OVFL) && skb && skb->dropcount)
		put_cmsg(msg, SOL_SOCKET, SO_RXQ_OVFL,
			sizeof(__u32), &skb->dropcount);
}

void __sock_recv_ts_and_drops(struct msghdr *msg, struct sock *sk,
	struct sk_buff *skb)
{
	sock_recv_timestamp(msg, sk, skb);
	sock_recv_drops(msg, sk, skb);
}
EXPORT_SYMBOL_GPL(__sock_recv_ts_and_drops);

static inline int __sock_recvmsg_nosec(struct kiocb *iocb, struct socket *sock,
				       struct msghdr *msg, size_t size, int flags)
{
	struct sock_iocb *si = kiocb_to_siocb(iocb);

	si->sock = sock;
	si->scm = NULL;
	si->msg = msg;
	si->size = size;
	si->flags = flags;

	return sock->ops->recvmsg(iocb, sock, msg, size, flags);
}

static inline int __sock_recvmsg(struct kiocb *iocb, struct socket *sock,
				 struct msghdr *msg, size_t size, int flags)
{
	int err = security_socket_recvmsg(sock, msg, size, flags);

	return err ?: __sock_recvmsg_nosec(iocb, sock, msg, size, flags);
}

int sock_recvmsg(struct socket *sock, struct msghdr *msg,
		 size_t size, int flags)
{
	struct kiocb iocb;
	struct sock_iocb siocb;
	int ret;

	init_sync_kiocb(&iocb, NULL);
	iocb.private = &siocb;
	ret = __sock_recvmsg(&iocb, sock, msg, size, flags);
	if (-EIOCBQUEUED == ret)
		ret = wait_on_sync_kiocb(&iocb);
	return ret;
}
EXPORT_SYMBOL(sock_recvmsg);

static int sock_recvmsg_nosec(struct socket *sock, struct msghdr *msg,
			      size_t size, int flags)
{
	struct kiocb iocb;
	struct sock_iocb siocb;
	int ret;

	init_sync_kiocb(&iocb, NULL);
	iocb.private = &siocb;
	ret = __sock_recvmsg_nosec(&iocb, sock, msg, size, flags);
	if (-EIOCBQUEUED == ret)
		ret = wait_on_sync_kiocb(&iocb);
	return ret;
}

/**
 * kernel_recvmsg - Receive a message from a socket (kernel space)
 * @sock:       The socket to receive the message from
 * @msg:        Received message
 * @vec:        Input s/g array for message data
 * @num:        Size of input s/g array
 * @size:       Number of bytes to read
 * @flags:      Message flags (MSG_DONTWAIT, etc...)
 *
 * On return the msg structure contains the scatter/gather array passed in the
 * vec argument. The array is modified so that it consists of the unfilled
 * portion of the original array.
 *
 * The returned value is the total number of bytes received, or an error.
 */
int kernel_recvmsg(struct socket *sock, struct msghdr *msg,
		   struct kvec *vec, size_t num, size_t size, int flags)
{
	mm_segment_t oldfs = get_fs();
	int result;

	set_fs(KERNEL_DS);
	/*
	 * the following is safe, since for compiler definitions of kvec and
	 * iovec are identical, yielding the same in-core layout and alignment
	 */
	msg->msg_iov = (struct iovec *)vec, msg->msg_iovlen = num;
	result = sock_recvmsg(sock, msg, size, flags);
	set_fs(oldfs);
	return result;
}
EXPORT_SYMBOL(kernel_recvmsg);

static void sock_aio_dtor(struct kiocb *iocb)
{
	kfree(iocb->private);
}

static ssize_t sock_sendpage(struct file *file, struct page *page,
			     int offset, size_t size, loff_t *ppos, int more)
{
	struct socket *sock;
	int flags;

	sock = file->private_data;

	flags = (file->f_flags & O_NONBLOCK) ? MSG_DONTWAIT : 0;
	/* more is a combination of MSG_MORE and MSG_SENDPAGE_NOTLAST */
	flags |= more;

	return kernel_sendpage(sock, page, offset, size, flags);
}

static ssize_t sock_splice_read(struct file *file, loff_t *ppos,
				struct pipe_inode_info *pipe, size_t len,
				unsigned int flags)
{
	struct socket *sock = file->private_data;

	if (unlikely(!sock->ops->splice_read))
		return -EINVAL;

	return sock->ops->splice_read(sock, ppos, pipe, len, flags);
}

static struct sock_iocb *alloc_sock_iocb(struct kiocb *iocb,
					 struct sock_iocb *siocb)
{
	if (!is_sync_kiocb(iocb)) {
		siocb = kmalloc(sizeof(*siocb), GFP_KERNEL);
		if (!siocb)
			return NULL;
		iocb->ki_dtor = sock_aio_dtor;
	}

	siocb->kiocb = iocb;
	iocb->private = siocb;
	return siocb;
}

static ssize_t do_sock_read(struct msghdr *msg, struct kiocb *iocb,
		struct file *file, const struct iovec *iov,
		unsigned long nr_segs)
{
	struct socket *sock = file->private_data;
	size_t size = 0;
	int i;

	for (i = 0; i < nr_segs; i++)
		size += iov[i].iov_len;

	msg->msg_name = NULL;
	msg->msg_namelen = 0;
	msg->msg_control = NULL;
	msg->msg_controllen = 0;
	msg->msg_iov = (struct iovec *)iov;
	msg->msg_iovlen = nr_segs;
	msg->msg_flags = (file->f_flags & O_NONBLOCK) ? MSG_DONTWAIT : 0;

	return __sock_recvmsg(iocb, sock, msg, size, msg->msg_flags);
}

static ssize_t sock_aio_read(struct kiocb *iocb, const struct iovec *iov,
				unsigned long nr_segs, loff_t pos)
{
	struct sock_iocb siocb, *x;

	if (pos != 0)
		return -ESPIPE;

	if (iocb->ki_left == 0)	/* Match SYS5 behaviour */
		return 0;


	x = alloc_sock_iocb(iocb, &siocb);
	if (!x)
		return -ENOMEM;
	return do_sock_read(&x->async_msg, iocb, iocb->ki_filp, iov, nr_segs);
}

static ssize_t do_sock_write(struct msghdr *msg, struct kiocb *iocb,
			struct file *file, const struct iovec *iov,
			unsigned long nr_segs)
{
	struct socket *sock = file->private_data;
	size_t size = 0;
	int i;

	for (i = 0; i < nr_segs; i++)
		size += iov[i].iov_len;

	msg->msg_name = NULL;
	msg->msg_namelen = 0;
	msg->msg_control = NULL;
	msg->msg_controllen = 0;
	msg->msg_iov = (struct iovec *)iov;
	msg->msg_iovlen = nr_segs;
	msg->msg_flags = (file->f_flags & O_NONBLOCK) ? MSG_DONTWAIT : 0;
	if (sock->type == SOCK_SEQPACKET)
		msg->msg_flags |= MSG_EOR;

	return __sock_sendmsg(iocb, sock, msg, size);
}

static ssize_t sock_aio_write(struct kiocb *iocb, const struct iovec *iov,
			  unsigned long nr_segs, loff_t pos)
{
	struct sock_iocb siocb, *x;

	if (pos != 0)
		return -ESPIPE;

	x = alloc_sock_iocb(iocb, &siocb);
	if (!x)
		return -ENOMEM;

	return do_sock_write(&x->async_msg, iocb, iocb->ki_filp, iov, nr_segs);
}

/*
 * Atomic setting of ioctl hooks to avoid race
 * with module unload.
 */

static DEFINE_MUTEX(br_ioctl_mutex);
static int (*br_ioctl_hook) (struct net *, unsigned int cmd, void __user *arg);

void brioctl_set(int (*hook) (struct net *, unsigned int, void __user *))
{
	mutex_lock(&br_ioctl_mutex);
	br_ioctl_hook = hook;
	mutex_unlock(&br_ioctl_mutex);
}
EXPORT_SYMBOL(brioctl_set);

static DEFINE_MUTEX(vlan_ioctl_mutex);
static int (*vlan_ioctl_hook) (struct net *, void __user *arg);

void vlan_ioctl_set(int (*hook) (struct net *, void __user *))
{
	mutex_lock(&vlan_ioctl_mutex);
	vlan_ioctl_hook = hook;
	mutex_unlock(&vlan_ioctl_mutex);
}
EXPORT_SYMBOL(vlan_ioctl_set);

static DEFINE_MUTEX(dlci_ioctl_mutex);
static int (*dlci_ioctl_hook) (unsigned int, void __user *);

void dlci_ioctl_set(int (*hook) (unsigned int, void __user *))
{
	mutex_lock(&dlci_ioctl_mutex);
	dlci_ioctl_hook = hook;
	mutex_unlock(&dlci_ioctl_mutex);
}
EXPORT_SYMBOL(dlci_ioctl_set);

static long sock_do_ioctl(struct net *net, struct socket *sock,
				 unsigned int cmd, unsigned long arg)
{
	int err;
	void __user *argp = (void __user *)arg;

	err = sock->ops->ioctl(sock, cmd, arg);

	/*
	 * If this ioctl is unknown try to hand it down
	 * to the NIC driver.
	 */
	if (err == -ENOIOCTLCMD)
		err = dev_ioctl(net, cmd, argp);

	return err;
}

/*
 *	With an ioctl, arg may well be a user mode pointer, but we don't know
 *	what to do with it - that's up to the protocol still.
 */

static long sock_ioctl(struct file *file, unsigned cmd, unsigned long arg)
{
	struct socket *sock;
	struct sock *sk;
	void __user *argp = (void __user *)arg;
	int pid, err;
	struct net *net;

	sock = file->private_data;
	sk = sock->sk;
	net = sock_net(sk);
	if (cmd >= SIOCDEVPRIVATE && cmd <= (SIOCDEVPRIVATE + 15)) {
		err = dev_ioctl(net, cmd, argp);
	} else
#ifdef CONFIG_WEXT_CORE
	if (cmd >= SIOCIWFIRST && cmd <= SIOCIWLAST) {
		err = dev_ioctl(net, cmd, argp);
	} else
#endif
		switch (cmd) {
		case FIOSETOWN:
		case SIOCSPGRP:
			err = -EFAULT;
			if (get_user(pid, (int __user *)argp))
				break;
			err = f_setown(sock->file, pid, 1);
			break;
		case FIOGETOWN:
		case SIOCGPGRP:
			err = put_user(f_getown(sock->file),
				       (int __user *)argp);
			break;
		case SIOCGIFBR:
		case SIOCSIFBR:
		case SIOCBRADDBR:
		case SIOCBRDELBR:
			err = -ENOPKG;
			if (!br_ioctl_hook)
				request_module("bridge");

			mutex_lock(&br_ioctl_mutex);
			if (br_ioctl_hook)
				err = br_ioctl_hook(net, cmd, argp);
			mutex_unlock(&br_ioctl_mutex);
			break;
		case SIOCGIFVLAN:
		case SIOCSIFVLAN:
			err = -ENOPKG;
			if (!vlan_ioctl_hook)
				request_module("8021q");

			mutex_lock(&vlan_ioctl_mutex);
			if (vlan_ioctl_hook)
				err = vlan_ioctl_hook(net, argp);
			mutex_unlock(&vlan_ioctl_mutex);
			break;
		case SIOCADDDLCI:
		case SIOCDELDLCI:
			err = -ENOPKG;
			if (!dlci_ioctl_hook)
				request_module("dlci");

			mutex_lock(&dlci_ioctl_mutex);
			if (dlci_ioctl_hook)
				err = dlci_ioctl_hook(cmd, argp);
			mutex_unlock(&dlci_ioctl_mutex);
			break;
		default:
			err = sock_do_ioctl(net, sock, cmd, arg);
			break;
		}
	return err;
}

int sock_create_lite(int family, int type, int protocol, struct socket **res)
{
	int err;
	struct socket *sock = NULL;

	err = security_socket_create(family, type, protocol, 1);
	if (err)
		goto out;

	sock = sock_alloc();
	if (!sock) {
		err = -ENOMEM;
		goto out;
	}

	sock->type = type;
	err = security_socket_post_create(sock, family, type, protocol, 1);
	if (err)
		goto out_release;

out:
	*res = sock;
	return err;
out_release:
	sock_release(sock);
	sock = NULL;
	goto out;
}
EXPORT_SYMBOL(sock_create_lite);

/* No kernel lock held - perfect */
static unsigned int sock_poll(struct file *file, poll_table *wait)
{
	struct socket *sock;

	/*
	 *      We can't return errors to poll, so it's either yes or no.
	 */
	sock = file->private_data;
	return sock->ops->poll(file, sock, wait);
}

static int sock_mmap(struct file *file, struct vm_area_struct *vma)
{
	struct socket *sock = file->private_data;

	return sock->ops->mmap(file, sock, vma);
}

static int sock_close(struct inode *inode, struct file *filp)
{
	sock_release(SOCKET_I(inode));
	return 0;
}

/*
 *	Update the socket async list
 *
 *	Fasync_list locking strategy.
 *
 *	1. fasync_list is modified only under process context socket lock
 *	   i.e. under semaphore.
 *	2. fasync_list is used under read_lock(&sk->sk_callback_lock)
 *	   or under socket lock
 */

static int sock_fasync(int fd, struct file *filp, int on)
{
	struct socket *sock = filp->private_data;
	struct sock *sk = sock->sk;
	struct socket_wq *wq;

	if (sk == NULL)
		return -EINVAL;

	lock_sock(sk);
	wq = rcu_dereference_protected(sock->wq, sock_owned_by_user(sk));
	fasync_helper(fd, filp, on, &wq->fasync_list);

	if (!wq->fasync_list)
		sock_reset_flag(sk, SOCK_FASYNC);
	else
		sock_set_flag(sk, SOCK_FASYNC);

	release_sock(sk);
	return 0;
}

/* This function may be called only under socket lock or callback_lock or rcu_lock */

int sock_wake_async(struct socket *sock, int how, int band)
{
	struct socket_wq *wq;

	if (!sock)
		return -1;
	rcu_read_lock();
	wq = rcu_dereference(sock->wq);
	if (!wq || !wq->fasync_list) {
		rcu_read_unlock();
		return -1;
	}
	switch (how) {
	case SOCK_WAKE_WAITD:
		if (test_bit(SOCK_ASYNC_WAITDATA, &sock->flags))
			break;
		goto call_kill;
	case SOCK_WAKE_SPACE:
		if (!test_and_clear_bit(SOCK_ASYNC_NOSPACE, &sock->flags))
			break;
		/* fall through */
	case SOCK_WAKE_IO:
call_kill:
		kill_fasync(&wq->fasync_list, SIGIO, band);
		break;
	case SOCK_WAKE_URG:
		kill_fasync(&wq->fasync_list, SIGURG, band);
	}
	rcu_read_unlock();
	return 0;
}
EXPORT_SYMBOL(sock_wake_async);

int __sock_create(struct net *net, int family, int type, int protocol,
			 struct socket **res, int kern)
{
	int err;
	struct socket *sock;
	const struct net_proto_family *pf;

	/*
	 *      Check protocol is in range
	 */
	if (family < 0 || family >= NPROTO)
		return -EAFNOSUPPORT;
	if (type < 0 || type >= SOCK_MAX)
		return -EINVAL;

	/* Compatibility.

	   This uglymoron is moved from INET layer to here to avoid
	   deadlock in module load.
	 */
	if (family == PF_INET && type == SOCK_PACKET) {
		static int warned;
		if (!warned) {
			warned = 1;
			printk(KERN_INFO "%s uses obsolete (PF_INET,SOCK_PACKET)\n",
			       current->comm);
		}
		family = PF_PACKET;
	}

	err = security_socket_create(family, type, protocol, kern);
	if (err)
		return err;

	/*
	 *	Allocate the socket and allow the family to set things up. if
	 *	the protocol is 0, the family is instructed to select an appropriate
	 *	default.
	 */
	sock = sock_alloc();
	if (!sock) {
		net_warn_ratelimited("socket: no more sockets\n");
		return -ENFILE;	/* Not exactly a match, but its the
				   closest posix thing */
	}

	sock->type = type;

#ifdef CONFIG_MODULES
	/* Attempt to load a protocol module if the find failed.
	 *
	 * 12/09/1996 Marcin: But! this makes REALLY only sense, if the user
	 * requested real, full-featured networking support upon configuration.
	 * Otherwise module support will break!
	 */
	if (rcu_access_pointer(net_families[family]) == NULL)
		request_module("net-pf-%d", family);
#endif

	rcu_read_lock();
	pf = rcu_dereference(net_families[family]);
	err = -EAFNOSUPPORT;
	if (!pf)
		goto out_release;

	/*
	 * We will call the ->create function, that possibly is in a loadable
	 * module, so we have to bump that loadable module refcnt first.
	 */
	if (!try_module_get(pf->owner))
		goto out_release;

	/* Now protected by module ref count */
	rcu_read_unlock();

	err = pf->create(net, sock, protocol, kern);
	if (err < 0)
		goto out_module_put;

	/*
	 * Now to bump the refcnt of the [loadable] module that owns this
	 * socket at sock_release time we decrement its refcnt.
	 */
	if (!try_module_get(sock->ops->owner))
		goto out_module_busy;

	/*
	 * Now that we're done with the ->create function, the [loadable]
	 * module can have its refcnt decremented
	 */
	module_put(pf->owner);
	err = security_socket_post_create(sock, family, type, protocol, kern);
	if (err)
		goto out_sock_release;
	*res = sock;

	return 0;

out_module_busy:
	err = -EAFNOSUPPORT;
out_module_put:
	sock->ops = NULL;
	module_put(pf->owner);
out_sock_release:
	sock_release(sock);
	return err;

out_release:
	rcu_read_unlock();
	goto out_sock_release;
}
EXPORT_SYMBOL(__sock_create);

int sock_create(int family, int type, int protocol, struct socket **res)
{
	return __sock_create(current->nsproxy->net_ns, family, type, protocol, res, 0);
}
EXPORT_SYMBOL(sock_create);

int sock_create_kern(int family, int type, int protocol, struct socket **res)
{
	return __sock_create(&init_net, family, type, protocol, res, 1);
}
EXPORT_SYMBOL(sock_create_kern);

SYSCALL_DEFINE3(socket, int, family, int, type, int, protocol)
{
	int retval;
	struct socket *sock;
	int flags;

	/* Check the SOCK_* constants for consistency.  */
	BUILD_BUG_ON(SOCK_CLOEXEC != O_CLOEXEC);
	BUILD_BUG_ON((SOCK_MAX | SOCK_TYPE_MASK) != SOCK_TYPE_MASK);
	BUILD_BUG_ON(SOCK_CLOEXEC & SOCK_TYPE_MASK);
	BUILD_BUG_ON(SOCK_NONBLOCK & SOCK_TYPE_MASK);

	flags = type & ~SOCK_TYPE_MASK;
	if (flags & ~(SOCK_CLOEXEC | SOCK_NONBLOCK))
		return -EINVAL;
	type &= SOCK_TYPE_MASK;

	if (SOCK_NONBLOCK != O_NONBLOCK && (flags & SOCK_NONBLOCK))
		flags = (flags & ~SOCK_NONBLOCK) | O_NONBLOCK;

	retval = sock_create(family, type, protocol, &sock);
	if (retval < 0)
		goto out;

	retval = sock_map_fd(sock, flags & (O_CLOEXEC | O_NONBLOCK));
	if (retval < 0)
		goto out_release;

out:
	/* It may be already another descriptor 8) Not kernel problem. */
	return retval;

out_release:
	sock_release(sock);
	return retval;
}

/*
 *	Create a pair of connected sockets.
 */

SYSCALL_DEFINE4(socketpair, int, family, int, type, int, protocol,
		int __user *, usockvec)
{
	struct socket *sock1, *sock2;
	int fd1, fd2, err;
	struct file *newfile1, *newfile2;
	int flags;

	flags = type & ~SOCK_TYPE_MASK;
	if (flags & ~(SOCK_CLOEXEC | SOCK_NONBLOCK))
		return -EINVAL;
	type &= SOCK_TYPE_MASK;

	if (SOCK_NONBLOCK != O_NONBLOCK && (flags & SOCK_NONBLOCK))
		flags = (flags & ~SOCK_NONBLOCK) | O_NONBLOCK;

	/*
	 * Obtain the first socket and check if the underlying protocol
	 * supports the socketpair call.
	 */

	err = sock_create(family, type, protocol, &sock1);
	if (err < 0)
		goto out;

	err = sock_create(family, type, protocol, &sock2);
	if (err < 0)
		goto out_release_1;

	err = sock1->ops->socketpair(sock1, sock2);
	if (err < 0)
		goto out_release_both;

	fd1 = get_unused_fd_flags(flags);
	if (unlikely(fd1 < 0)) {
		err = fd1;
		goto out_release_both;
	}
	fd2 = get_unused_fd_flags(flags);
	if (unlikely(fd2 < 0)) {
		err = fd2;
		put_unused_fd(fd1);
		goto out_release_both;
	}

	newfile1 = sock_alloc_file(sock1, flags, NULL);
	if (unlikely(IS_ERR(newfile1))) {
		err = PTR_ERR(newfile1);
		put_unused_fd(fd1);
		put_unused_fd(fd2);
		goto out_release_both;
	}

	newfile2 = sock_alloc_file(sock2, flags, NULL);
	if (IS_ERR(newfile2)) {
		err = PTR_ERR(newfile2);
		fput(newfile1);
		put_unused_fd(fd1);
		put_unused_fd(fd2);
		sock_release(sock2);
		goto out;
	}

	audit_fd_pair(fd1, fd2);
	fd_install(fd1, newfile1);
	fd_install(fd2, newfile2);
	/* fd1 and fd2 may be already another descriptors.
	 * Not kernel problem.
	 */

	err = put_user(fd1, &usockvec[0]);
	if (!err)
		err = put_user(fd2, &usockvec[1]);
	if (!err)
		return 0;

	sys_close(fd2);
	sys_close(fd1);
	return err;

out_release_both:
	sock_release(sock2);
out_release_1:
	sock_release(sock1);
out:
	return err;
}

/*
 *	Bind a name to a socket. Nothing much to do here since it's
 *	the protocol's responsibility to handle the local address.
 *
 *	We move the socket address to kernel space before we call
 *	the protocol layer (having also checked the address is ok).
 */

SYSCALL_DEFINE3(bind, int, fd, struct sockaddr __user *, umyaddr, int, addrlen)
{
	struct socket *sock;
	struct sockaddr_storage address;
	int err, fput_needed;

	sock = sockfd_lookup_light(fd, &err, &fput_needed);
	if (sock) {
		err = move_addr_to_kernel(umyaddr, addrlen, &address);
		if (err >= 0) {
			err = security_socket_bind(sock,
						   (struct sockaddr *)&address,
						   addrlen);
			if (!err)
				err = sock->ops->bind(sock,
						      (struct sockaddr *)
						      &address, addrlen);
		}
		fput_light(sock->file, fput_needed);
	}
	return err;
}

/*
 *	Perform a listen. Basically, we allow the protocol to do anything
 *	necessary for a listen, and if that works, we mark the socket as
 *	ready for listening.
 */

SYSCALL_DEFINE2(listen, int, fd, int, backlog)
{
	struct socket *sock;
	int err, fput_needed;
	int somaxconn;

	sock = sockfd_lookup_light(fd, &err, &fput_needed);
	if (sock) {
		somaxconn = sock_net(sock->sk)->core.sysctl_somaxconn;
		if ((unsigned int)backlog > somaxconn)
			backlog = somaxconn;

		err = security_socket_listen(sock, backlog);
		if (!err)
			err = sock->ops->listen(sock, backlog);

		fput_light(sock->file, fput_needed);
	}
	return err;
}

/*
 *	For accept, we attempt to create a new socket, set up the link
 *	with the client, wake up the client, then return the new
 *	connected fd. We collect the address of the connector in kernel
 *	space and move it to user at the very end. This is unclean because
 *	we open the socket then return an error.
 *
 *	1003.1g adds the ability to recvmsg() to query connection pending
 *	status to recvmsg. We need to add that support in a way thats
 *	clean when we restucture accept also.
 */

SYSCALL_DEFINE4(accept4, int, fd, struct sockaddr __user *, upeer_sockaddr,
		int __user *, upeer_addrlen, int, flags)
{
	struct socket *sock, *newsock;
	struct file *newfile;
	int err, len, newfd, fput_needed;
	struct sockaddr_storage address;

	if (flags & ~(SOCK_CLOEXEC | SOCK_NONBLOCK))
		return -EINVAL;

	if (SOCK_NONBLOCK != O_NONBLOCK && (flags & SOCK_NONBLOCK))
		flags = (flags & ~SOCK_NONBLOCK) | O_NONBLOCK;

	sock = sockfd_lookup_light(fd, &err, &fput_needed);
	if (!sock)
		goto out;

	err = -ENFILE;
	newsock = sock_alloc();
	if (!newsock)
		goto out_put;

	newsock->type = sock->type;
	newsock->ops = sock->ops;

	/*
	 * We don't need try_module_get here, as the listening socket (sock)
	 * has the protocol module (sock->ops->owner) held.
	 */
	__module_get(newsock->ops->owner);

	newfd = get_unused_fd_flags(flags);
	if (unlikely(newfd < 0)) {
		err = newfd;
		sock_release(newsock);
		goto out_put;
	}
	newfile = sock_alloc_file(newsock, flags, sock->sk->sk_prot_creator->name);
	if (unlikely(IS_ERR(newfile))) {
		err = PTR_ERR(newfile);
		put_unused_fd(newfd);
		sock_release(newsock);
		goto out_put;
	}

	err = security_socket_accept(sock, newsock);
	if (err)
		goto out_fd;

	err = sock->ops->accept(sock, newsock, sock->file->f_flags);
	if (err < 0)
		goto out_fd;

	if (upeer_sockaddr) {
		if (newsock->ops->getname(newsock, (struct sockaddr *)&address,
					  &len, 2) < 0) {
			err = -ECONNABORTED;
			goto out_fd;
		}
		err = move_addr_to_user(&address,
					len, upeer_sockaddr, upeer_addrlen);
		if (err < 0)
			goto out_fd;
	}

	/* File flags are not inherited via accept() unlike another OSes. */

	fd_install(newfd, newfile);
	err = newfd;

out_put:
	fput_light(sock->file, fput_needed);
out:
	return err;
out_fd:
	fput(newfile);
	put_unused_fd(newfd);
	goto out_put;
}

SYSCALL_DEFINE3(accept, int, fd, struct sockaddr __user *, upeer_sockaddr,
		int __user *, upeer_addrlen)
{
	return sys_accept4(fd, upeer_sockaddr, upeer_addrlen, 0);
}

/*
 *	Attempt to connect to a socket with the server address.  The address
 *	is in user space so we verify it is OK and move it to kernel space.
 *
 *	For 1003.1g we need to add clean support for a bind to AF_UNSPEC to
 *	break bindings
 *
 *	NOTE: 1003.1g draft 6.3 is broken with respect to AX.25/NetROM and
 *	other SEQPACKET protocols that take time to connect() as it doesn't
 *	include the -EINPROGRESS status for such sockets.
 */

SYSCALL_DEFINE3(connect, int, fd, struct sockaddr __user *, uservaddr,
		int, addrlen)
{
	struct socket *sock;
	struct sockaddr_storage address;
	int err, fput_needed;

	sock = sockfd_lookup_light(fd, &err, &fput_needed);
	if (!sock)
		goto out;
	err = move_addr_to_kernel(uservaddr, addrlen, &address);
	if (err < 0)
		goto out_put;

	err =
	    security_socket_connect(sock, (struct sockaddr *)&address, addrlen);
	if (err)
		goto out_put;

	err = sock->ops->connect(sock, (struct sockaddr *)&address, addrlen,
				 sock->file->f_flags);
out_put:
	fput_light(sock->file, fput_needed);
out:
	return err;
}

/*
 *	Get the local address ('name') of a socket object. Move the obtained
 *	name to user space.
 */

SYSCALL_DEFINE3(getsockname, int, fd, struct sockaddr __user *, usockaddr,
		int __user *, usockaddr_len)
{
	struct socket *sock;
	struct sockaddr_storage address;
	int len, err, fput_needed;

	sock = sockfd_lookup_light(fd, &err, &fput_needed);
	if (!sock)
		goto out;

	err = security_socket_getsockname(sock);
	if (err)
		goto out_put;

	err = sock->ops->getname(sock, (struct sockaddr *)&address, &len, 0);
	if (err)
		goto out_put;
	err = move_addr_to_user(&address, len, usockaddr, usockaddr_len);

out_put:
	fput_light(sock->file, fput_needed);
out:
	return err;
}

/*
 *	Get the remote address ('name') of a socket object. Move the obtained
 *	name to user space.
 */

SYSCALL_DEFINE3(getpeername, int, fd, struct sockaddr __user *, usockaddr,
		int __user *, usockaddr_len)
{
	struct socket *sock;
	struct sockaddr_storage address;
	int len, err, fput_needed;

	sock = sockfd_lookup_light(fd, &err, &fput_needed);
	if (sock != NULL) {
		err = security_socket_getpeername(sock);
		if (err) {
			fput_light(sock->file, fput_needed);
			return err;
		}

		err =
		    sock->ops->getname(sock, (struct sockaddr *)&address, &len,
				       1);
		if (!err)
			err = move_addr_to_user(&address, len, usockaddr,
						usockaddr_len);
		fput_light(sock->file, fput_needed);
	}
	return err;
}

/*
 *	Send a datagram to a given address. We move the address into kernel
 *	space and check the user space data area is readable before invoking
 *	the protocol.
 */

SYSCALL_DEFINE6(sendto, int, fd, void __user *, buff, size_t, len,
		unsigned int, flags, struct sockaddr __user *, addr,
		int, addr_len)
{
	struct socket *sock;
	struct sockaddr_storage address;
	int err;
	struct msghdr msg;
	struct iovec iov;
	int fput_needed;

	if (len > INT_MAX)
		len = INT_MAX;
	sock = sockfd_lookup_light(fd, &err, &fput_needed);
	if (!sock)
		goto out;

	iov.iov_base = buff;
	iov.iov_len = len;
	msg.msg_name = NULL;
	msg.msg_iov = &iov;
	msg.msg_iovlen = 1;
	msg.msg_control = NULL;
	msg.msg_controllen = 0;
	msg.msg_namelen = 0;
	if (addr) {
		err = move_addr_to_kernel(addr, addr_len, &address);
		if (err < 0)
			goto out_put;
		msg.msg_name = (struct sockaddr *)&address;
		msg.msg_namelen = addr_len;
	}
	if (sock->file->f_flags & O_NONBLOCK)
		flags |= MSG_DONTWAIT;
	msg.msg_flags = flags;
	err = sock_sendmsg(sock, &msg, len);

out_put:
	fput_light(sock->file, fput_needed);
out:
	return err;
}

/*
 *	Send a datagram down a socket.
 */

SYSCALL_DEFINE4(send, int, fd, void __user *, buff, size_t, len,
		unsigned int, flags)
{
	return sys_sendto(fd, buff, len, flags, NULL, 0);
}

/*
 *	Receive a frame from the socket and optionally record the address of the
 *	sender. We verify the buffers are writable and if needed move the
 *	sender address from kernel to user space.
 */

SYSCALL_DEFINE6(recvfrom, int, fd, void __user *, ubuf, size_t, size,
		unsigned int, flags, struct sockaddr __user *, addr,
		int __user *, addr_len)
{
	struct socket *sock;
	struct iovec iov;
	struct msghdr msg;
	struct sockaddr_storage address;
	int err, err2;
	int fput_needed;

	if (size > INT_MAX)
		size = INT_MAX;
	sock = sockfd_lookup_light(fd, &err, &fput_needed);
	if (!sock)
		goto out;

	msg.msg_control = NULL;
	msg.msg_controllen = 0;
	msg.msg_iovlen = 1;
	msg.msg_iov = &iov;
	iov.iov_len = size;
	iov.iov_base = ubuf;
	/* Save some cycles and don't copy the address if not needed */
	msg.msg_name = addr ? (struct sockaddr *)&address : NULL;
	/* We assume all kernel code knows the size of sockaddr_storage */
	msg.msg_namelen = 0;
	if (sock->file->f_flags & O_NONBLOCK)
		flags |= MSG_DONTWAIT;
	err = sock_recvmsg(sock, &msg, size, flags);

	if (err >= 0 && addr != NULL) {
		err2 = move_addr_to_user(&address,
					 msg.msg_namelen, addr, addr_len);
		if (err2 < 0)
			err = err2;
	}

	fput_light(sock->file, fput_needed);
out:
	return err;
}

/*
 *	Receive a datagram from a socket.
 */

asmlinkage long sys_recv(int fd, void __user *ubuf, size_t size,
			 unsigned int flags)
{
	return sys_recvfrom(fd, ubuf, size, flags, NULL, NULL);
}

/*
 *	Set a socket option. Because we don't know the option lengths we have
 *	to pass the user mode parameter for the protocols to sort out.
 */

SYSCALL_DEFINE5(setsockopt, int, fd, int, level, int, optname,
		char __user *, optval, int, optlen)
{
	int err, fput_needed;
	struct socket *sock;

	if (optlen < 0)
		return -EINVAL;

	sock = sockfd_lookup_light(fd, &err, &fput_needed);
	if (sock != NULL) {
		err = security_socket_setsockopt(sock, level, optname);
		if (err)
			goto out_put;

		if (level == SOL_SOCKET)
			err =
			    sock_setsockopt(sock, level, optname, optval,
					    optlen);
		else
			err =
			    sock->ops->setsockopt(sock, level, optname, optval,
						  optlen);
out_put:
		fput_light(sock->file, fput_needed);
	}
	return err;
}

/*
 *	Get a socket option. Because we don't know the option lengths we have
 *	to pass a user mode parameter for the protocols to sort out.
 */

SYSCALL_DEFINE5(getsockopt, int, fd, int, level, int, optname,
		char __user *, optval, int __user *, optlen)
{
	int err, fput_needed;
	struct socket *sock;

	sock = sockfd_lookup_light(fd, &err, &fput_needed);
	if (sock != NULL) {
		err = security_socket_getsockopt(sock, level, optname);
		if (err)
			goto out_put;

		if (level == SOL_SOCKET)
			err =
			    sock_getsockopt(sock, level, optname, optval,
					    optlen);
		else
			err =
			    sock->ops->getsockopt(sock, level, optname, optval,
						  optlen);
out_put:
		fput_light(sock->file, fput_needed);
	}
	return err;
}

/*
 *	Shutdown a socket.
 */

SYSCALL_DEFINE2(shutdown, int, fd, int, how)
{
	int err, fput_needed;
	struct socket *sock;

	sock = sockfd_lookup_light(fd, &err, &fput_needed);
	if (sock != NULL) {
		err = security_socket_shutdown(sock, how);
		if (!err)
			err = sock->ops->shutdown(sock, how);
		fput_light(sock->file, fput_needed);
	}
	return err;
}

/* A couple of helpful macros for getting the address of the 32/64 bit
 * fields which are the same type (int / unsigned) on our platforms.
 */
#define COMPAT_MSG(msg, member)	((MSG_CMSG_COMPAT & flags) ? &msg##_compat->member : &msg->member)
#define COMPAT_NAMELEN(msg)	COMPAT_MSG(msg, msg_namelen)
#define COMPAT_FLAGS(msg)	COMPAT_MSG(msg, msg_flags)

struct used_address {
	struct sockaddr_storage name;
	unsigned int name_len;
};

static int copy_msghdr_from_user(struct msghdr *kmsg,
				 struct msghdr __user *umsg)
{
	if (copy_from_user(kmsg, umsg, sizeof(struct msghdr)))
		return -EFAULT;

	if (kmsg->msg_namelen < 0)
		return -EINVAL;

	if (kmsg->msg_namelen > sizeof(struct sockaddr_storage))
		kmsg->msg_namelen = sizeof(struct sockaddr_storage);
	return 0;
}

static int ___sys_sendmsg(struct socket *sock, struct msghdr __user *msg,
			 struct msghdr *msg_sys, unsigned int flags,
			 struct used_address *used_address)
{
	struct compat_msghdr __user *msg_compat =
	    (struct compat_msghdr __user *)msg;
	struct sockaddr_storage address;
	struct iovec iovstack[UIO_FASTIOV], *iov = iovstack;
	unsigned char ctl[sizeof(struct cmsghdr) + 20]
	    __attribute__ ((aligned(sizeof(__kernel_size_t))));
	/* 20 is size of ipv6_pktinfo */
	unsigned char *ctl_buf = ctl;
	int err, ctl_len, total_len;

	err = -EFAULT;
<<<<<<< HEAD
	if (MSG_CMSG_COMPAT & flags) {
		if (get_compat_msghdr(msg_sys, msg_compat))
			return -EFAULT;
	} else {
		err = copy_msghdr_from_user(msg_sys, msg);
		if (err)
			return err;
	}
=======
	if (MSG_CMSG_COMPAT & flags)
		err = get_compat_msghdr(msg_sys, msg_compat);
	else
		err = copy_msghdr_from_user(msg_sys, msg);
	if (err)
		return err;
>>>>>>> f0b7ed42

	if (msg_sys->msg_iovlen > UIO_FASTIOV) {
		err = -EMSGSIZE;
		if (msg_sys->msg_iovlen > UIO_MAXIOV)
			goto out;
		err = -ENOMEM;
		iov = kmalloc(msg_sys->msg_iovlen * sizeof(struct iovec),
			      GFP_KERNEL);
		if (!iov)
			goto out;
	}

	/* This will also move the address data into kernel space */
	if (MSG_CMSG_COMPAT & flags) {
		err = verify_compat_iovec(msg_sys, iov, &address, VERIFY_READ);
	} else
		err = verify_iovec(msg_sys, iov, &address, VERIFY_READ);
	if (err < 0)
		goto out_freeiov;
	total_len = err;

	err = -ENOBUFS;

	if (msg_sys->msg_controllen > INT_MAX)
		goto out_freeiov;
	ctl_len = msg_sys->msg_controllen;
	if ((MSG_CMSG_COMPAT & flags) && ctl_len) {
		err =
		    cmsghdr_from_user_compat_to_kern(msg_sys, sock->sk, ctl,
						     sizeof(ctl));
		if (err)
			goto out_freeiov;
		ctl_buf = msg_sys->msg_control;
		ctl_len = msg_sys->msg_controllen;
	} else if (ctl_len) {
		if (ctl_len > sizeof(ctl)) {
			ctl_buf = sock_kmalloc(sock->sk, ctl_len, GFP_KERNEL);
			if (ctl_buf == NULL)
				goto out_freeiov;
		}
		err = -EFAULT;
		/*
		 * Careful! Before this, msg_sys->msg_control contains a user pointer.
		 * Afterwards, it will be a kernel pointer. Thus the compiler-assisted
		 * checking falls down on this.
		 */
		if (copy_from_user(ctl_buf,
				   (void __user __force *)msg_sys->msg_control,
				   ctl_len))
			goto out_freectl;
		msg_sys->msg_control = ctl_buf;
	}
	msg_sys->msg_flags = flags;

	if (sock->file->f_flags & O_NONBLOCK)
		msg_sys->msg_flags |= MSG_DONTWAIT;
	/*
	 * If this is sendmmsg() and current destination address is same as
	 * previously succeeded address, omit asking LSM's decision.
	 * used_address->name_len is initialized to UINT_MAX so that the first
	 * destination address never matches.
	 */
	if (used_address && msg_sys->msg_name &&
	    used_address->name_len == msg_sys->msg_namelen &&
	    !memcmp(&used_address->name, msg_sys->msg_name,
		    used_address->name_len)) {
		err = sock_sendmsg_nosec(sock, msg_sys, total_len);
		goto out_freectl;
	}
	err = sock_sendmsg(sock, msg_sys, total_len);
	/*
	 * If this is sendmmsg() and sending to current destination address was
	 * successful, remember it.
	 */
	if (used_address && err >= 0) {
		used_address->name_len = msg_sys->msg_namelen;
		if (msg_sys->msg_name)
			memcpy(&used_address->name, msg_sys->msg_name,
			       used_address->name_len);
	}

out_freectl:
	if (ctl_buf != ctl)
		sock_kfree_s(sock->sk, ctl_buf, ctl_len);
out_freeiov:
	if (iov != iovstack)
		kfree(iov);
out:
	return err;
}

/*
 *	BSD sendmsg interface
 */

long __sys_sendmsg(int fd, struct msghdr __user *msg, unsigned flags)
{
	int fput_needed, err;
	struct msghdr msg_sys;
	struct socket *sock;

	sock = sockfd_lookup_light(fd, &err, &fput_needed);
	if (!sock)
		goto out;

	err = ___sys_sendmsg(sock, msg, &msg_sys, flags, NULL);

	fput_light(sock->file, fput_needed);
out:
	return err;
}

SYSCALL_DEFINE3(sendmsg, int, fd, struct msghdr __user *, msg, unsigned int, flags)
{
	if (flags & MSG_CMSG_COMPAT)
		return -EINVAL;
	return __sys_sendmsg(fd, msg, flags);
}

/*
 *	Linux sendmmsg interface
 */

int __sys_sendmmsg(int fd, struct mmsghdr __user *mmsg, unsigned int vlen,
		   unsigned int flags)
{
	int fput_needed, err, datagrams;
	struct socket *sock;
	struct mmsghdr __user *entry;
	struct compat_mmsghdr __user *compat_entry;
	struct msghdr msg_sys;
	struct used_address used_address;

	if (vlen > UIO_MAXIOV)
		vlen = UIO_MAXIOV;

	datagrams = 0;

	sock = sockfd_lookup_light(fd, &err, &fput_needed);
	if (!sock)
		return err;

	used_address.name_len = UINT_MAX;
	entry = mmsg;
	compat_entry = (struct compat_mmsghdr __user *)mmsg;
	err = 0;

	while (datagrams < vlen) {
		if (MSG_CMSG_COMPAT & flags) {
			err = ___sys_sendmsg(sock, (struct msghdr __user *)compat_entry,
					     &msg_sys, flags, &used_address);
			if (err < 0)
				break;
			err = __put_user(err, &compat_entry->msg_len);
			++compat_entry;
		} else {
			err = ___sys_sendmsg(sock,
					     (struct msghdr __user *)entry,
					     &msg_sys, flags, &used_address);
			if (err < 0)
				break;
			err = put_user(err, &entry->msg_len);
			++entry;
		}

		if (err)
			break;
		++datagrams;
	}

	fput_light(sock->file, fput_needed);

	/* We only return an error if no datagrams were able to be sent */
	if (datagrams != 0)
		return datagrams;

	return err;
}

SYSCALL_DEFINE4(sendmmsg, int, fd, struct mmsghdr __user *, mmsg,
		unsigned int, vlen, unsigned int, flags)
{
	if (flags & MSG_CMSG_COMPAT)
		return -EINVAL;
	return __sys_sendmmsg(fd, mmsg, vlen, flags);
}

static int ___sys_recvmsg(struct socket *sock, struct msghdr __user *msg,
			 struct msghdr *msg_sys, unsigned int flags, int nosec)
{
	struct compat_msghdr __user *msg_compat =
	    (struct compat_msghdr __user *)msg;
	struct iovec iovstack[UIO_FASTIOV];
	struct iovec *iov = iovstack;
	unsigned long cmsg_ptr;
	int err, total_len, len;

	/* kernel mode address */
	struct sockaddr_storage addr;

	/* user mode address pointers */
	struct sockaddr __user *uaddr;
	int __user *uaddr_len;

<<<<<<< HEAD
	if (MSG_CMSG_COMPAT & flags) {
		if (get_compat_msghdr(msg_sys, msg_compat))
			return -EFAULT;
	} else {
		err = copy_msghdr_from_user(msg_sys, msg);
		if (err)
			return err;
	}
=======
	if (MSG_CMSG_COMPAT & flags)
		err = get_compat_msghdr(msg_sys, msg_compat);
	else
		err = copy_msghdr_from_user(msg_sys, msg);
	if (err)
		return err;
>>>>>>> f0b7ed42

	if (msg_sys->msg_iovlen > UIO_FASTIOV) {
		err = -EMSGSIZE;
		if (msg_sys->msg_iovlen > UIO_MAXIOV)
			goto out;
		err = -ENOMEM;
		iov = kmalloc(msg_sys->msg_iovlen * sizeof(struct iovec),
			      GFP_KERNEL);
		if (!iov)
			goto out;
	}

	/* Save the user-mode address (verify_iovec will change the
	 * kernel msghdr to use the kernel address space)
	 */
	uaddr = (__force void __user *)msg_sys->msg_name;
	uaddr_len = COMPAT_NAMELEN(msg);
	if (MSG_CMSG_COMPAT & flags)
		err = verify_compat_iovec(msg_sys, iov, &addr, VERIFY_WRITE);
	else
		err = verify_iovec(msg_sys, iov, &addr, VERIFY_WRITE);
	if (err < 0)
		goto out_freeiov;
	total_len = err;

	cmsg_ptr = (unsigned long)msg_sys->msg_control;
	msg_sys->msg_flags = flags & (MSG_CMSG_CLOEXEC|MSG_CMSG_COMPAT);

	/* We assume all kernel code knows the size of sockaddr_storage */
	msg_sys->msg_namelen = 0;

	if (sock->file->f_flags & O_NONBLOCK)
		flags |= MSG_DONTWAIT;
	err = (nosec ? sock_recvmsg_nosec : sock_recvmsg)(sock, msg_sys,
							  total_len, flags);
	if (err < 0)
		goto out_freeiov;
	len = err;

	if (uaddr != NULL) {
		err = move_addr_to_user(&addr,
					msg_sys->msg_namelen, uaddr,
					uaddr_len);
		if (err < 0)
			goto out_freeiov;
	}
	err = __put_user((msg_sys->msg_flags & ~MSG_CMSG_COMPAT),
			 COMPAT_FLAGS(msg));
	if (err)
		goto out_freeiov;
	if (MSG_CMSG_COMPAT & flags)
		err = __put_user((unsigned long)msg_sys->msg_control - cmsg_ptr,
				 &msg_compat->msg_controllen);
	else
		err = __put_user((unsigned long)msg_sys->msg_control - cmsg_ptr,
				 &msg->msg_controllen);
	if (err)
		goto out_freeiov;
	err = len;

out_freeiov:
	if (iov != iovstack)
		kfree(iov);
out:
	return err;
}

/*
 *	BSD recvmsg interface
 */

long __sys_recvmsg(int fd, struct msghdr __user *msg, unsigned flags)
{
	int fput_needed, err;
	struct msghdr msg_sys;
	struct socket *sock;

	sock = sockfd_lookup_light(fd, &err, &fput_needed);
	if (!sock)
		goto out;

	err = ___sys_recvmsg(sock, msg, &msg_sys, flags, 0);

	fput_light(sock->file, fput_needed);
out:
	return err;
}

SYSCALL_DEFINE3(recvmsg, int, fd, struct msghdr __user *, msg,
		unsigned int, flags)
{
	if (flags & MSG_CMSG_COMPAT)
		return -EINVAL;
	return __sys_recvmsg(fd, msg, flags);
}

/*
 *     Linux recvmmsg interface
 */

int __sys_recvmmsg(int fd, struct mmsghdr __user *mmsg, unsigned int vlen,
		   unsigned int flags, struct timespec *timeout)
{
	int fput_needed, err, datagrams;
	struct socket *sock;
	struct mmsghdr __user *entry;
	struct compat_mmsghdr __user *compat_entry;
	struct msghdr msg_sys;
	struct timespec end_time;

	if (timeout &&
	    poll_select_set_timeout(&end_time, timeout->tv_sec,
				    timeout->tv_nsec))
		return -EINVAL;

	datagrams = 0;

	sock = sockfd_lookup_light(fd, &err, &fput_needed);
	if (!sock)
		return err;

	err = sock_error(sock->sk);
	if (err)
		goto out_put;

	entry = mmsg;
	compat_entry = (struct compat_mmsghdr __user *)mmsg;

	while (datagrams < vlen) {
		/*
		 * No need to ask LSM for more than the first datagram.
		 */
		if (MSG_CMSG_COMPAT & flags) {
			err = ___sys_recvmsg(sock, (struct msghdr __user *)compat_entry,
					     &msg_sys, flags & ~MSG_WAITFORONE,
					     datagrams);
			if (err < 0)
				break;
			err = __put_user(err, &compat_entry->msg_len);
			++compat_entry;
		} else {
			err = ___sys_recvmsg(sock,
					     (struct msghdr __user *)entry,
					     &msg_sys, flags & ~MSG_WAITFORONE,
					     datagrams);
			if (err < 0)
				break;
			err = put_user(err, &entry->msg_len);
			++entry;
		}

		if (err)
			break;
		++datagrams;

		/* MSG_WAITFORONE turns on MSG_DONTWAIT after one packet */
		if (flags & MSG_WAITFORONE)
			flags |= MSG_DONTWAIT;

		if (timeout) {
			ktime_get_ts(timeout);
			*timeout = timespec_sub(end_time, *timeout);
			if (timeout->tv_sec < 0) {
				timeout->tv_sec = timeout->tv_nsec = 0;
				break;
			}

			/* Timeout, return less than vlen datagrams */
			if (timeout->tv_nsec == 0 && timeout->tv_sec == 0)
				break;
		}

		/* Out of band data, return right away */
		if (msg_sys.msg_flags & MSG_OOB)
			break;
	}

out_put:
	fput_light(sock->file, fput_needed);

	if (err == 0)
		return datagrams;

	if (datagrams != 0) {
		/*
		 * We may return less entries than requested (vlen) if the
		 * sock is non block and there aren't enough datagrams...
		 */
		if (err != -EAGAIN) {
			/*
			 * ... or  if recvmsg returns an error after we
			 * received some datagrams, where we record the
			 * error to return on the next call or if the
			 * app asks about it using getsockopt(SO_ERROR).
			 */
			sock->sk->sk_err = -err;
		}

		return datagrams;
	}

	return err;
}

SYSCALL_DEFINE5(recvmmsg, int, fd, struct mmsghdr __user *, mmsg,
		unsigned int, vlen, unsigned int, flags,
		struct timespec __user *, timeout)
{
	int datagrams;
	struct timespec timeout_sys;

	if (flags & MSG_CMSG_COMPAT)
		return -EINVAL;

	if (!timeout)
		return __sys_recvmmsg(fd, mmsg, vlen, flags, NULL);

	if (copy_from_user(&timeout_sys, timeout, sizeof(timeout_sys)))
		return -EFAULT;

	datagrams = __sys_recvmmsg(fd, mmsg, vlen, flags, &timeout_sys);

	if (datagrams > 0 &&
	    copy_to_user(timeout, &timeout_sys, sizeof(timeout_sys)))
		datagrams = -EFAULT;

	return datagrams;
}

#ifdef __ARCH_WANT_SYS_SOCKETCALL
/* Argument list sizes for sys_socketcall */
#define AL(x) ((x) * sizeof(unsigned long))
static const unsigned char nargs[21] = {
	AL(0), AL(3), AL(3), AL(3), AL(2), AL(3),
	AL(3), AL(3), AL(4), AL(4), AL(4), AL(6),
	AL(6), AL(2), AL(5), AL(5), AL(3), AL(3),
	AL(4), AL(5), AL(4)
};

#undef AL

/*
 *	System call vectors.
 *
 *	Argument checking cleaned up. Saved 20% in size.
 *  This function doesn't need to set the kernel lock because
 *  it is set by the callees.
 */

SYSCALL_DEFINE2(socketcall, int, call, unsigned long __user *, args)
{
	unsigned long a[AUDITSC_ARGS];
	unsigned long a0, a1;
	int err;
	unsigned int len;

	if (call < 1 || call > SYS_SENDMMSG)
		return -EINVAL;

	len = nargs[call];
	if (len > sizeof(a))
		return -EINVAL;

	/* copy_from_user should be SMP safe. */
	if (copy_from_user(a, args, len))
		return -EFAULT;

	err = audit_socketcall(nargs[call] / sizeof(unsigned long), a);
	if (err)
		return err;

	a0 = a[0];
	a1 = a[1];

	switch (call) {
	case SYS_SOCKET:
		err = sys_socket(a0, a1, a[2]);
		break;
	case SYS_BIND:
		err = sys_bind(a0, (struct sockaddr __user *)a1, a[2]);
		break;
	case SYS_CONNECT:
		err = sys_connect(a0, (struct sockaddr __user *)a1, a[2]);
		break;
	case SYS_LISTEN:
		err = sys_listen(a0, a1);
		break;
	case SYS_ACCEPT:
		err = sys_accept4(a0, (struct sockaddr __user *)a1,
				  (int __user *)a[2], 0);
		break;
	case SYS_GETSOCKNAME:
		err =
		    sys_getsockname(a0, (struct sockaddr __user *)a1,
				    (int __user *)a[2]);
		break;
	case SYS_GETPEERNAME:
		err =
		    sys_getpeername(a0, (struct sockaddr __user *)a1,
				    (int __user *)a[2]);
		break;
	case SYS_SOCKETPAIR:
		err = sys_socketpair(a0, a1, a[2], (int __user *)a[3]);
		break;
	case SYS_SEND:
		err = sys_send(a0, (void __user *)a1, a[2], a[3]);
		break;
	case SYS_SENDTO:
		err = sys_sendto(a0, (void __user *)a1, a[2], a[3],
				 (struct sockaddr __user *)a[4], a[5]);
		break;
	case SYS_RECV:
		err = sys_recv(a0, (void __user *)a1, a[2], a[3]);
		break;
	case SYS_RECVFROM:
		err = sys_recvfrom(a0, (void __user *)a1, a[2], a[3],
				   (struct sockaddr __user *)a[4],
				   (int __user *)a[5]);
		break;
	case SYS_SHUTDOWN:
		err = sys_shutdown(a0, a1);
		break;
	case SYS_SETSOCKOPT:
		err = sys_setsockopt(a0, a1, a[2], (char __user *)a[3], a[4]);
		break;
	case SYS_GETSOCKOPT:
		err =
		    sys_getsockopt(a0, a1, a[2], (char __user *)a[3],
				   (int __user *)a[4]);
		break;
	case SYS_SENDMSG:
		err = sys_sendmsg(a0, (struct msghdr __user *)a1, a[2]);
		break;
	case SYS_SENDMMSG:
		err = sys_sendmmsg(a0, (struct mmsghdr __user *)a1, a[2], a[3]);
		break;
	case SYS_RECVMSG:
		err = sys_recvmsg(a0, (struct msghdr __user *)a1, a[2]);
		break;
	case SYS_RECVMMSG:
		err = sys_recvmmsg(a0, (struct mmsghdr __user *)a1, a[2], a[3],
				   (struct timespec __user *)a[4]);
		break;
	case SYS_ACCEPT4:
		err = sys_accept4(a0, (struct sockaddr __user *)a1,
				  (int __user *)a[2], a[3]);
		break;
	default:
		err = -EINVAL;
		break;
	}
	return err;
}

#endif				/* __ARCH_WANT_SYS_SOCKETCALL */

/**
 *	sock_register - add a socket protocol handler
 *	@ops: description of protocol
 *
 *	This function is called by a protocol handler that wants to
 *	advertise its address family, and have it linked into the
 *	socket interface. The value ops->family coresponds to the
 *	socket system call protocol family.
 */
int sock_register(const struct net_proto_family *ops)
{
	int err;

	if (ops->family >= NPROTO) {
		printk(KERN_CRIT "protocol %d >= NPROTO(%d)\n", ops->family,
		       NPROTO);
		return -ENOBUFS;
	}

	spin_lock(&net_family_lock);
	if (rcu_dereference_protected(net_families[ops->family],
				      lockdep_is_held(&net_family_lock)))
		err = -EEXIST;
	else {
		rcu_assign_pointer(net_families[ops->family], ops);
		err = 0;
	}
	spin_unlock(&net_family_lock);

	printk(KERN_INFO "NET: Registered protocol family %d\n", ops->family);
	return err;
}
EXPORT_SYMBOL(sock_register);

/**
 *	sock_unregister - remove a protocol handler
 *	@family: protocol family to remove
 *
 *	This function is called by a protocol handler that wants to
 *	remove its address family, and have it unlinked from the
 *	new socket creation.
 *
 *	If protocol handler is a module, then it can use module reference
 *	counts to protect against new references. If protocol handler is not
 *	a module then it needs to provide its own protection in
 *	the ops->create routine.
 */
void sock_unregister(int family)
{
	BUG_ON(family < 0 || family >= NPROTO);

	spin_lock(&net_family_lock);
	RCU_INIT_POINTER(net_families[family], NULL);
	spin_unlock(&net_family_lock);

	synchronize_rcu();

	printk(KERN_INFO "NET: Unregistered protocol family %d\n", family);
}
EXPORT_SYMBOL(sock_unregister);

static int __init sock_init(void)
{
	int err;
	/*
	 *      Initialize the network sysctl infrastructure.
	 */
	err = net_sysctl_init();
	if (err)
		goto out;

	/*
	 *      Initialize skbuff SLAB cache
	 */
	skb_init();

	/*
	 *      Initialize the protocols module.
	 */

	init_inodecache();

	err = register_filesystem(&sock_fs_type);
	if (err)
		goto out_fs;
	sock_mnt = kern_mount(&sock_fs_type);
	if (IS_ERR(sock_mnt)) {
		err = PTR_ERR(sock_mnt);
		goto out_mount;
	}

	/* The real protocol initialization is performed in later initcalls.
	 */

#ifdef CONFIG_NETFILTER
	netfilter_init();
#endif

#ifdef CONFIG_NETWORK_PHY_TIMESTAMPING
	skb_timestamping_init();
#endif

out:
	return err;

out_mount:
	unregister_filesystem(&sock_fs_type);
out_fs:
	goto out;
}

core_initcall(sock_init);	/* early initcall */

#ifdef CONFIG_PROC_FS
void socket_seq_show(struct seq_file *seq)
{
	int cpu;
	int counter = 0;

	for_each_possible_cpu(cpu)
	    counter += per_cpu(sockets_in_use, cpu);

	/* It can be negative, by the way. 8) */
	if (counter < 0)
		counter = 0;

	seq_printf(seq, "sockets: used %d\n", counter);
}
#endif				/* CONFIG_PROC_FS */

#ifdef CONFIG_COMPAT
static int do_siocgstamp(struct net *net, struct socket *sock,
			 unsigned int cmd, void __user *up)
{
	mm_segment_t old_fs = get_fs();
	struct timeval ktv;
	int err;

	set_fs(KERNEL_DS);
	err = sock_do_ioctl(net, sock, cmd, (unsigned long)&ktv);
	set_fs(old_fs);
	if (!err)
		err = compat_put_timeval(&ktv, up);

	return err;
}

static int do_siocgstampns(struct net *net, struct socket *sock,
			   unsigned int cmd, void __user *up)
{
	mm_segment_t old_fs = get_fs();
	struct timespec kts;
	int err;

	set_fs(KERNEL_DS);
	err = sock_do_ioctl(net, sock, cmd, (unsigned long)&kts);
	set_fs(old_fs);
	if (!err)
		err = compat_put_timespec(&kts, up);

	return err;
}

static int dev_ifname32(struct net *net, struct compat_ifreq __user *uifr32)
{
	struct ifreq __user *uifr;
	int err;

	uifr = compat_alloc_user_space(sizeof(struct ifreq));
	if (copy_in_user(uifr, uifr32, sizeof(struct compat_ifreq)))
		return -EFAULT;

	err = dev_ioctl(net, SIOCGIFNAME, uifr);
	if (err)
		return err;

	if (copy_in_user(uifr32, uifr, sizeof(struct compat_ifreq)))
		return -EFAULT;

	return 0;
}

static int dev_ifconf(struct net *net, struct compat_ifconf __user *uifc32)
{
	struct compat_ifconf ifc32;
	struct ifconf ifc;
	struct ifconf __user *uifc;
	struct compat_ifreq __user *ifr32;
	struct ifreq __user *ifr;
	unsigned int i, j;
	int err;

	if (copy_from_user(&ifc32, uifc32, sizeof(struct compat_ifconf)))
		return -EFAULT;

	memset(&ifc, 0, sizeof(ifc));
	if (ifc32.ifcbuf == 0) {
		ifc32.ifc_len = 0;
		ifc.ifc_len = 0;
		ifc.ifc_req = NULL;
		uifc = compat_alloc_user_space(sizeof(struct ifconf));
	} else {
		size_t len = ((ifc32.ifc_len / sizeof(struct compat_ifreq)) + 1) *
			sizeof(struct ifreq);
		uifc = compat_alloc_user_space(sizeof(struct ifconf) + len);
		ifc.ifc_len = len;
		ifr = ifc.ifc_req = (void __user *)(uifc + 1);
		ifr32 = compat_ptr(ifc32.ifcbuf);
		for (i = 0; i < ifc32.ifc_len; i += sizeof(struct compat_ifreq)) {
			if (copy_in_user(ifr, ifr32, sizeof(struct compat_ifreq)))
				return -EFAULT;
			ifr++;
			ifr32++;
		}
	}
	if (copy_to_user(uifc, &ifc, sizeof(struct ifconf)))
		return -EFAULT;

	err = dev_ioctl(net, SIOCGIFCONF, uifc);
	if (err)
		return err;

	if (copy_from_user(&ifc, uifc, sizeof(struct ifconf)))
		return -EFAULT;

	ifr = ifc.ifc_req;
	ifr32 = compat_ptr(ifc32.ifcbuf);
	for (i = 0, j = 0;
	     i + sizeof(struct compat_ifreq) <= ifc32.ifc_len && j < ifc.ifc_len;
	     i += sizeof(struct compat_ifreq), j += sizeof(struct ifreq)) {
		if (copy_in_user(ifr32, ifr, sizeof(struct compat_ifreq)))
			return -EFAULT;
		ifr32++;
		ifr++;
	}

	if (ifc32.ifcbuf == 0) {
		/* Translate from 64-bit structure multiple to
		 * a 32-bit one.
		 */
		i = ifc.ifc_len;
		i = ((i / sizeof(struct ifreq)) * sizeof(struct compat_ifreq));
		ifc32.ifc_len = i;
	} else {
		ifc32.ifc_len = i;
	}
	if (copy_to_user(uifc32, &ifc32, sizeof(struct compat_ifconf)))
		return -EFAULT;

	return 0;
}

static int ethtool_ioctl(struct net *net, struct compat_ifreq __user *ifr32)
{
	struct compat_ethtool_rxnfc __user *compat_rxnfc;
	bool convert_in = false, convert_out = false;
	size_t buf_size = ALIGN(sizeof(struct ifreq), 8);
	struct ethtool_rxnfc __user *rxnfc;
	struct ifreq __user *ifr;
	u32 rule_cnt = 0, actual_rule_cnt;
	u32 ethcmd;
	u32 data;
	int ret;

	if (get_user(data, &ifr32->ifr_ifru.ifru_data))
		return -EFAULT;

	compat_rxnfc = compat_ptr(data);

	if (get_user(ethcmd, &compat_rxnfc->cmd))
		return -EFAULT;

	/* Most ethtool structures are defined without padding.
	 * Unfortunately struct ethtool_rxnfc is an exception.
	 */
	switch (ethcmd) {
	default:
		break;
	case ETHTOOL_GRXCLSRLALL:
		/* Buffer size is variable */
		if (get_user(rule_cnt, &compat_rxnfc->rule_cnt))
			return -EFAULT;
		if (rule_cnt > KMALLOC_MAX_SIZE / sizeof(u32))
			return -ENOMEM;
		buf_size += rule_cnt * sizeof(u32);
		/* fall through */
	case ETHTOOL_GRXRINGS:
	case ETHTOOL_GRXCLSRLCNT:
	case ETHTOOL_GRXCLSRULE:
	case ETHTOOL_SRXCLSRLINS:
		convert_out = true;
		/* fall through */
	case ETHTOOL_SRXCLSRLDEL:
		buf_size += sizeof(struct ethtool_rxnfc);
		convert_in = true;
		break;
	}

	ifr = compat_alloc_user_space(buf_size);
	rxnfc = (void __user *)ifr + ALIGN(sizeof(struct ifreq), 8);

	if (copy_in_user(&ifr->ifr_name, &ifr32->ifr_name, IFNAMSIZ))
		return -EFAULT;

	if (put_user(convert_in ? rxnfc : compat_ptr(data),
		     &ifr->ifr_ifru.ifru_data))
		return -EFAULT;

	if (convert_in) {
		/* We expect there to be holes between fs.m_ext and
		 * fs.ring_cookie and at the end of fs, but nowhere else.
		 */
		BUILD_BUG_ON(offsetof(struct compat_ethtool_rxnfc, fs.m_ext) +
			     sizeof(compat_rxnfc->fs.m_ext) !=
			     offsetof(struct ethtool_rxnfc, fs.m_ext) +
			     sizeof(rxnfc->fs.m_ext));
		BUILD_BUG_ON(
			offsetof(struct compat_ethtool_rxnfc, fs.location) -
			offsetof(struct compat_ethtool_rxnfc, fs.ring_cookie) !=
			offsetof(struct ethtool_rxnfc, fs.location) -
			offsetof(struct ethtool_rxnfc, fs.ring_cookie));

		if (copy_in_user(rxnfc, compat_rxnfc,
				 (void __user *)(&rxnfc->fs.m_ext + 1) -
				 (void __user *)rxnfc) ||
		    copy_in_user(&rxnfc->fs.ring_cookie,
				 &compat_rxnfc->fs.ring_cookie,
				 (void __user *)(&rxnfc->fs.location + 1) -
				 (void __user *)&rxnfc->fs.ring_cookie) ||
		    copy_in_user(&rxnfc->rule_cnt, &compat_rxnfc->rule_cnt,
				 sizeof(rxnfc->rule_cnt)))
			return -EFAULT;
	}

	ret = dev_ioctl(net, SIOCETHTOOL, ifr);
	if (ret)
		return ret;

	if (convert_out) {
		if (copy_in_user(compat_rxnfc, rxnfc,
				 (const void __user *)(&rxnfc->fs.m_ext + 1) -
				 (const void __user *)rxnfc) ||
		    copy_in_user(&compat_rxnfc->fs.ring_cookie,
				 &rxnfc->fs.ring_cookie,
				 (const void __user *)(&rxnfc->fs.location + 1) -
				 (const void __user *)&rxnfc->fs.ring_cookie) ||
		    copy_in_user(&compat_rxnfc->rule_cnt, &rxnfc->rule_cnt,
				 sizeof(rxnfc->rule_cnt)))
			return -EFAULT;

		if (ethcmd == ETHTOOL_GRXCLSRLALL) {
			/* As an optimisation, we only copy the actual
			 * number of rules that the underlying
			 * function returned.  Since Mallory might
			 * change the rule count in user memory, we
			 * check that it is less than the rule count
			 * originally given (as the user buffer size),
			 * which has been range-checked.
			 */
			if (get_user(actual_rule_cnt, &rxnfc->rule_cnt))
				return -EFAULT;
			if (actual_rule_cnt < rule_cnt)
				rule_cnt = actual_rule_cnt;
			if (copy_in_user(&compat_rxnfc->rule_locs[0],
					 &rxnfc->rule_locs[0],
					 rule_cnt * sizeof(u32)))
				return -EFAULT;
		}
	}

	return 0;
}

static int compat_siocwandev(struct net *net, struct compat_ifreq __user *uifr32)
{
	void __user *uptr;
	compat_uptr_t uptr32;
	struct ifreq __user *uifr;

	uifr = compat_alloc_user_space(sizeof(*uifr));
	if (copy_in_user(uifr, uifr32, sizeof(struct compat_ifreq)))
		return -EFAULT;

	if (get_user(uptr32, &uifr32->ifr_settings.ifs_ifsu))
		return -EFAULT;

	uptr = compat_ptr(uptr32);

	if (put_user(uptr, &uifr->ifr_settings.ifs_ifsu.raw_hdlc))
		return -EFAULT;

	return dev_ioctl(net, SIOCWANDEV, uifr);
}

static int bond_ioctl(struct net *net, unsigned int cmd,
			 struct compat_ifreq __user *ifr32)
{
	struct ifreq kifr;
	struct ifreq __user *uifr;
	mm_segment_t old_fs;
	int err;
	u32 data;
	void __user *datap;

	switch (cmd) {
	case SIOCBONDENSLAVE:
	case SIOCBONDRELEASE:
	case SIOCBONDSETHWADDR:
	case SIOCBONDCHANGEACTIVE:
		if (copy_from_user(&kifr, ifr32, sizeof(struct compat_ifreq)))
			return -EFAULT;

		old_fs = get_fs();
		set_fs(KERNEL_DS);
		err = dev_ioctl(net, cmd,
				(struct ifreq __user __force *) &kifr);
		set_fs(old_fs);

		return err;
	case SIOCBONDSLAVEINFOQUERY:
	case SIOCBONDINFOQUERY:
		uifr = compat_alloc_user_space(sizeof(*uifr));
		if (copy_in_user(&uifr->ifr_name, &ifr32->ifr_name, IFNAMSIZ))
			return -EFAULT;

		if (get_user(data, &ifr32->ifr_ifru.ifru_data))
			return -EFAULT;

		datap = compat_ptr(data);
		if (put_user(datap, &uifr->ifr_ifru.ifru_data))
			return -EFAULT;

		return dev_ioctl(net, cmd, uifr);
	default:
		return -ENOIOCTLCMD;
	}
}

static int siocdevprivate_ioctl(struct net *net, unsigned int cmd,
				 struct compat_ifreq __user *u_ifreq32)
{
	struct ifreq __user *u_ifreq64;
	char tmp_buf[IFNAMSIZ];
	void __user *data64;
	u32 data32;

	if (copy_from_user(&tmp_buf[0], &(u_ifreq32->ifr_ifrn.ifrn_name[0]),
			   IFNAMSIZ))
		return -EFAULT;
	if (__get_user(data32, &u_ifreq32->ifr_ifru.ifru_data))
		return -EFAULT;
	data64 = compat_ptr(data32);

	u_ifreq64 = compat_alloc_user_space(sizeof(*u_ifreq64));

	/* Don't check these user accesses, just let that get trapped
	 * in the ioctl handler instead.
	 */
	if (copy_to_user(&u_ifreq64->ifr_ifrn.ifrn_name[0], &tmp_buf[0],
			 IFNAMSIZ))
		return -EFAULT;
	if (__put_user(data64, &u_ifreq64->ifr_ifru.ifru_data))
		return -EFAULT;

	return dev_ioctl(net, cmd, u_ifreq64);
}

static int dev_ifsioc(struct net *net, struct socket *sock,
			 unsigned int cmd, struct compat_ifreq __user *uifr32)
{
	struct ifreq __user *uifr;
	int err;

	uifr = compat_alloc_user_space(sizeof(*uifr));
	if (copy_in_user(uifr, uifr32, sizeof(*uifr32)))
		return -EFAULT;

	err = sock_do_ioctl(net, sock, cmd, (unsigned long)uifr);

	if (!err) {
		switch (cmd) {
		case SIOCGIFFLAGS:
		case SIOCGIFMETRIC:
		case SIOCGIFMTU:
		case SIOCGIFMEM:
		case SIOCGIFHWADDR:
		case SIOCGIFINDEX:
		case SIOCGIFADDR:
		case SIOCGIFBRDADDR:
		case SIOCGIFDSTADDR:
		case SIOCGIFNETMASK:
		case SIOCGIFPFLAGS:
		case SIOCGIFTXQLEN:
		case SIOCGMIIPHY:
		case SIOCGMIIREG:
			if (copy_in_user(uifr32, uifr, sizeof(*uifr32)))
				err = -EFAULT;
			break;
		}
	}
	return err;
}

static int compat_sioc_ifmap(struct net *net, unsigned int cmd,
			struct compat_ifreq __user *uifr32)
{
	struct ifreq ifr;
	struct compat_ifmap __user *uifmap32;
	mm_segment_t old_fs;
	int err;

	uifmap32 = &uifr32->ifr_ifru.ifru_map;
	err = copy_from_user(&ifr, uifr32, sizeof(ifr.ifr_name));
	err |= __get_user(ifr.ifr_map.mem_start, &uifmap32->mem_start);
	err |= __get_user(ifr.ifr_map.mem_end, &uifmap32->mem_end);
	err |= __get_user(ifr.ifr_map.base_addr, &uifmap32->base_addr);
	err |= __get_user(ifr.ifr_map.irq, &uifmap32->irq);
	err |= __get_user(ifr.ifr_map.dma, &uifmap32->dma);
	err |= __get_user(ifr.ifr_map.port, &uifmap32->port);
	if (err)
		return -EFAULT;

	old_fs = get_fs();
	set_fs(KERNEL_DS);
	err = dev_ioctl(net, cmd, (void  __user __force *)&ifr);
	set_fs(old_fs);

	if (cmd == SIOCGIFMAP && !err) {
		err = copy_to_user(uifr32, &ifr, sizeof(ifr.ifr_name));
		err |= __put_user(ifr.ifr_map.mem_start, &uifmap32->mem_start);
		err |= __put_user(ifr.ifr_map.mem_end, &uifmap32->mem_end);
		err |= __put_user(ifr.ifr_map.base_addr, &uifmap32->base_addr);
		err |= __put_user(ifr.ifr_map.irq, &uifmap32->irq);
		err |= __put_user(ifr.ifr_map.dma, &uifmap32->dma);
		err |= __put_user(ifr.ifr_map.port, &uifmap32->port);
		if (err)
			err = -EFAULT;
	}
	return err;
}

static int compat_siocshwtstamp(struct net *net, struct compat_ifreq __user *uifr32)
{
	void __user *uptr;
	compat_uptr_t uptr32;
	struct ifreq __user *uifr;

	uifr = compat_alloc_user_space(sizeof(*uifr));
	if (copy_in_user(uifr, uifr32, sizeof(struct compat_ifreq)))
		return -EFAULT;

	if (get_user(uptr32, &uifr32->ifr_data))
		return -EFAULT;

	uptr = compat_ptr(uptr32);

	if (put_user(uptr, &uifr->ifr_data))
		return -EFAULT;

	return dev_ioctl(net, SIOCSHWTSTAMP, uifr);
}

struct rtentry32 {
	u32		rt_pad1;
	struct sockaddr rt_dst;         /* target address               */
	struct sockaddr rt_gateway;     /* gateway addr (RTF_GATEWAY)   */
	struct sockaddr rt_genmask;     /* target network mask (IP)     */
	unsigned short	rt_flags;
	short		rt_pad2;
	u32		rt_pad3;
	unsigned char	rt_tos;
	unsigned char	rt_class;
	short		rt_pad4;
	short		rt_metric;      /* +1 for binary compatibility! */
	/* char * */ u32 rt_dev;        /* forcing the device at add    */
	u32		rt_mtu;         /* per route MTU/Window         */
	u32		rt_window;      /* Window clamping              */
	unsigned short  rt_irtt;        /* Initial RTT                  */
};

struct in6_rtmsg32 {
	struct in6_addr		rtmsg_dst;
	struct in6_addr		rtmsg_src;
	struct in6_addr		rtmsg_gateway;
	u32			rtmsg_type;
	u16			rtmsg_dst_len;
	u16			rtmsg_src_len;
	u32			rtmsg_metric;
	u32			rtmsg_info;
	u32			rtmsg_flags;
	s32			rtmsg_ifindex;
};

static int routing_ioctl(struct net *net, struct socket *sock,
			 unsigned int cmd, void __user *argp)
{
	int ret;
	void *r = NULL;
	struct in6_rtmsg r6;
	struct rtentry r4;
	char devname[16];
	u32 rtdev;
	mm_segment_t old_fs = get_fs();

	if (sock && sock->sk && sock->sk->sk_family == AF_INET6) { /* ipv6 */
		struct in6_rtmsg32 __user *ur6 = argp;
		ret = copy_from_user(&r6.rtmsg_dst, &(ur6->rtmsg_dst),
			3 * sizeof(struct in6_addr));
		ret |= __get_user(r6.rtmsg_type, &(ur6->rtmsg_type));
		ret |= __get_user(r6.rtmsg_dst_len, &(ur6->rtmsg_dst_len));
		ret |= __get_user(r6.rtmsg_src_len, &(ur6->rtmsg_src_len));
		ret |= __get_user(r6.rtmsg_metric, &(ur6->rtmsg_metric));
		ret |= __get_user(r6.rtmsg_info, &(ur6->rtmsg_info));
		ret |= __get_user(r6.rtmsg_flags, &(ur6->rtmsg_flags));
		ret |= __get_user(r6.rtmsg_ifindex, &(ur6->rtmsg_ifindex));

		r = (void *) &r6;
	} else { /* ipv4 */
		struct rtentry32 __user *ur4 = argp;
		ret = copy_from_user(&r4.rt_dst, &(ur4->rt_dst),
					3 * sizeof(struct sockaddr));
		ret |= __get_user(r4.rt_flags, &(ur4->rt_flags));
		ret |= __get_user(r4.rt_metric, &(ur4->rt_metric));
		ret |= __get_user(r4.rt_mtu, &(ur4->rt_mtu));
		ret |= __get_user(r4.rt_window, &(ur4->rt_window));
		ret |= __get_user(r4.rt_irtt, &(ur4->rt_irtt));
		ret |= __get_user(rtdev, &(ur4->rt_dev));
		if (rtdev) {
			ret |= copy_from_user(devname, compat_ptr(rtdev), 15);
			r4.rt_dev = (char __user __force *)devname;
			devname[15] = 0;
		} else
			r4.rt_dev = NULL;

		r = (void *) &r4;
	}

	if (ret) {
		ret = -EFAULT;
		goto out;
	}

	set_fs(KERNEL_DS);
	ret = sock_do_ioctl(net, sock, cmd, (unsigned long) r);
	set_fs(old_fs);

out:
	return ret;
}

/* Since old style bridge ioctl's endup using SIOCDEVPRIVATE
 * for some operations; this forces use of the newer bridge-utils that
 * use compatible ioctls
 */
static int old_bridge_ioctl(compat_ulong_t __user *argp)
{
	compat_ulong_t tmp;

	if (get_user(tmp, argp))
		return -EFAULT;
	if (tmp == BRCTL_GET_VERSION)
		return BRCTL_VERSION + 1;
	return -EINVAL;
}

static int compat_sock_ioctl_trans(struct file *file, struct socket *sock,
			 unsigned int cmd, unsigned long arg)
{
	void __user *argp = compat_ptr(arg);
	struct sock *sk = sock->sk;
	struct net *net = sock_net(sk);

	if (cmd >= SIOCDEVPRIVATE && cmd <= (SIOCDEVPRIVATE + 15))
		return siocdevprivate_ioctl(net, cmd, argp);

	switch (cmd) {
	case SIOCSIFBR:
	case SIOCGIFBR:
		return old_bridge_ioctl(argp);
	case SIOCGIFNAME:
		return dev_ifname32(net, argp);
	case SIOCGIFCONF:
		return dev_ifconf(net, argp);
	case SIOCETHTOOL:
		return ethtool_ioctl(net, argp);
	case SIOCWANDEV:
		return compat_siocwandev(net, argp);
	case SIOCGIFMAP:
	case SIOCSIFMAP:
		return compat_sioc_ifmap(net, cmd, argp);
	case SIOCBONDENSLAVE:
	case SIOCBONDRELEASE:
	case SIOCBONDSETHWADDR:
	case SIOCBONDSLAVEINFOQUERY:
	case SIOCBONDINFOQUERY:
	case SIOCBONDCHANGEACTIVE:
		return bond_ioctl(net, cmd, argp);
	case SIOCADDRT:
	case SIOCDELRT:
		return routing_ioctl(net, sock, cmd, argp);
	case SIOCGSTAMP:
		return do_siocgstamp(net, sock, cmd, argp);
	case SIOCGSTAMPNS:
		return do_siocgstampns(net, sock, cmd, argp);
	case SIOCSHWTSTAMP:
		return compat_siocshwtstamp(net, argp);

	case FIOSETOWN:
	case SIOCSPGRP:
	case FIOGETOWN:
	case SIOCGPGRP:
	case SIOCBRADDBR:
	case SIOCBRDELBR:
	case SIOCGIFVLAN:
	case SIOCSIFVLAN:
	case SIOCADDDLCI:
	case SIOCDELDLCI:
		return sock_ioctl(file, cmd, arg);

	case SIOCGIFFLAGS:
	case SIOCSIFFLAGS:
	case SIOCGIFMETRIC:
	case SIOCSIFMETRIC:
	case SIOCGIFMTU:
	case SIOCSIFMTU:
	case SIOCGIFMEM:
	case SIOCSIFMEM:
	case SIOCGIFHWADDR:
	case SIOCSIFHWADDR:
	case SIOCADDMULTI:
	case SIOCDELMULTI:
	case SIOCGIFINDEX:
	case SIOCGIFADDR:
	case SIOCSIFADDR:
	case SIOCSIFHWBROADCAST:
	case SIOCDIFADDR:
	case SIOCGIFBRDADDR:
	case SIOCSIFBRDADDR:
	case SIOCGIFDSTADDR:
	case SIOCSIFDSTADDR:
	case SIOCGIFNETMASK:
	case SIOCSIFNETMASK:
	case SIOCSIFPFLAGS:
	case SIOCGIFPFLAGS:
	case SIOCGIFTXQLEN:
	case SIOCSIFTXQLEN:
	case SIOCBRADDIF:
	case SIOCBRDELIF:
	case SIOCSIFNAME:
	case SIOCGMIIPHY:
	case SIOCGMIIREG:
	case SIOCSMIIREG:
		return dev_ifsioc(net, sock, cmd, argp);

	case SIOCSARP:
	case SIOCGARP:
	case SIOCDARP:
	case SIOCATMARK:
		return sock_do_ioctl(net, sock, cmd, arg);
	}

	return -ENOIOCTLCMD;
}

static long compat_sock_ioctl(struct file *file, unsigned int cmd,
			      unsigned long arg)
{
	struct socket *sock = file->private_data;
	int ret = -ENOIOCTLCMD;
	struct sock *sk;
	struct net *net;

	sk = sock->sk;
	net = sock_net(sk);

	if (sock->ops->compat_ioctl)
		ret = sock->ops->compat_ioctl(sock, cmd, arg);

	if (ret == -ENOIOCTLCMD &&
	    (cmd >= SIOCIWFIRST && cmd <= SIOCIWLAST))
		ret = compat_wext_handle_ioctl(net, cmd, arg);

	if (ret == -ENOIOCTLCMD)
		ret = compat_sock_ioctl_trans(file, sock, cmd, arg);

	return ret;
}
#endif

int kernel_bind(struct socket *sock, struct sockaddr *addr, int addrlen)
{
	return sock->ops->bind(sock, addr, addrlen);
}
EXPORT_SYMBOL(kernel_bind);

int kernel_listen(struct socket *sock, int backlog)
{
	return sock->ops->listen(sock, backlog);
}
EXPORT_SYMBOL(kernel_listen);

int kernel_accept(struct socket *sock, struct socket **newsock, int flags)
{
	struct sock *sk = sock->sk;
	int err;

	err = sock_create_lite(sk->sk_family, sk->sk_type, sk->sk_protocol,
			       newsock);
	if (err < 0)
		goto done;

	err = sock->ops->accept(sock, *newsock, flags);
	if (err < 0) {
		sock_release(*newsock);
		*newsock = NULL;
		goto done;
	}

	(*newsock)->ops = sock->ops;
	__module_get((*newsock)->ops->owner);

done:
	return err;
}
EXPORT_SYMBOL(kernel_accept);

int kernel_connect(struct socket *sock, struct sockaddr *addr, int addrlen,
		   int flags)
{
	return sock->ops->connect(sock, addr, addrlen, flags);
}
EXPORT_SYMBOL(kernel_connect);

int kernel_getsockname(struct socket *sock, struct sockaddr *addr,
			 int *addrlen)
{
	return sock->ops->getname(sock, addr, addrlen, 0);
}
EXPORT_SYMBOL(kernel_getsockname);

int kernel_getpeername(struct socket *sock, struct sockaddr *addr,
			 int *addrlen)
{
	return sock->ops->getname(sock, addr, addrlen, 1);
}
EXPORT_SYMBOL(kernel_getpeername);

int kernel_getsockopt(struct socket *sock, int level, int optname,
			char *optval, int *optlen)
{
	mm_segment_t oldfs = get_fs();
	char __user *uoptval;
	int __user *uoptlen;
	int err;

	uoptval = (char __user __force *) optval;
	uoptlen = (int __user __force *) optlen;

	set_fs(KERNEL_DS);
	if (level == SOL_SOCKET)
		err = sock_getsockopt(sock, level, optname, uoptval, uoptlen);
	else
		err = sock->ops->getsockopt(sock, level, optname, uoptval,
					    uoptlen);
	set_fs(oldfs);
	return err;
}
EXPORT_SYMBOL(kernel_getsockopt);

int kernel_setsockopt(struct socket *sock, int level, int optname,
			char *optval, unsigned int optlen)
{
	mm_segment_t oldfs = get_fs();
	char __user *uoptval;
	int err;

	uoptval = (char __user __force *) optval;

	set_fs(KERNEL_DS);
	if (level == SOL_SOCKET)
		err = sock_setsockopt(sock, level, optname, uoptval, optlen);
	else
		err = sock->ops->setsockopt(sock, level, optname, uoptval,
					    optlen);
	set_fs(oldfs);
	return err;
}
EXPORT_SYMBOL(kernel_setsockopt);

int kernel_sendpage(struct socket *sock, struct page *page, int offset,
		    size_t size, int flags)
{
	if (sock->ops->sendpage)
		return sock->ops->sendpage(sock, page, offset, size, flags);

	return sock_no_sendpage(sock, page, offset, size, flags);
}
EXPORT_SYMBOL(kernel_sendpage);

int kernel_sock_ioctl(struct socket *sock, int cmd, unsigned long arg)
{
	mm_segment_t oldfs = get_fs();
	int err;

	set_fs(KERNEL_DS);
	err = sock->ops->ioctl(sock, cmd, arg);
	set_fs(oldfs);

	return err;
}
EXPORT_SYMBOL(kernel_sock_ioctl);

int kernel_sock_shutdown(struct socket *sock, enum sock_shutdown_cmd how)
{
	return sock->ops->shutdown(sock, how);
}
EXPORT_SYMBOL(kernel_sock_shutdown);<|MERGE_RESOLUTION|>--- conflicted
+++ resolved
@@ -1988,23 +1988,12 @@
 	int err, ctl_len, total_len;
 
 	err = -EFAULT;
-<<<<<<< HEAD
-	if (MSG_CMSG_COMPAT & flags) {
-		if (get_compat_msghdr(msg_sys, msg_compat))
-			return -EFAULT;
-	} else {
-		err = copy_msghdr_from_user(msg_sys, msg);
-		if (err)
-			return err;
-	}
-=======
 	if (MSG_CMSG_COMPAT & flags)
 		err = get_compat_msghdr(msg_sys, msg_compat);
 	else
 		err = copy_msghdr_from_user(msg_sys, msg);
 	if (err)
 		return err;
->>>>>>> f0b7ed42
 
 	if (msg_sys->msg_iovlen > UIO_FASTIOV) {
 		err = -EMSGSIZE;
@@ -2209,23 +2198,12 @@
 	struct sockaddr __user *uaddr;
 	int __user *uaddr_len;
 
-<<<<<<< HEAD
-	if (MSG_CMSG_COMPAT & flags) {
-		if (get_compat_msghdr(msg_sys, msg_compat))
-			return -EFAULT;
-	} else {
-		err = copy_msghdr_from_user(msg_sys, msg);
-		if (err)
-			return err;
-	}
-=======
 	if (MSG_CMSG_COMPAT & flags)
 		err = get_compat_msghdr(msg_sys, msg_compat);
 	else
 		err = copy_msghdr_from_user(msg_sys, msg);
 	if (err)
 		return err;
->>>>>>> f0b7ed42
 
 	if (msg_sys->msg_iovlen > UIO_FASTIOV) {
 		err = -EMSGSIZE;
